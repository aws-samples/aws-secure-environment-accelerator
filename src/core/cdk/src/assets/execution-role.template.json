--- conflicted
+++ resolved
@@ -11,7 +11,6 @@
       }
   },
   "Resources": {
-<<<<<<< HEAD
       "Role1ABCC5F0": {
           "Type": "AWS::IAM::Role",
           "Properties": {
@@ -25,6 +24,13 @@
                                   "Ref": "AssumedByRoleArn"
                               }
                           }
+                      },
+                      {
+                        "Action": "sts:AssumeRole",
+                        "Effect": "Allow",
+                        "Principal": {
+                          "Service": "ssm.amazonaws.com"
+                        }
                       }
                   ],
                   "Version": "2012-10-17"
@@ -69,42 +75,6 @@
                       "Key": "Accelerator",
                       "Value": "PBMM"
                   }
-=======
-    "Role1ABCC5F0": {
-      "Type": "AWS::IAM::Role",
-      "Properties": {
-        "AssumeRolePolicyDocument": {
-          "Statement": [
-            {
-              "Action": "sts:AssumeRole",
-              "Effect": "Allow",
-              "Principal": {
-                "AWS": {
-                  "Ref": "AssumedByRoleArn"
-                }
-              }
-            },
-            {
-              "Action": "sts:AssumeRole",
-              "Effect": "Allow",
-              "Principal": {
-                "Service": "ssm.amazonaws.com"
-              }
-            }
-          ],
-          "Version": "2012-10-17"
-        },
-        "ManagedPolicyArns": [
-          {
-            "Fn::Join": [
-              "",
-              [
-                "arn:",
-                {
-                  "Ref": "AWS::Partition"
-                },
-                ":iam::aws:policy/AdministratorAccess"
->>>>>>> 0f817d88
               ]
           },
           "Metadata": {
