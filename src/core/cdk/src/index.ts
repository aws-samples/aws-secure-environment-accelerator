--- conflicted
+++ resolved
@@ -33,18 +33,11 @@
   const acceleratorPrefix = env.ACCELERATOR_PREFIX || 'ASEA-';
   const stateMachineName = env.ACCELERATOR_STATE_MACHINE_NAME || `${acceleratorPrefix}MainStateMachine_sm`;
   const stateMachineExecutionRole = env.ACCELERATOR_STATE_MACHINE_ROLE_NAME || `${acceleratorPrefix}PipelineRole`;
-<<<<<<< HEAD
-  const codebuildComputeType = env.BUILD_COMPUTE_TYPE || 'BUILD_GENERAL1_MEDIUM';
-=======
->>>>>>> d5e9a2f5
   const configRepositoryName = env.CONFIG_REPOSITORY_NAME || `${acceleratorPrefix}Config-Repo`;
   const configBranchName = env.CONFIG_BRANCH_NAME || 'main';
   const configS3Bucket =
     env.CONFIG_S3_BUCKET || `${acceleratorPrefix.toLowerCase()}${cdk.Aws.ACCOUNT_ID}-${cdk.Aws.REGION}-config`;
-<<<<<<< HEAD
-=======
   const codebuildComputeType = env.BUILD_COMPUTE_TYPE || 'BUILD_GENERAL1_LARGE';
->>>>>>> d5e9a2f5
   const pageSize = env.DEPLOY_STACK_PAGE_SIZE || '900';
   const enablePrebuiltProject = 'ENABLE_PREBUILT_PROJECT' in env;
   const notificationEmail = env.NOTIFICATION_EMAIL || 'notify@example.com';
@@ -74,10 +67,7 @@
     enablePrebuiltProject,
     notificationEmail,
     acceleratorVersion,
-<<<<<<< HEAD
-=======
     installerCmk,
->>>>>>> d5e9a2f5
     codebuildComputeType,
     pageSize,
   });
