--- conflicted
+++ resolved
@@ -53,10 +53,7 @@
     configS3Bucket: string;
     configBranchName: string;
     notificationEmail: string;
-<<<<<<< HEAD
-=======
     installerCmk: string;
->>>>>>> d5e9a2f5
     // eslint-disable-next-line  @typescript-eslint/no-explicit-any
     codebuildComputeType: any;
     pageSize: string;
@@ -103,12 +100,9 @@
           suffixLength: 0,
         }),
         partitionKey: { name: 'id', type: dynamodb.AttributeType.STRING },
-<<<<<<< HEAD
-=======
         encryption: dynamodb.TableEncryption.CUSTOMER_MANAGED,
         encryptionKey: installerCmk,
         pointInTimeRecovery: true,
->>>>>>> d5e9a2f5
         billingMode: dynamodb.BillingMode.PAY_PER_REQUEST,
       });
 
@@ -121,12 +115,9 @@
           name: 'id',
           type: dynamodb.AttributeType.STRING,
         },
-<<<<<<< HEAD
-=======
         encryption: dynamodb.TableEncryption.CUSTOMER_MANAGED,
         encryptionKey: installerCmk,
         pointInTimeRecovery: true,
->>>>>>> d5e9a2f5
         billingMode: dynamodb.BillingMode.PAY_PER_REQUEST,
       });
 
@@ -139,8 +130,6 @@
           name: 'id',
           type: dynamodb.AttributeType.STRING,
         },
-<<<<<<< HEAD
-=======
         encryption: dynamodb.TableEncryption.CUSTOMER_MANAGED,
         encryptionKey: installerCmk,
         pointInTimeRecovery: true,
@@ -190,7 +179,6 @@
         encryption: dynamodb.TableEncryption.CUSTOMER_MANAGED,
         encryptionKey: installerCmk,
         pointInTimeRecovery: true,
->>>>>>> d5e9a2f5
         billingMode: dynamodb.BillingMode.PAY_PER_REQUEST,
       });
 
@@ -272,12 +260,9 @@
           LIMITS_ITEM_ID: 'limits',
           ORGANIZATIONS_ITEM_ID: 'organizations',
           DYNAMODB_PARAMETERS_TABLE_NAME: parametersTable.tableName,
-<<<<<<< HEAD
-=======
           VPC_CIDR_ASSIGNED_POOL: vpcCidrPoolTable.tableName,
           SUBNET_CIDR_ASSIGNED_POOL: subnetCidrPoolTable.tableName,
           CIDR_POOL: cidrPoolTable.tableName,
->>>>>>> d5e9a2f5
           DEPLOY_STACK_PAGE_SIZE: props.pageSize,
           COMPUTE_TYPE: props.codebuildComputeType,
         },
@@ -764,24 +749,6 @@
       });
 
       const createDeploymentTask = (phase: number, loadOutputs: boolean = true) => {
-<<<<<<< HEAD
-        const environment: { [name: string]: string } = {
-          ACCELERATOR_PHASE: `${phase}`,
-          'CONFIG_REPOSITORY_NAME.$': '$.configRepositoryName',
-          'CONFIG_FILE_PATH.$': '$.configFilePath',
-          'CONFIG_COMMIT_ID.$': '$.configCommitId',
-          'ACCELERATOR_BASELINE.$': '$.baseline',
-          'CONFIG_ROOT_FILE_PATH.$': '$.configRootFilePath',
-          'INSTALLER_VERSION.$': '$.installerVersion',
-          ACCELERATOR_PIPELINE_ROLE_NAME: pipelineRole.roleName,
-          ACCELERATOR_STATE_MACHINE_NAME: props.stateMachineName,
-          CONFIG_BRANCH_NAME: props.configBranchName,
-          STACK_OUTPUT_TABLE_NAME: outputsTable.tableName,
-          BOOTSTRAP_STACK_NAME: bootStrapStackName,
-          'SCOPE.$': '$.scope',
-          'MODE.$': '$.mode',
-          'CDK_DEBUG.$': '$.verbose',
-=======
         const environment = {
           ACCELERATOR_PHASE: { type: codebuild.BuildEnvironmentVariableType.PLAINTEXT, value: `${phase}` },
           CONFIG_REPOSITORY_NAME: {
@@ -831,7 +798,6 @@
             type: codebuild.BuildEnvironmentVariableType.PLAINTEXT,
             value: sfn.JsonPath.stringAt('$.verbose'),
           },
->>>>>>> d5e9a2f5
         };
 
         const deployTask = new tasks.CodeBuildStartBuild(this, `Deploy Phase ${phase}`, {
