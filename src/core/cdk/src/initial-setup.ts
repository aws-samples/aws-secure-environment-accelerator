import * as path from 'path';
import * as cdk from '@aws-cdk/core';
import * as iam from '@aws-cdk/aws-iam';
import * as lambda from '@aws-cdk/aws-lambda';
import * as s3assets from '@aws-cdk/aws-s3-assets';
import * as secrets from '@aws-cdk/aws-secretsmanager';
import * as dynamodb from '@aws-cdk/aws-dynamodb';
import * as sfn from '@aws-cdk/aws-stepfunctions';
import * as tasks from '@aws-cdk/aws-stepfunctions-tasks';
import { CdkDeployProject, PrebuiltCdkDeployProject } from '@aws-accelerator/cdk-accelerator/src/codebuild';
import { AcceleratorStack, AcceleratorStackProps } from '@aws-accelerator/cdk-accelerator/src/core/accelerator-stack';
import { createRoleName, createName } from '@aws-accelerator/cdk-accelerator/src/core/accelerator-name-generator';
import { CodeTask } from '@aws-accelerator/cdk-accelerator/src/stepfunction-tasks';
import { CreateLandingZoneAccountTask } from './tasks/create-landing-zone-account-task';
import { CreateOrganizationAccountTask } from './tasks/create-organization-account-task';
import { CreateStackSetTask } from './tasks/create-stack-set-task';
import { CreateAdConnectorTask } from './tasks/create-adconnector-task';
import { BuildTask } from './tasks/build-task';
import { CreateStackTask } from './tasks/create-stack-task';
import { RunAcrossAccountsTask } from './tasks/run-across-accounts-task';
import * as fs from 'fs';
import * as sns from '@aws-cdk/aws-sns';
import { StoreOutputsTask } from './tasks/store-outputs-task';
import { StoreOutputsToSSMTask } from './tasks/store-outputs-to-ssm-task';
import { CDKBootstrapTask } from './tasks/cdk-bootstrap';

export namespace InitialSetup {
  export interface CommonProps {
    acceleratorPrefix: string;
    acceleratorName: string;
    solutionRoot: string;
    stateMachineName: string;
    stateMachineExecutionRole: string;
    configRepositoryName: string;
    configS3Bucket: string;
    configBranchName: string;
    notificationEmail: string;
    /**
     * Current Accelerator version
     */
    acceleratorVersion?: string;
    /**
     * Prebuild Docker image that contains the project with its dependencies already installed.
     */
    enablePrebuiltProject?: boolean;
  }

  export interface Props extends AcceleratorStackProps, CommonProps {}
}

export class InitialSetup extends AcceleratorStack {
  constructor(scope: cdk.Construct, id: string, props: InitialSetup.Props) {
    super(scope, id, props);

    new InitialSetup.Pipeline(this, 'Pipeline', props);
  }
}

export namespace InitialSetup {
  export type PipelineProps = CommonProps;

  export class Pipeline extends cdk.Construct {
    constructor(scope: cdk.Construct, id: string, props: PipelineProps) {
      super(scope, id);

      const { enablePrebuiltProject } = props;
      const bootStrapStackName = `${props.acceleratorPrefix}CDKToolkit`;

      const lambdaPath = require.resolve('@aws-accelerator/accelerator-runtime');
      const lambdaDir = path.dirname(lambdaPath);
      const lambdaCode = lambda.Code.fromAsset(lambdaDir);

      const stack = cdk.Stack.of(this);

      const parametersTable = new dynamodb.Table(this, 'ParametersTable', {
        tableName: createName({
          name: 'Parameters',
          suffixLength: 0,
        }),
        partitionKey: { name: 'id', type: dynamodb.AttributeType.STRING },
      });

      const outputsTable = new dynamodb.Table(this, 'Outputs', {
        tableName: createName({
          name: 'Outputs',
          suffixLength: 0,
        }),
        partitionKey: {
          name: 'id',
          type: dynamodb.AttributeType.STRING,
        },
      });

      const outputUtilsTable = new dynamodb.Table(this, 'OutputUtils', {
        tableName: createName({
          name: 'Output-Utils',
          suffixLength: 0,
        }),
        partitionKey: {
          name: 'id',
          type: dynamodb.AttributeType.STRING,
        },
      });

      // This is the maximum time before a build times out
      // The role used by the build should allow this session duration
      const buildTimeout = cdk.Duration.hours(4);

      // The pipeline stage `InstallRoles` will allow the pipeline role to assume a role in the sub accounts
      const pipelineRole = new iam.Role(this, 'Role', {
        roleName: createRoleName('L-SFN-MasterRole'),
        assumedBy: new iam.CompositePrincipal(
          // TODO Only add root role for development environments
          new iam.ServicePrincipal('codebuild.amazonaws.com'),
          new iam.ServicePrincipal('lambda.amazonaws.com'),
          new iam.ServicePrincipal('events.amazonaws.com'),
        ),
        managedPolicies: [iam.ManagedPolicy.fromAwsManagedPolicyName('AdministratorAccess')],
        maxSessionDuration: buildTimeout,
      });

      // Add a suffix to the CodeBuild project so it creates a new project as it's not able to update the `baseImage`
      const projectNameSuffix = enablePrebuiltProject ? 'Prebuilt' : '';
      const projectConstructor = enablePrebuiltProject ? PrebuiltCdkDeployProject : CdkDeployProject;
      const project = new projectConstructor(this, `CdkDeploy${projectNameSuffix}`, {
        projectName: createName({
          name: `Deploy${projectNameSuffix}`,
          region: false,
          account: false,
        }),
        role: pipelineRole,
        projectRoot: props.solutionRoot,
        packageManager: 'pnpm',
        commands: ['cd src/deployments/cdk', 'sh codebuild-deploy.sh'],
        timeout: buildTimeout,
        environment: {
          ACCELERATOR_NAME: props.acceleratorName,
          ACCELERATOR_PREFIX: props.acceleratorPrefix,
          ACCELERATOR_EXECUTION_ROLE_NAME: props.stateMachineExecutionRole,
          CDK_PLUGIN_ASSUME_ROLE_NAME: props.stateMachineExecutionRole,
          CDK_PLUGIN_ASSUME_ROLE_DURATION: `${buildTimeout.toSeconds()}`,
          ACCOUNTS_ITEM_ID: 'accounts',
          LIMITS_ITEM_ID: 'limits',
          ORGANIZATIONS_ITEM_ID: 'organizations',
          DYNAMODB_PARAMETERS_TABLE_NAME: parametersTable.tableName,
        },
      });

      const getOrCreateConfigurationTask = new CodeTask(this, 'Get or Create Configuration from S3', {
        functionProps: {
          code: lambdaCode,
          handler: 'index.getOrCreateConfig',
          role: pipelineRole,
        },
        functionPayload: {
          repositoryName: props.configRepositoryName,
          s3Bucket: props.configS3Bucket,
          branchName: props.configBranchName,
          acceleratorVersion: props.acceleratorVersion!,
          'smInput.$': '$',
          acceleratorPrefix: props.acceleratorPrefix,
          acceleratorName: props.acceleratorName,
          region: cdk.Aws.REGION,
          'executionArn.$': '$$.Execution.Id',
          'stateMachineArn.$': '$$.StateMachine.Id',
        },
        resultPath: '$.configuration',
      });

      const compareConfigurationsTask = new CodeTask(this, 'Compare Configurations', {
        functionProps: {
          code: lambdaCode,
          handler: 'index.compareConfigurationsStep',
          role: pipelineRole,
        },
        functionPayload: {
          'inputConfig.$': '$.configuration.smInput',
          region: cdk.Aws.REGION,
          configRepositoryName: props.configRepositoryName,
          'configFilePath.$': '$.configuration.configFilePath',
          'configCommitId.$': '$.configuration.configCommitId',
          'acceleratorVersion.$': '$.configuration.acceleratorVersion',
          'baseline.$': '$.configuration.baselineOutput.baseline',
          parametersTableName: parametersTable.tableName,
        },
        resultPath: 'DISCARD',
      });

      const getBaseLineTask = new CodeTask(this, 'Get Baseline From Configuration', {
        functionProps: {
          code: lambdaCode,
          handler: 'index.getBaseline',
          role: pipelineRole,
        },
        functionPayload: {
          configRepositoryName: props.configRepositoryName,
          'configFilePath.$': '$.configuration.configFilePath',
          'configCommitId.$': '$.configuration.configCommitId',
          'acceleratorVersion.$': '$.configuration.acceleratorVersion',
          outputTableName: outputsTable.tableName,
          'storeAllOutputs.$': '$.configuration.storeAllOutputs',
        },
        resultPath: '$.configuration.baselineOutput',
      });

      const loadLandingZoneConfigurationTask = new CodeTask(this, 'Load Landing Zone Configuration', {
        functionProps: {
          code: lambdaCode,
          handler: 'index.loadLandingZoneConfigurationStep',
          role: pipelineRole,
        },
        functionPayload: {
          configRepositoryName: props.configRepositoryName,
          'configFilePath.$': '$.configuration.configFilePath',
          'configCommitId.$': '$.configuration.configCommitId',
          'baseline.$': '$.configuration.baselineOutput.baseline',
          'storeAllOutputs.$': '$.configuration.baselineOutput.storeAllOutputs',
          'phases.$': '$.configuration.baselineOutput.phases',
          'acceleratorVersion.$': '$.configuration.acceleratorVersion',
          'configRootFilePath.$': '$.configuration.configRootFilePath',
          'organizationAdminRole.$': '$.configuration.baselineOutput.organizationAdminRole',
        },
        resultPath: '$.configuration',
      });

      const loadOrgConfigurationTask = new CodeTask(this, 'Load Organization Configuration', {
        functionProps: {
          code: lambdaCode,
          handler: 'index.loadOrganizationConfigurationStep',
          role: pipelineRole,
        },
        functionPayload: {
          configRepositoryName: props.configRepositoryName,
          'configFilePath.$': '$.configuration.configFilePath',
          'configCommitId.$': '$.configuration.configCommitId',
          'baseline.$': '$.configuration.baselineOutput.baseline',
          'storeAllOutputs.$': '$.configuration.baselineOutput.storeAllOutputs',
          'phases.$': '$.configuration.baselineOutput.phases',
          'acceleratorVersion.$': '$.configuration.acceleratorVersion',
          'configRootFilePath.$': '$.configuration.configRootFilePath',
          'organizationAdminRole.$': '$.configuration.baselineOutput.organizationAdminRole',
          'smInput.$': '$.configuration.smInput',
        },
        resultPath: '$.configuration',
      });

      // TODO We might want to load this from the Landing Zone configuration
      const avmProductName = 'AWS-Landing-Zone-Account-Vending-Machine';
      const avmPortfolioName = 'AWS Landing Zone - Baseline';

      const addRoleToServiceCatalog = new CodeTask(this, 'Add Execution Role to Service Catalog', {
        functionProps: {
          code: lambdaCode,
          handler: 'index.addRoleToServiceCatalogStep',
          role: pipelineRole,
        },
        functionPayload: {
          roleArn: pipelineRole.roleArn,
          portfolioName: avmPortfolioName,
        },
        inputPath: '$.configuration',
        resultPath: 'DISCARD',
      });

      const createLandingZoneAccountStateMachine = new sfn.StateMachine(
        scope,
        `${props.acceleratorPrefix}ALZCreateAccount_sm`,
        {
          stateMachineName: `${props.acceleratorPrefix}ALZCreateAccount_sm`,
          definition: new CreateLandingZoneAccountTask(scope, 'Create ALZ Account', {
            lambdaCode,
            role: pipelineRole,
          }),
        },
      );

      const createLandingZoneAccountTask = new tasks.StepFunctionsStartExecution(this, 'Create Landing Zone Account', {
        stateMachine: createLandingZoneAccountStateMachine,
        integrationPattern: sfn.IntegrationPattern.RUN_JOB,
        input: sfn.TaskInput.fromObject({
          avmProductName,
          avmPortfolioName,
          'account.$': '$',
        }),
      });

      const createLandingZoneAccountsTask = new sfn.Map(this, 'Create Landing Zone Accounts', {
        itemsPath: '$.configuration.accounts',
        resultPath: 'DISCARD',
        maxConcurrency: 1,
      });

      createLandingZoneAccountsTask.iterator(createLandingZoneAccountTask);

      const createOrganizationAccountStateMachine = new sfn.StateMachine(
        scope,
        `${props.acceleratorPrefix}OrgCreateAccount_sm`,
        {
          stateMachineName: `${props.acceleratorPrefix}OrgCreateAccount_sm`,
          definition: new CreateOrganizationAccountTask(scope, 'Create Org Account', {
            lambdaCode,
            role: pipelineRole,
          }),
        },
      );

      const createOrganizationAccountsTask = new sfn.Map(this, 'Create Organization Accounts', {
        itemsPath: '$.configuration.accounts',
        resultPath: 'DISCARD',
        maxConcurrency: 1,
        parameters: {
          'account.$': '$$.Map.Item.Value',
          'organizationalUnits.$': '$.configuration.organizationalUnits',
          configRepositoryName: props.configRepositoryName,
          'configFilePath.$': '$.configuration.configFilePath',
          'configCommitId.$': '$.configuration.configCommitId',
          acceleratorPrefix: props.acceleratorPrefix,
          acceleratorName: props.acceleratorName,
          region: cdk.Aws.REGION,
          'organizationAdminRole.$': '$.configuration.organizationAdminRole',
        },
      });

      const createOrganizationAccountTask = new tasks.StepFunctionsStartExecution(this, 'Create Organization Account', {
        stateMachine: createOrganizationAccountStateMachine,
        integrationPattern: sfn.IntegrationPattern.RUN_JOB,
        input: sfn.TaskInput.fromObject({
          'createAccountConfiguration.$': '$',
        }),
      });

      createOrganizationAccountsTask.iterator(createOrganizationAccountTask);

      const loadOrganizationsTask = new CodeTask(this, 'Load Organizational Units', {
        functionProps: {
          code: lambdaCode,
          handler: 'index.loadOrganizations',
          role: pipelineRole,
        },
        functionPayload: {
          parametersTableName: parametersTable.tableName,
          itemId: 'organizations',
          configRepositoryName: props.configRepositoryName,
          'configFilePath.$': '$.configuration.configFilePath',
          'configCommitId.$': '$.configuration.configCommitId',
        },
        resultPath: 'DISCARD',
      });

      const loadAccountsTask = new CodeTask(this, 'Load Accounts', {
        functionProps: {
          code: lambdaCode,
          handler: 'index.loadAccountsStep',
          role: pipelineRole,
        },
        functionPayload: {
          parametersTableName: parametersTable.tableName,
          itemId: 'accounts',
          accountsItemsCountId: 'accounts-items-count',
          // Sending required Inputs seperately to omit unnecesary inputs from SM Input
          'configRepositoryName.$': '$.configuration.configRepositoryName',
          'configFilePath.$': '$.configuration.configFilePath',
          'configCommitId.$': '$.configuration.configCommitId',
          'acceleratorVersion.$': '$.configuration.acceleratorVersion',
          'baseline.$': '$.configuration.baseline',
          'phases.$': '$.configuration.phases',
          'storeAllOutputs.$': '$.configuration.storeAllOutputs',
          'regions.$': '$.configuration.regions',
          'accounts.$': '$.configuration.accounts',
          'configRootFilePath.$': '$.configuration.configRootFilePath',
          'organizationAdminRole.$': '$.configuration.organizationAdminRole',
          'smInput.$': '$.configuration.smInput',
        },
        resultPath: '$',
      });

      const bootstrapOperationsTemplate = new s3assets.Asset(this, 'CloudFormationOperationsBootstrapTemplate', {
        path: path.join(__dirname, 'assets', 'operations-cdk-bucket.yml'),
      });

      const bootstrapAccountTemplate = new s3assets.Asset(this, 'CloudFormationBootstrapTemplate', {
        path: path.join(__dirname, 'assets', 'account-cdk-bootstrap.yml'),
      });

      const cdkBootstrapStateMachine = new sfn.StateMachine(this, `${props.acceleratorPrefix}CDKBootstrap_sm`, {
        stateMachineName: `${props.acceleratorPrefix}CDKBootstrap_sm`,
        definition: new CDKBootstrapTask(this, 'CDKBootstrap', {
          lambdaCode,
          role: pipelineRole,
          acceleratorPrefix: props.acceleratorPrefix,
          operationsBootstrapObjectKey: bootstrapOperationsTemplate.s3ObjectKey,
          s3BucketName: bootstrapOperationsTemplate.s3BucketName,
          assumeRoleName: props.stateMachineExecutionRole,
          accountBootstrapObjectKey: bootstrapAccountTemplate.s3ObjectKey,
          bootStrapStackName,
        }),
      });

      const cdkBootstrapTask = new tasks.StepFunctionsStartExecution(this, 'Bootstrap Environment', {
        stateMachine: cdkBootstrapStateMachine,
        integrationPattern: sfn.IntegrationPattern.RUN_JOB,
        input: sfn.TaskInput.fromObject({
          'accounts.$': '$.accounts',
          'regions.$': '$.regions',
          accountsTableName: parametersTable.tableName,
          configRepositoryName: props.configRepositoryName,
          'configFilePath.$': '$.configFilePath',
          'configCommitId.$': '$.configCommitId',
        }),
        resultPath: 'DISCARD',
      });

      const installCfnRoleMasterTemplate = new s3assets.Asset(this, 'CloudFormationExecutionRoleTemplate', {
        path: path.join(__dirname, 'assets', 'cfn-execution-role-master.template.json'),
      });
      installCfnRoleMasterTemplate.bucket.grantRead(pipelineRole);

      const installCfnRoleMasterStateMachine = new sfn.StateMachine(
        this,
        `${props.acceleratorPrefix}InstallCloudFormationExecutionRoleMaster_sm`,
        {
          stateMachineName: `${props.acceleratorPrefix}InstallCfnRoleMaster_sm`,
          definition: new CreateStackTask(this, 'Install CloudFormation Execution Role', {
            lambdaCode,
            role: pipelineRole,
          }),
        },
      );

      const installCfnRoleMasterTask = new tasks.StepFunctionsStartExecution(
        this,
        'Install CloudFormation Role in Master',
        {
          stateMachine: installCfnRoleMasterStateMachine,
          integrationPattern: sfn.IntegrationPattern.RUN_JOB,
          input: sfn.TaskInput.fromObject({
            stackName: `${props.acceleratorPrefix}CloudFormationStackSetExecutionRole`,
            stackCapabilities: ['CAPABILITY_NAMED_IAM'],
            stackTemplate: {
              s3BucketName: installCfnRoleMasterTemplate.s3BucketName,
              s3ObjectKey: installCfnRoleMasterTemplate.s3ObjectKey,
            },
            stackParameters: {
              'RoleName.$': '$.configuration.organizationAdminRole',
            },
          }),
          resultPath: 'DISCARD',
        },
      );

      const accountsPath = path.join(__dirname, 'assets', 'execution-role.template.json');
      const executionRoleContent = fs.readFileSync(accountsPath);

      const installRolesStateMachine = new sfn.StateMachine(this, `${props.acceleratorPrefix}InstallRoles_sm`, {
        stateMachineName: `${props.acceleratorPrefix}InstallRoles_sm`,
        definition: new CreateStackTask(this, 'Install', {
          lambdaCode,
          role: pipelineRole,
          suffix: 'ExecutionRole',
        }),
      });

      const installRolesTask = new tasks.StepFunctionsStartExecution(this, 'Install Execution Roles', {
        stateMachine: installRolesStateMachine,
        integrationPattern: sfn.IntegrationPattern.RUN_JOB,
        input: sfn.TaskInput.fromObject({
          stackName: `${props.acceleratorPrefix}PipelineRole`,
          stackCapabilities: ['CAPABILITY_NAMED_IAM'],
          stackParameters: {
            RoleName: props.stateMachineExecutionRole,
            MaxSessionDuration: `${buildTimeout.toSeconds()}`,
            // TODO Only add root role for development environments
            AssumedByRoleArn: `arn:aws:iam::${stack.account}:root,${pipelineRole.roleArn}`,
            AcceleratorPrefix: props.acceleratorPrefix.endsWith('-')
              ? props.acceleratorPrefix.slice(0, -1).toLowerCase()
              : props.acceleratorPrefix.toLowerCase(),
          },
          stackTemplate: executionRoleContent.toString(),
          'accountId.$': '$.accountId',
          'assumeRoleName.$': '$.organizationAdminRole',
        }),
        resultPath: 'DISCARD',
      });

      const installExecRolesInAccounts = new sfn.Map(this, `Install Execution Roles Map`, {
        itemsPath: '$.accounts',
        resultPath: 'DISCARD',
        maxConcurrency: 40,
        parameters: {
          'accountId.$': '$$.Map.Item.Value',
          'organizationAdminRole.$': '$.organizationAdminRole',
        },
      });

      installExecRolesInAccounts.iterator(installRolesTask);

      const deleteVpcSfn = new sfn.StateMachine(this, 'Delete Default Vpcs Sfn', {
        stateMachineName: `${props.acceleratorPrefix}DeleteDefaultVpcs_sfn`,
        definition: new RunAcrossAccountsTask(this, 'DeleteDefaultVPCs', {
          lambdaCode,
          role: pipelineRole,
          assumeRoleName: props.stateMachineExecutionRole,
          lambdaPath: 'index.deleteDefaultVpcs',
          name: 'Delete Default VPC',
        }),
      });

      const deleteVpcTask = new tasks.StepFunctionsStartExecution(this, 'Delete Default Vpcs', {
        stateMachine: deleteVpcSfn,
        integrationPattern: sfn.IntegrationPattern.RUN_JOB,
        input: sfn.TaskInput.fromObject({
          'accounts.$': '$.accounts',
          configRepositoryName: props.configRepositoryName,
          'configFilePath.$': '$.configFilePath',
          'configCommitId.$': '$.configCommitId',
          'baseline.$': '$.baseline',
          acceleratorPrefix: props.acceleratorPrefix,
        }),
        resultPath: 'DISCARD',
      });

      const loadLimitsTask = new CodeTask(this, 'Load Limits', {
        functionProps: {
          code: lambdaCode,
          handler: 'index.loadLimitsStep',
          role: pipelineRole,
        },
        functionPayload: {
          'configRepositoryName.$': '$.configRepositoryName',
          'configFilePath.$': '$.configFilePath',
          'configCommitId.$': '$.configCommitId',
          parametersTableName: parametersTable.tableName,
          itemId: 'limits',
          assumeRoleName: props.stateMachineExecutionRole,
        },
        resultPath: '$.limits',
      });

      const validateOuConfiguration = new CodeTask(this, 'OU Validation', {
        functionProps: {
          code: lambdaCode,
          handler: 'index.ouValidation',
          role: pipelineRole,
        },
        functionPayload: {
          configRepositoryName: props.configRepositoryName,
          'configFilePath.$': '$.configuration.configFilePath',
          'configCommitId.$': '$.configuration.configCommitId',
          acceleratorPrefix: props.acceleratorPrefix,
          parametersTableName: parametersTable.tableName,
          organizationsItemId: 'organizations',
          accountsItemId: 'accounts',
          configBranch: props.configBranchName,
          'configRootFilePath.$': '$.configuration.configRootFilePath',
        },
        resultPath: '$.configuration.configCommitId',
      });

      const addScpTask = new CodeTask(this, 'Add SCPs to Organization', {
        functionProps: {
          code: lambdaCode,
          handler: 'index.addScpStep',
          role: pipelineRole,
        },
        functionPayload: {
          acceleratorPrefix: props.acceleratorPrefix,
          acceleratorName: props.acceleratorName,
          region: cdk.Aws.REGION,
          'configRepositoryName.$': '$.configRepositoryName',
          'configFilePath.$': '$.configFilePath',
          'configCommitId.$': '$.configCommitId',
          parametersTableName: parametersTable.tableName,
          outputTableName: outputsTable.tableName,
          'organizationAdminRole.$': '$.organizationAdminRole',
        },
        resultPath: 'DISCARD',
      });

      const storeOutputsToSsmStateMachine = new sfn.StateMachine(
        this,
        `${props.acceleratorPrefix}StoreOutputsToSsm_sm`,
        {
          stateMachineName: `${props.acceleratorPrefix}StoreOutputsToSsm_sm`,
          definition: new StoreOutputsToSSMTask(this, 'StoreOutputsToSSM', {
            lambdaCode,
            role: pipelineRole,
          }),
        },
      );

      const storeAllOutputsToSsmTask = new tasks.StepFunctionsStartExecution(this, 'Store Outputs to SSM', {
        stateMachine: storeOutputsToSsmStateMachine,
        integrationPattern: sfn.IntegrationPattern.RUN_JOB,
        input: sfn.TaskInput.fromObject({
          'accounts.$': '$.accounts',
          'regions.$': '$.regions',
          acceleratorPrefix: props.acceleratorPrefix,
          assumeRoleName: props.stateMachineExecutionRole,
          outputsTableName: outputsTable.tableName,
          configRepositoryName: props.configRepositoryName,
          'configFilePath.$': '$.configFilePath',
          'configCommitId.$': '$.configCommitId',
          outputUtilsTableName: outputUtilsTable.tableName,
          accountsTableName: parametersTable.tableName,
        }),
        resultPath: 'DISCARD',
      });

      const detachQuarantineScpTask = new CodeTask(this, 'Detach Quarantine SCP', {
        functionProps: {
          code: lambdaCode,
          handler: 'index.detachQuarantineScp',
          role: pipelineRole,
        },
        functionPayload: {
          acceleratorPrefix: props.acceleratorPrefix,
          parametersTableName: parametersTable.tableName,
        },
        resultPath: 'DISCARD',
      });
      detachQuarantineScpTask.next(storeAllOutputsToSsmTask);

      const enableTrustedAccessForServicesTask = new CodeTask(this, 'Enable Trusted Access For Services', {
        functionProps: {
          code: lambdaCode,
          handler: 'index.enableTrustedAccessForServicesStep',
          role: pipelineRole,
        },
        functionPayload: {
          parametersTableName: parametersTable.tableName,
          'configRepositoryName.$': '$.configRepositoryName',
          'configFilePath.$': '$.configFilePath',
          'configCommitId.$': '$.configCommitId',
        },
        resultPath: '$.installerVersion',
      });

      const codeBuildStateMachine = new sfn.StateMachine(this, `${props.acceleratorPrefix}CodeBuild_sm`, {
        stateMachineName: `${props.acceleratorPrefix}CodeBuild_sm`,
        definition: new BuildTask(this, 'CodeBuild', {
          lambdaCode,
          role: pipelineRole,
        }),
      });

      // TODO Move this to a separate state machine, including store output task
      const createDeploymentTask = (phase: number, loadOutputs: boolean = true) => {
        const environment: { [name: string]: string } = {
          ACCELERATOR_PHASE: `${phase}`,
          'CONFIG_REPOSITORY_NAME.$': '$.configRepositoryName',
          'CONFIG_FILE_PATH.$': '$.configFilePath',
          'CONFIG_COMMIT_ID.$': '$.configCommitId',
          'ACCELERATOR_BASELINE.$': '$.baseline',
          'CONFIG_ROOT_FILE_PATH.$': '$.configRootFilePath',
          'INSTALLER_VERSION.$': '$.installerVersion',
          ACCELERATOR_PIPELINE_ROLE_NAME: pipelineRole.roleName,
          ACCELERATOR_STATE_MACHINE_NAME: props.stateMachineName,
          CONFIG_BRANCH_NAME: props.configBranchName,
          STACK_OUTPUT_TABLE_NAME: outputsTable.tableName,
<<<<<<< HEAD
          BOOTSTRAP_STACK_NAME: bootStrapStackName,
=======
          'SCOPE.$': '$.scope',
          'MODE.$': '$.mode',
>>>>>>> 35c2b638
        };

        const deployTask = new tasks.StepFunctionsStartExecution(this, `Deploy Phase ${phase}`, {
          stateMachine: codeBuildStateMachine,
          integrationPattern: sfn.IntegrationPattern.RUN_JOB,
          input: sfn.TaskInput.fromObject({
            codeBuildProjectName: project.projectName,
            environment,
          }),
          resultPath: 'DISCARD',
        });
        return deployTask;
      };

      const storeOutputsStateMachine = new sfn.StateMachine(this, `${props.acceleratorPrefix}StoreOutputs_sm`, {
        stateMachineName: `${props.acceleratorPrefix}StoreOutputs_sm`,
        definition: new StoreOutputsTask(this, 'StoreOutputs', {
          lambdaCode,
          role: pipelineRole,
        }),
      });

      const createStoreOutputTask = (phase: number) => {
        const storeOutputsTask = new tasks.StepFunctionsStartExecution(this, `Store Phase ${phase} Outputs`, {
          stateMachine: storeOutputsStateMachine,
          integrationPattern: sfn.IntegrationPattern.RUN_JOB,
          input: sfn.TaskInput.fromObject({
            'accounts.$': '$.accounts',
            'regions.$': '$.regions',
            acceleratorPrefix: props.acceleratorPrefix,
            assumeRoleName: props.stateMachineExecutionRole,
            outputsTable: outputsTable.tableName,
            phaseNumber: phase,
            configRepositoryName: props.configRepositoryName,
            'configFilePath.$': '$.configFilePath',
            'configCommitId.$': '$.configCommitId',
          }),
          resultPath: 'DISCARD',
        });
        return storeOutputsTask;
      };

      const storeAllPhaseOutputs = new sfn.Map(this, `Store All Phase Outputs Map`, {
        itemsPath: '$.phases',
        resultPath: 'DISCARD',
        maxConcurrency: 1,
        parameters: {
          'accounts.$': '$.accounts',
          'regions.$': '$.regions',
          acceleratorPrefix: props.acceleratorPrefix,
          assumeRoleName: props.stateMachineExecutionRole,
          outputsTable: outputsTable.tableName,
          configRepositoryName: props.configRepositoryName,
          'phaseNumber.$': '$$.Map.Item.Value',
          'configFilePath.$': '$.configFilePath',
          'configCommitId.$': '$.configCommitId',
        },
      });

      const storeAllOutputsTask = new tasks.StepFunctionsStartExecution(this, `Store All Phase Outputs`, {
        stateMachine: storeOutputsStateMachine,
        integrationPattern: sfn.IntegrationPattern.RUN_JOB,
        input: sfn.TaskInput.fromObject({
          'accounts.$': '$.accounts',
          'regions.$': '$.regions',
          acceleratorPrefix: props.acceleratorPrefix,
          assumeRoleName: props.stateMachineExecutionRole,
          outputsTable: outputsTable.tableName,
          configRepositoryName: props.configRepositoryName,
          'phaseNumber.$': '$.phaseNumber',
          'configFilePath.$': '$.configFilePath',
          'configCommitId.$': '$.configCommitId',
        }),
        resultPath: 'DISCARD',
      });
      storeAllPhaseOutputs.iterator(storeAllOutputsTask);

      // TODO Create separate state machine for deployment
      const deployPhaseRolesTask = createDeploymentTask(-1, false);
      const storePreviousOutput = createStoreOutputTask(-1);
      const deployPhase0Task = createDeploymentTask(0);
      const storePhase0Output = createStoreOutputTask(0);
      const deployPhase1Task = createDeploymentTask(1);
      const storePhase1Output = createStoreOutputTask(1);
      const deployPhase2Task = createDeploymentTask(2);
      const storePhase2Output = createStoreOutputTask(2);
      const deployPhase3Task = createDeploymentTask(3);
      const storePhase3Output = createStoreOutputTask(3);
      const deployPhase4Task = createDeploymentTask(4);
      const storePhase4Output = createStoreOutputTask(4);
      const deployPhase5Task = createDeploymentTask(5);

      const createConfigRecorderSfn = new sfn.StateMachine(this, 'Create Config Recorder Sfn', {
        stateMachineName: `${props.acceleratorPrefix}CreateConfigRecorder_sfn`,
        definition: new RunAcrossAccountsTask(this, 'CreateConfigRecorder', {
          lambdaCode,
          role: pipelineRole,
          assumeRoleName: props.stateMachineExecutionRole,
          lambdaPath: 'index.createConfigRecorder',
          name: 'Create Config Recorder',
          functionPayload: {
            outputTableName: outputsTable.tableName,
          },
        }),
      });

      const createConfigRecordersTask = new tasks.StepFunctionsStartExecution(this, 'Create Config Recorders', {
        stateMachine: createConfigRecorderSfn,
        integrationPattern: sfn.IntegrationPattern.RUN_JOB,
        input: sfn.TaskInput.fromObject({
          'accounts.$': '$.accounts',
          configRepositoryName: props.configRepositoryName,
          'configFilePath.$': '$.configFilePath',
          'configCommitId.$': '$.configCommitId',
          'baseline.$': '$.baseline',
          outputTableName: outputsTable.tableName,
          acceleratorPrefix: props.acceleratorPrefix,
        }),
        resultPath: 'DISCARD',
      });

      // TODO We could put this task in a map task and apply to all accounts individually
      const accountDefaultSettingsTask = new CodeTask(this, 'Account Default Settings', {
        functionProps: {
          code: lambdaCode,
          handler: 'index.accountDefaultSettingsStep',
          role: pipelineRole,
        },
        functionPayload: {
          assumeRoleName: props.stateMachineExecutionRole,
          parametersTableName: parametersTable.tableName,
          'configRepositoryName.$': '$.configRepositoryName',
          'configFilePath.$': '$.configFilePath',
          'configCommitId.$': '$.configCommitId',
          outputTableName: outputsTable.tableName,
        },
        resultPath: 'DISCARD',
      });

      const rdgwArtifactsFolderPath = path.join(__dirname, '..', '..', '..', '..', 'reference-artifacts', 'scripts');
      const rdgwScripts = fs.readdirSync(rdgwArtifactsFolderPath);

      const verifyFilesTask = new CodeTask(this, 'Verify Files', {
        functionProps: {
          code: lambdaCode,
          handler: 'index.verifyFilesStep',
          role: pipelineRole,
        },
        functionPayload: {
          assumeRoleName: props.stateMachineExecutionRole,
          parametersTableName: parametersTable.tableName,
          'configRepositoryName.$': '$.configRepositoryName',
          'configFilePath.$': '$.configFilePath',
          'configCommitId.$': '$.configCommitId',
          outputTableName: outputsTable.tableName,
          rdgwScripts,
        },
        resultPath: 'DISCARD',
      });

      const addTagsToSharedResourcesTask = new CodeTask(this, 'Add Tags to Shared Resources', {
        functionProps: {
          code: lambdaCode,
          handler: 'index.addTagsToSharedResourcesStep',
          role: pipelineRole,
        },
        functionPayload: {
          assumeRoleName: props.stateMachineExecutionRole,
          outputTableName: outputsTable.tableName,
        },
        resultPath: 'DISCARD',
      });

      const enableDirectorySharingTask = new CodeTask(this, 'Enable Directory Sharing', {
        functionProps: {
          code: lambdaCode,
          handler: 'index.enableDirectorySharingStep',
          role: pipelineRole,
        },
        functionPayload: {
          parametersTableName: parametersTable.tableName,
          assumeRoleName: props.stateMachineExecutionRole,
          'configRepositoryName.$': '$.configRepositoryName',
          'configFilePath.$': '$.configFilePath',
          'configCommitId.$': '$.configCommitId',
          outputTableName: outputsTable.tableName,
        },
        resultPath: 'DISCARD',
      });

      const createAdConnectorStateMachine = new sfn.StateMachine(scope, 'CreateAdConnectorStateMachine', {
        stateMachineName: `${props.acceleratorPrefix}CreateAdConnector_sm`,
        definition: new CreateAdConnectorTask(scope, 'CreateAD', {
          lambdaCode,
          role: pipelineRole,
        }),
      });

      const createAdConnectorTask = new tasks.StepFunctionsStartExecution(this, 'Create AD Connector', {
        stateMachine: createAdConnectorStateMachine,
        integrationPattern: sfn.IntegrationPattern.RUN_JOB,
        input: sfn.TaskInput.fromObject({
          acceleratorPrefix: props.acceleratorPrefix,
          parametersTableName: parametersTable.tableName,
          assumeRoleName: props.stateMachineExecutionRole,
          'configRepositoryName.$': '$.configRepositoryName',
          'configFilePath.$': '$.configFilePath',
          'configCommitId.$': '$.configCommitId',
          outputTableName: outputsTable.tableName,
        }),
        resultPath: 'DISCARD',
      });

      const storeCommitIdTask = new CodeTask(this, 'Store CommitId', {
        functionProps: {
          code: lambdaCode,
          handler: 'index.storeCommitIdStep',
          role: pipelineRole,
        },
        functionPayload: {
          'configRepositoryName.$': '$.configRepositoryName',
          'configFilePath.$': '$.configFilePath',
          'configCommitId.$': '$.configCommitId',
        },
        resultPath: 'DISCARD',
      });

      const baseLineCleanupChoice = new sfn.Choice(this, 'Baseline Clean Up?')
        .when(sfn.Condition.stringEquals('$.baseline', 'ORGANIZATIONS'), detachQuarantineScpTask)
        .otherwise(storeAllOutputsToSsmTask);

      const commonStep1 = addScpTask.startState
        .next(deployPhase1Task)
        .next(storePhase1Output)
        .next(accountDefaultSettingsTask)
        .next(deployPhase2Task)
        .next(storePhase2Output)
        .next(deployPhase3Task)
        .next(storePhase3Output)
        .next(deployPhase4Task)
        .next(storePhase4Output)
        .next(addTagsToSharedResourcesTask)
        .next(enableDirectorySharingTask)
        .next(deployPhase5Task)
        .next(createAdConnectorTask)
        .next(storeCommitIdTask)
        .next(baseLineCleanupChoice);

      const enableConfigChoice = new sfn.Choice(this, 'Create Config Recorders?')
        .when(sfn.Condition.stringEquals('$.baseline', 'ORGANIZATIONS'), createConfigRecordersTask.next(commonStep1))
        .otherwise(commonStep1)
        .afterwards();

      const commonStep2 = deployPhaseRolesTask
        .next(storePreviousOutput)
        .next(deployPhase0Task)
        .next(storePhase0Output)
        .next(verifyFilesTask)
        .next(enableConfigChoice);

      const storeAllOutputsChoice = new sfn.Choice(this, 'Store All Phase Outputs?')
        .when(sfn.Condition.booleanEquals('$.storeAllOutputs', true), storeAllPhaseOutputs.next(commonStep2))
        .otherwise(commonStep2)
        .afterwards();

      const commonDefinition = loadOrganizationsTask.startState
        .next(loadAccountsTask)
        .next(installExecRolesInAccounts)
        .next(cdkBootstrapTask)
        .next(deleteVpcTask)
        .next(loadLimitsTask)
        .next(enableTrustedAccessForServicesTask)
        .next(storeAllOutputsChoice);

      // Landing Zone Config Setup
      const alzConfigDefinition = loadLandingZoneConfigurationTask.startState
        .next(addRoleToServiceCatalog)
        .next(createLandingZoneAccountsTask)
        .next(commonDefinition);

      const cloudFormationMasterRoleChoice = new sfn.Choice(this, 'Install CloudFormation Role in Master?')
        .when(
          sfn.Condition.booleanEquals('$.configuration.installCloudFormationMasterRole', true),
          installCfnRoleMasterTask,
        )
        .otherwise(createOrganizationAccountsTask)
        .afterwards();

      installCfnRoleMasterTask.next(createOrganizationAccountsTask).next(commonDefinition);

      // // Organizations Config Setup
      const orgConfigDefinition = validateOuConfiguration.startState
        .next(loadOrgConfigurationTask)
        .next(cloudFormationMasterRoleChoice);

      const baseLineChoice = new sfn.Choice(this, 'Baseline?')
        .when(
          sfn.Condition.stringEquals('$.configuration.baselineOutput.baseline', 'LANDING_ZONE'),
          alzConfigDefinition,
        )
        .when(
          sfn.Condition.stringEquals('$.configuration.baselineOutput.baseline', 'ORGANIZATIONS'),
          orgConfigDefinition,
        )
        .otherwise(
          new sfn.Fail(this, 'Fail', {
            cause: 'Invalid Baseline supplied',
          }),
        )
        .afterwards();

      const notificationTopic = new sns.Topic(this, 'MainStateMachineStatusTopic', {
        displayName: `${props.acceleratorPrefix}-MainStateMachine-Status_topic`,
        topicName: `${props.acceleratorPrefix}-MainStateMachine-Status_topic`,
      });

      new sns.Subscription(this, 'MainStateMachineStatusTopicSubscription', {
        topic: notificationTopic,
        protocol: sns.SubscriptionProtocol.EMAIL,
        endpoint: props.notificationEmail,
      });

      const fail = new sfn.Fail(this, 'Failed');

      const notifySmFailure = new CodeTask(this, 'Execution Failed', {
        functionProps: {
          code: lambdaCode,
          handler: 'index.notifySMFailure',
          role: pipelineRole,
        },
        functionPayload: {
          notificationTopicArn: notificationTopic.topicArn,
          'error.$': '$.Error',
          'cause.$': '$.Cause',
          'executionId.$': '$$.Execution.Id',
          acceleratorVersion: props.acceleratorVersion,
        },
        resultPath: 'DISCARD',
      });
      notifySmFailure.next(fail);

      const notifySmSuccess = new CodeTask(this, 'Deploy Success', {
        functionProps: {
          code: lambdaCode,
          handler: 'index.notifySMSuccess',
          role: pipelineRole,
        },
        functionPayload: {
          notificationTopicArn: notificationTopic.topicArn,
          parametersTableName: parametersTable.tableName,
          'acceleratorVersion.$': '$[0].acceleratorVersion',
        },
        resultPath: 'DISCARD',
      });

      // Full StateMachine Execution starts from getOrCreateConfigurationTask and wrapped in parallel task for try/catch
      getOrCreateConfigurationTask.next(getBaseLineTask).next(compareConfigurationsTask).next(baseLineChoice);

      const mainTryCatch = new sfn.Parallel(this, 'Main Try Catch block to Notify users');
      mainTryCatch.branch(getOrCreateConfigurationTask);
      mainTryCatch.addCatch(notifySmFailure);
      mainTryCatch.next(notifySmSuccess);

      new sfn.StateMachine(this, 'StateMachine', {
        stateMachineName: props.stateMachineName,
        definition: sfn.Chain.start(mainTryCatch),
      });
    }
  }
}

function setSecretValue(secret: secrets.Secret, value: string) {
  const cfnSecret = secret.node.defaultChild as secrets.CfnSecret;
  cfnSecret.addPropertyOverride('SecretString', value);
  cfnSecret.addPropertyDeletionOverride('GenerateSecretString');
}<|MERGE_RESOLUTION|>--- conflicted
+++ resolved
@@ -657,12 +657,9 @@
           ACCELERATOR_STATE_MACHINE_NAME: props.stateMachineName,
           CONFIG_BRANCH_NAME: props.configBranchName,
           STACK_OUTPUT_TABLE_NAME: outputsTable.tableName,
-<<<<<<< HEAD
           BOOTSTRAP_STACK_NAME: bootStrapStackName,
-=======
           'SCOPE.$': '$.scope',
           'MODE.$': '$.mode',
->>>>>>> 35c2b638
         };
 
         const deployTask = new tasks.StepFunctionsStartExecution(this, `Deploy Phase ${phase}`, {
