import * as path from 'path';
import * as cdk from '@aws-cdk/core';
import * as iam from '@aws-cdk/aws-iam';
import * as lambda from '@aws-cdk/aws-lambda';
import * as s3assets from '@aws-cdk/aws-s3-assets';
import * as secrets from '@aws-cdk/aws-secretsmanager';
import * as dynamodb from '@aws-cdk/aws-dynamodb';
import * as sfn from '@aws-cdk/aws-stepfunctions';
import * as tasks from '@aws-cdk/aws-stepfunctions-tasks';
import { CdkDeployProject, PrebuiltCdkDeployProject } from '@aws-accelerator/cdk-accelerator/src/codebuild';
import { AcceleratorStack, AcceleratorStackProps } from '@aws-accelerator/cdk-accelerator/src/core/accelerator-stack';
import { createRoleName, createName } from '@aws-accelerator/cdk-accelerator/src/core/accelerator-name-generator';
import { CodeTask } from '@aws-accelerator/cdk-accelerator/src/stepfunction-tasks';
import { CreateLandingZoneAccountTask } from './tasks/create-landing-zone-account-task';
import { CreateOrganizationAccountTask } from './tasks/create-organization-account-task';
import { CreateStackSetTask } from './tasks/create-stack-set-task';
import { CreateAdConnectorTask } from './tasks/create-adconnector-task';
import { BuildTask } from './tasks/build-task';
import { CreateStackTask } from './tasks/create-stack-task';
import { RunAcrossAccountsTask } from './tasks/run-across-accounts-task';
import * as fs from 'fs';
import * as sns from '@aws-cdk/aws-sns';
<<<<<<< HEAD
import * as dynamodb from '@aws-cdk/aws-dynamodb';
=======
import { StoreOutputsTask } from './tasks/store-outputs-task';
>>>>>>> d3a7850b

export namespace InitialSetup {
  export interface CommonProps {
    acceleratorPrefix: string;
    acceleratorName: string;
    solutionRoot: string;
    stateMachineName: string;
    stateMachineExecutionRole: string;
    configRepositoryName: string;
    configS3Bucket: string;
    configBranchName: string;
    notificationEmail: string;
    /**
     * Current Accelerator version
     */
    acceleratorVersion?: string;
    /**
     * Prebuild Docker image that contains the project with its dependencies already installed.
     */
    enablePrebuiltProject?: boolean;
  }

  export interface Props extends AcceleratorStackProps, CommonProps {}
}

export class InitialSetup extends AcceleratorStack {
  constructor(scope: cdk.Construct, id: string, props: InitialSetup.Props) {
    super(scope, id, props);

    new InitialSetup.Pipeline(this, 'Pipeline', props);
  }
}

export namespace InitialSetup {
  export type PipelineProps = CommonProps;

  export class Pipeline extends cdk.Construct {
    constructor(scope: cdk.Construct, id: string, props: PipelineProps) {
      super(scope, id);

      const { enablePrebuiltProject } = props;

      const lambdaPath = require.resolve('@aws-accelerator/accelerator-runtime');
      const lambdaDir = path.dirname(lambdaPath);
      const lambdaCode = lambda.Code.fromAsset(lambdaDir);

      const stack = cdk.Stack.of(this);

      const accountItemsCountSecret = new secrets.Secret(this, 'AccountItemsCount', {
        secretName: 'accelerator/account-items-count',
        description: 'This secret contains the information about account items count in dynamodb table.',
      });
      setSecretValue(accountItemsCountSecret, '0');

      const parametersTable = new dynamodb.Table(this, 'ParametersTable', {
        tableName: createName({
          name: 'Parameters',
          suffixLength: 0,
        }),
        partitionKey: { name: 'id', type: dynamodb.AttributeType.STRING },
        encryption: dynamodb.TableEncryption.DEFAULT,
      });

      const outputsTable = new dynamodb.Table(this, 'Outputs', {
        tableName: createName({
          name: 'Outputs',
          suffixLength: 0,
        }),
        partitionKey: {
          name: 'id',
          type: dynamodb.AttributeType.STRING,
        },
        encryption: dynamodb.TableEncryption.DEFAULT,
      });

      // This is the maximum time before a build times out
      // The role used by the build should allow this session duration
      const buildTimeout = cdk.Duration.hours(4);

      // The pipeline stage `InstallRoles` will allow the pipeline role to assume a role in the sub accounts
      const pipelineRole = new iam.Role(this, 'Role', {
        roleName: createRoleName('L-SFN-MasterRole'),
        assumedBy: new iam.CompositePrincipal(
          // TODO Only add root role for development environments
          new iam.ServicePrincipal('codebuild.amazonaws.com'),
          new iam.ServicePrincipal('lambda.amazonaws.com'),
          new iam.ServicePrincipal('events.amazonaws.com'),
        ),
        managedPolicies: [iam.ManagedPolicy.fromAwsManagedPolicyName('AdministratorAccess')],
        maxSessionDuration: buildTimeout,
      });

      // Add a suffix to the CodeBuild project so it creates a new project as it's not able to update the `baseImage`
      const projectNameSuffix = enablePrebuiltProject ? 'Prebuilt' : '';
      const projectConstructor = enablePrebuiltProject ? PrebuiltCdkDeployProject : CdkDeployProject;
      const project = new projectConstructor(this, `CdkDeploy${projectNameSuffix}`, {
        projectName: createName({
          name: `Deploy${projectNameSuffix}`,
          region: false,
          account: false,
        }),
        role: pipelineRole,
        projectRoot: props.solutionRoot,
        packageManager: 'pnpm',
        commands: ['cd src/deployments/cdk', 'sh codebuild-deploy.sh'],
        timeout: buildTimeout,
        environment: {
          ACCELERATOR_NAME: props.acceleratorName,
          ACCELERATOR_PREFIX: props.acceleratorPrefix,
          ACCELERATOR_EXECUTION_ROLE_NAME: props.stateMachineExecutionRole,
          CDK_PLUGIN_ASSUME_ROLE_NAME: props.stateMachineExecutionRole,
          CDK_PLUGIN_ASSUME_ROLE_DURATION: `${buildTimeout.toSeconds()}`,
          ACCOUNTS_ITEM_ID: 'accounts',
          LIMITS_ITEM_ID: 'limits',
          ORGANIZATIONS_ITEM_ID: 'organizations',
          DYNAMODB_PARAMETERS_TABLE_NAME: parametersTable.tableName,
        },
      });

      const getOrCreateConfigurationTask = new CodeTask(this, 'Get or Create Configuration from S3', {
        functionProps: {
          code: lambdaCode,
          handler: 'index.getOrCreateConfig',
          role: pipelineRole,
        },
        functionPayload: {
          repositoryName: props.configRepositoryName,
          s3Bucket: props.configS3Bucket,
          branchName: props.configBranchName,
          acceleratorVersion: props.acceleratorVersion!,
        },
        resultPath: '$.configuration',
      });

      const compareConfigurationsTask = new CodeTask(this, 'Compare Configurations', {
        functionProps: {
          code: lambdaCode,
          handler: 'index.compareConfigurationsStep',
          role: pipelineRole,
        },
        functionPayload: {
          'inputConfig.$': '$',
          region: cdk.Aws.REGION,
          'baseline.$': '$.configuration.baseline',
        },
        resultPath: 'DISCARD',
      });

      const getBaseLineTask = new CodeTask(this, 'Get Baseline From Configuration', {
        functionProps: {
          code: lambdaCode,
          handler: 'index.getBaseline',
          role: pipelineRole,
        },
        functionPayload: {
          configRepositoryName: props.configRepositoryName,
          'configFilePath.$': '$.configuration.configFilePath',
          'configCommitId.$': '$.configuration.configCommitId',
          'acceleratorVersion.$': '$.configuration.acceleratorVersion',
        },
        resultPath: '$.configuration.baseline',
      });

      const loadLandingZoneConfigurationTask = new CodeTask(this, 'Load Landing Zone Configuration', {
        functionProps: {
          code: lambdaCode,
          handler: 'index.loadLandingZoneConfigurationStep',
          role: pipelineRole,
        },
        functionPayload: {
          configRepositoryName: props.configRepositoryName,
          'configFilePath.$': '$.configuration.configFilePath',
          'configCommitId.$': '$.configuration.configCommitId',
          'baseline.$': '$.configuration.baseline',
          'acceleratorVersion.$': '$.configuration.acceleratorVersion',
          'configRootFilePath.$': '$.configuration.configRootFilePath',
        },
        resultPath: '$.configuration',
      });

      const loadOrgConfigurationTask = new CodeTask(this, 'Load Organization Configuration', {
        functionProps: {
          code: lambdaCode,
          handler: 'index.loadOrganizationConfigurationStep',
          role: pipelineRole,
        },
        functionPayload: {
          configRepositoryName: props.configRepositoryName,
          'configFilePath.$': '$.configuration.configFilePath',
          'configCommitId.$': '$.configuration.configCommitId',
          'baseline.$': '$.configuration.baseline',
          'acceleratorVersion.$': '$.configuration.acceleratorVersion',
          'configRootFilePath.$': '$.configuration.configRootFilePath',
        },
        resultPath: '$.configuration',
      });

      // TODO We might want to load this from the Landing Zone configuration
      const avmProductName = 'AWS-Landing-Zone-Account-Vending-Machine';
      const avmPortfolioName = 'AWS Landing Zone - Baseline';

      const addRoleToServiceCatalog = new CodeTask(this, 'Add Execution Role to Service Catalog', {
        functionProps: {
          code: lambdaCode,
          handler: 'index.addRoleToServiceCatalogStep',
          role: pipelineRole,
        },
        functionPayload: {
          roleArn: pipelineRole.roleArn,
          portfolioName: avmPortfolioName,
        },
        inputPath: '$.configuration',
        resultPath: 'DISCARD',
      });

      const createLandingZoneAccountStateMachine = new sfn.StateMachine(
        scope,
        `${props.acceleratorPrefix}ALZCreateAccount_sm`,
        {
          stateMachineName: `${props.acceleratorPrefix}ALZCreateAccount_sm`,
          definition: new CreateLandingZoneAccountTask(scope, 'Create ALZ Account', {
            lambdaCode,
            role: pipelineRole,
          }),
        },
      );

      const createLandingZoneAccountTask = new sfn.Task(this, 'Create Landing Zone Account', {
        // tslint:disable-next-line: deprecation
        task: new tasks.StartExecution(createLandingZoneAccountStateMachine, {
          integrationPattern: sfn.ServiceIntegrationPattern.SYNC,
          input: {
            avmProductName,
            avmPortfolioName,
            'account.$': '$',
          },
        }),
      });

      const createLandingZoneAccountsTask = new sfn.Map(this, 'Create Landing Zone Accounts', {
        itemsPath: '$.configuration.accounts',
        resultPath: 'DISCARD',
        maxConcurrency: 1,
      });

      createLandingZoneAccountsTask.iterator(createLandingZoneAccountTask);

      const createOrganizationAccountStateMachine = new sfn.StateMachine(
        scope,
        `${props.acceleratorPrefix}OrgCreateAccount_sm`,
        {
          stateMachineName: `${props.acceleratorPrefix}OrgCreateAccount_sm`,
          definition: new CreateOrganizationAccountTask(scope, 'Create Org Account', {
            lambdaCode,
            role: pipelineRole,
          }),
        },
      );

      const createOrganizationAccountsTask = new sfn.Map(this, 'Create Organization Accounts', {
        itemsPath: '$.configuration.accounts',
        resultPath: 'DISCARD',
        maxConcurrency: 1,
        parameters: {
          'account.$': '$$.Map.Item.Value',
          'organizationalUnits.$': '$.configuration.organizationalUnits',
          configRepositoryName: props.configRepositoryName,
          'configFilePath.$': '$.configuration.configFilePath',
          'configCommitId.$': '$.configuration.configCommitId',
          acceleratorPrefix: props.acceleratorPrefix,
        },
      });

      const createOrganizationAccountTask = new sfn.Task(this, 'Create Organization Account', {
        // tslint:disable-next-line: deprecation
        task: new tasks.StartExecution(createOrganizationAccountStateMachine, {
          integrationPattern: sfn.ServiceIntegrationPattern.SYNC,
          input: {
            'createAccountConfiguration.$': '$',
          },
        }),
      });

      createOrganizationAccountsTask.iterator(createOrganizationAccountTask);

      const loadOrganizationsTask = new CodeTask(this, 'Load Organizational Units', {
        functionProps: {
          code: lambdaCode,
          handler: 'index.loadOrganizations',
          role: pipelineRole,
        },
        functionPayload: {
          parametersTableName: parametersTable.tableName,
          itemId: 'organizations',
          configRepositoryName: props.configRepositoryName,
          'configFilePath.$': '$.configuration.configFilePath',
          'configCommitId.$': '$.configuration.configCommitId',
        },
        resultPath: '$.configuration.organizationalUnits',
      });

      const loadAccountsTask = new CodeTask(this, 'Load Accounts', {
        functionProps: {
          code: lambdaCode,
          handler: 'index.loadAccountsStep',
          role: pipelineRole,
        },
        functionPayload: {
          parametersTableName: parametersTable.tableName,
          itemId: 'accounts',
          accountItemsCountSecretId: accountItemsCountSecret.secretArn,
          'configuration.$': '$.configuration',
        },
        resultPath: '$',
      });

      const installCfnRoleMasterTemplate = new s3assets.Asset(this, 'CloudFormationExecutionRoleTemplate', {
        path: path.join(__dirname, 'assets', 'cfn-execution-role-master.template.json'),
      });
      installCfnRoleMasterTemplate.bucket.grantRead(pipelineRole);

      const installCfnRoleMasterStateMachine = new sfn.StateMachine(
        this,
        `${props.acceleratorPrefix}InstallCloudFormationExecutionRoleMaster_sm`,
        {
          stateMachineName: `${props.acceleratorPrefix}InstallCfnRoleMaster_sm`,
          definition: new CreateStackTask(this, 'Install CloudFormation Execution Role', {
            lambdaCode,
            role: pipelineRole,
          }),
        },
      );

      const installCfnRoleMasterTask = new sfn.Task(this, 'Install CloudFormation Role in Master', {
        // tslint:disable-next-line: deprecation
        task: new tasks.StartExecution(installCfnRoleMasterStateMachine, {
          integrationPattern: sfn.ServiceIntegrationPattern.SYNC,
          input: {
            stackName: `${props.acceleratorPrefix}CloudFormationStackSetExecutionRole`,
            stackCapabilities: ['CAPABILITY_NAMED_IAM'],
            stackTemplate: {
              s3BucketName: installCfnRoleMasterTemplate.s3BucketName,
              s3ObjectKey: installCfnRoleMasterTemplate.s3ObjectKey,
            },
          },
        }),
        resultPath: 'DISCARD',
      });

      const installRoleTemplate = new s3assets.Asset(this, 'ExecutionRoleTemplate', {
        path: path.join(__dirname, 'assets', 'execution-role.template.json'),
      });

      // Make sure the Lambda can read the template
      installRoleTemplate.bucket.grantRead(pipelineRole);

      const installRolesStateMachine = new sfn.StateMachine(this, `${props.acceleratorPrefix}InstallRoles_sm`, {
        stateMachineName: `${props.acceleratorPrefix}InstallRoles_sm`,
        definition: new CreateStackSetTask(this, 'Install', {
          lambdaCode,
          role: pipelineRole,
        }),
      });

      const installRolesTask = new sfn.Task(this, 'Install Execution Roles', {
        // tslint:disable-next-line: deprecation
        task: new tasks.StartExecution(installRolesStateMachine, {
          integrationPattern: sfn.ServiceIntegrationPattern.SYNC,
          input: {
            stackName: `${props.acceleratorPrefix}PipelineRole`,
            stackCapabilities: ['CAPABILITY_NAMED_IAM'],
            stackParameters: {
              RoleName: props.stateMachineExecutionRole,
              MaxSessionDuration: `${buildTimeout.toSeconds()}`,
              // TODO Only add root role for development environments
              AssumedByRoleArn: `arn:aws:iam::${stack.account}:root,${pipelineRole.roleArn}`,
            },
            stackTemplate: {
              s3BucketName: installRoleTemplate.s3BucketName,
              s3ObjectKey: installRoleTemplate.s3ObjectKey,
            },
            'instanceAccounts.$': '$.accounts[*].id',
            instanceRegions: [stack.region],
          },
        }),
        resultPath: 'DISCARD',
      });

      const deleteVpcSfn = new sfn.StateMachine(this, 'Delete Default Vpcs Sfn', {
        stateMachineName: `${props.acceleratorPrefix}DeleteDefaultVpcs_sfn`,
        definition: new RunAcrossAccountsTask(this, 'DeleteDefaultVPCs', {
          lambdaCode,
          role: pipelineRole,
          assumeRoleName: props.stateMachineExecutionRole,
          lambdaPath: 'index.deleteDefaultVpcs',
          name: 'Delete Default VPC',
        }),
      });

      const deleteVpcTask = new sfn.Task(this, 'Delete Default Vpcs', {
        // tslint:disable-next-line: deprecation
        task: new tasks.StartExecution(deleteVpcSfn, {
          integrationPattern: sfn.ServiceIntegrationPattern.SYNC,
          input: {
            'accounts.$': '$.accounts',
            configRepositoryName: props.configRepositoryName,
            'configFilePath.$': '$.configFilePath',
            'configCommitId.$': '$.configCommitId',
            'baseline.$': '$.baseline',
            acceleratorPrefix: props.acceleratorPrefix,
          },
        }),
        resultPath: 'DISCARD',
      });

      const loadLimitsTask = new CodeTask(this, 'Load Limits', {
        functionProps: {
          code: lambdaCode,
          handler: 'index.loadLimitsStep',
          role: pipelineRole,
        },
        functionPayload: {
          'configRepositoryName.$': '$.configRepositoryName',
          'configFilePath.$': '$.configFilePath',
          'configCommitId.$': '$.configCommitId',
          parametersTableName: parametersTable.tableName,
          itemId: 'limits',
          assumeRoleName: props.stateMachineExecutionRole,
          'accounts.$': '$.accounts',
        },
        resultPath: '$.limits',
      });

      const validateOuConfiguration = new CodeTask(this, 'OU Validation', {
        functionProps: {
          code: lambdaCode,
          handler: 'index.ouValidation',
          role: pipelineRole,
        },
        functionPayload: {
          configRepositoryName: props.configRepositoryName,
          'configFilePath.$': '$.configuration.configFilePath',
          'configCommitId.$': '$.configuration.configCommitId',
          acceleratorPrefix: props.acceleratorPrefix,
          parametersTableName: parametersTable.tableName,
          organizationsItemId: 'organizations',
          accountsItemId: 'accounts',
          configBranch: props.configBranchName,
          'configRootFilePath.$': '$.configuration.configRootFilePath',
        },
        resultPath: '$.configuration.configCommitId',
      });

      const addScpTask = new CodeTask(this, 'Add SCPs to Organization', {
        functionProps: {
          code: lambdaCode,
          handler: 'index.addScpStep',
          role: pipelineRole,
        },
        functionPayload: {
          acceleratorPrefix: props.acceleratorPrefix,
          'configRepositoryName.$': '$.configRepositoryName',
          'configFilePath.$': '$.configFilePath',
          'configCommitId.$': '$.configCommitId',
          'organizationalUnits.$': '$.organizationalUnits',
          'accounts.$': '$.accounts',
          outputTableName: outputsTable.tableName,
        },
        resultPath: 'DISCARD',
      });

      const pass = new sfn.Pass(this, 'Success');

      const detachQuarantineScpTask = new CodeTask(this, 'Detach Quarantine SCP', {
        functionProps: {
          code: lambdaCode,
          handler: 'index.detachQuarantineScp',
          role: pipelineRole,
        },
        functionPayload: {
          acceleratorPrefix: props.acceleratorPrefix,
          'accounts.$': '$.accounts',
        },
        resultPath: 'DISCARD',
      });
      detachQuarantineScpTask.next(pass);

      const enableTrustedAccessForServicesTask = new CodeTask(this, 'Enable Trusted Access For Services', {
        functionProps: {
          code: lambdaCode,
          handler: 'index.enableTrustedAccessForServicesStep',
          role: pipelineRole,
        },
        functionPayload: {
          'accounts.$': '$.accounts',
          'configRepositoryName.$': '$.configRepositoryName',
          'configFilePath.$': '$.configFilePath',
          'configCommitId.$': '$.configCommitId',
        },
        resultPath: 'DISCARD',
      });

      const codeBuildStateMachine = new sfn.StateMachine(this, `${props.acceleratorPrefix}CodeBuild_sm`, {
        stateMachineName: `${props.acceleratorPrefix}CodeBuild_sm`,
        definition: new BuildTask(this, 'CodeBuild', {
          lambdaCode,
          role: pipelineRole,
        }),
      });

      // TODO Move this to a separate state machine, including store output task
      const createDeploymentTask = (phase: number, loadOutputs: boolean = true) => {
        const environment: { [name: string]: string } = {
          ACCELERATOR_PHASE: `${phase}`,
          'CONFIG_REPOSITORY_NAME.$': '$.configRepositoryName',
          'CONFIG_FILE_PATH.$': '$.configFilePath',
          'CONFIG_COMMIT_ID.$': '$.configCommitId',
          'ACCELERATOR_BASELINE.$': '$.baseline',
          'CONFIG_ROOT_FILE_PATH.$': '$.configRootFilePath',
          ACCELERATOR_PIPELINE_ROLE_NAME: pipelineRole.roleName,
          ACCELERATOR_STATE_MACHINE_NAME: props.stateMachineName,
          CONFIG_BRANCH_NAME: props.configBranchName,
          STACK_OUTPUT_TABLE_NAME: outputsTable.tableName,
        };
        const deployTask = new sfn.Task(this, `Deploy Phase ${phase}`, {
          // tslint:disable-next-line: deprecation
          task: new tasks.StartExecution(codeBuildStateMachine, {
            integrationPattern: sfn.ServiceIntegrationPattern.SYNC,
            input: {
              codeBuildProjectName: project.projectName,
              environment,
            },
          }),
          resultPath: 'DISCARD',
        });
        return deployTask;
      };

      const storeOutputsStateMachine = new sfn.StateMachine(this, `${props.acceleratorPrefix}StoreOutputs_sm`, {
        stateMachineName: `${props.acceleratorPrefix}StoreOutputs_sm`,
        definition: new StoreOutputsTask(this, 'StoreOutputs', {
          lambdaCode,
          role: pipelineRole,
        }),
      });

      const createStoreOutputTask = (phase: number) => {
        const storeOutputsTask = new sfn.Task(this, `Store Phase ${phase} Outputs`, {
          // tslint:disable-next-line: deprecation
          task: new tasks.StartExecution(storeOutputsStateMachine, {
            integrationPattern: sfn.ServiceIntegrationPattern.SYNC,
            input: {
              'accounts.$': '$.accounts',
              'regions.$': '$.regions',
              acceleratorPrefix: props.acceleratorPrefix,
              assumeRoleName: props.stateMachineExecutionRole,
              outputsTable: outputsTable.tableName,
              phaseNumber: phase,
            },
          }),
          resultPath: 'DISCARD',
        });
        return storeOutputsTask;
      };

      // TODO Create separate state machine for deployment
      const deployPhaseRolesTask = createDeploymentTask(-1, false);
      const storePreviousOutput = createStoreOutputTask(-1);
      const deployPhase0Task = createDeploymentTask(0);
      const storePhase0Output = createStoreOutputTask(0);
      const deployPhase1Task = createDeploymentTask(1);
      const storePhase1Output = createStoreOutputTask(1);
      const deployPhase2Task = createDeploymentTask(2);
      const storePhase2Output = createStoreOutputTask(2);
      const deployPhase3Task = createDeploymentTask(3);
      const storePhase3Output = createStoreOutputTask(3);
      const deployPhase4Task = createDeploymentTask(4);
      const storePhase4Output = createStoreOutputTask(4);
      const deployPhase5Task = createDeploymentTask(5);

      const createConfigRecorderSfn = new sfn.StateMachine(this, 'Create Config Recorder Sfn', {
        stateMachineName: `${props.acceleratorPrefix}CreateConfigRecorder_sfn`,
        definition: new RunAcrossAccountsTask(this, 'CreateConfigRecorder', {
          lambdaCode,
          role: pipelineRole,
          assumeRoleName: props.stateMachineExecutionRole,
          lambdaPath: 'index.createConfigRecorder',
          name: 'Create Config Recorder',
          functionPayload: {
            outputTableName: outputsTable.tableName,
          },
        }),
      });

      const createConfigRecordersTask = new sfn.Task(this, 'Create Config Recorders', {
        // tslint:disable-next-line: deprecation
        task: new tasks.StartExecution(createConfigRecorderSfn, {
          integrationPattern: sfn.ServiceIntegrationPattern.SYNC,
          input: {
            'accounts.$': '$.accounts',
            configRepositoryName: props.configRepositoryName,
            'configFilePath.$': '$.configFilePath',
            'configCommitId.$': '$.configCommitId',
            'baseline.$': '$.baseline',
            outputTableName: outputsTable.tableName,
            acceleratorPrefix: props.acceleratorPrefix,
          },
        }),
        resultPath: 'DISCARD',
      });

      // TODO We could put this task in a map task and apply to all accounts individually
      const accountDefaultSettingsTask = new CodeTask(this, 'Account Default Settings', {
        functionProps: {
          code: lambdaCode,
          handler: 'index.accountDefaultSettingsStep',
          role: pipelineRole,
        },
        functionPayload: {
          assumeRoleName: props.stateMachineExecutionRole,
          'accounts.$': '$.accounts',
          'configRepositoryName.$': '$.configRepositoryName',
          'configFilePath.$': '$.configFilePath',
          'configCommitId.$': '$.configCommitId',
          outputTableName: outputsTable.tableName,
        },
        resultPath: 'DISCARD',
      });

      const rdgwArtifactsFolderPath = path.join(__dirname, '..', '..', '..', '..', 'reference-artifacts', 'scripts');
      const rdgwScripts = fs.readdirSync(rdgwArtifactsFolderPath);

      const verifyFilesTask = new CodeTask(this, 'Verify Files', {
        functionProps: {
          code: lambdaCode,
          handler: 'index.verifyFilesStep',
          role: pipelineRole,
        },
        functionPayload: {
          assumeRoleName: props.stateMachineExecutionRole,
          'accounts.$': '$.accounts',
          'configRepositoryName.$': '$.configRepositoryName',
          'configFilePath.$': '$.configFilePath',
          'configCommitId.$': '$.configCommitId',
          outputTableName: outputsTable.tableName,
          rdgwScripts,
        },
        resultPath: 'DISCARD',
      });

      const associateHostedZonesTask = new CodeTask(this, 'Associate Hosted Zones', {
        functionProps: {
          code: lambdaCode,
          handler: 'index.associateHostedZonesStep',
          role: pipelineRole,
        },
        functionPayload: {
          'accounts.$': '$.accounts',
          assumeRoleName: props.stateMachineExecutionRole,
          'configRepositoryName.$': '$.configRepositoryName',
          'configFilePath.$': '$.configFilePath',
          'configCommitId.$': '$.configCommitId',
          outputTableName: outputsTable.tableName,
        },
        resultPath: 'DISCARD',
      });

      const addTagsToSharedResourcesTask = new CodeTask(this, 'Add Tags to Shared Resources', {
        functionProps: {
          code: lambdaCode,
          handler: 'index.addTagsToSharedResourcesStep',
          role: pipelineRole,
        },
        functionPayload: {
          assumeRoleName: props.stateMachineExecutionRole,
          outputTableName: outputsTable.tableName,
        },
        resultPath: 'DISCARD',
      });

      const enableDirectorySharingTask = new CodeTask(this, 'Enable Directory Sharing', {
        functionProps: {
          code: lambdaCode,
          handler: 'index.enableDirectorySharingStep',
          role: pipelineRole,
        },
        functionPayload: {
          'accounts.$': '$.accounts',
          assumeRoleName: props.stateMachineExecutionRole,
          'configRepositoryName.$': '$.configRepositoryName',
          'configFilePath.$': '$.configFilePath',
          'configCommitId.$': '$.configCommitId',
          outputTableName: outputsTable.tableName,
        },
        resultPath: 'DISCARD',
      });

      const createAdConnectorStateMachine = new sfn.StateMachine(scope, 'CreateAdConnectorStateMachine', {
        stateMachineName: `${props.acceleratorPrefix}CreateAdConnector_sm`,
        definition: new CreateAdConnectorTask(scope, 'CreateAD', {
          lambdaCode,
          role: pipelineRole,
        }),
      });

      const createAdConnectorTask = new sfn.Task(this, 'Create AD Connector', {
        // tslint:disable-next-line: deprecation
        task: new tasks.StartExecution(createAdConnectorStateMachine, {
          integrationPattern: sfn.ServiceIntegrationPattern.SYNC,
          input: {
            acceleratorPrefix: props.acceleratorPrefix,
            'accounts.$': '$.accounts',
            assumeRoleName: props.stateMachineExecutionRole,
            'configRepositoryName.$': '$.configRepositoryName',
            'configFilePath.$': '$.configFilePath',
            'configCommitId.$': '$.configCommitId',
            outputTableName: outputsTable.tableName,
          },
        }),
        resultPath: 'DISCARD',
      });

      const storeCommitIdTask = new CodeTask(this, 'Store CommitId', {
        functionProps: {
          code: lambdaCode,
          handler: 'index.storeCommitIdStep',
          role: pipelineRole,
        },
        functionPayload: {
          'configRepositoryName.$': '$.configRepositoryName',
          'configFilePath.$': '$.configFilePath',
          'configCommitId.$': '$.configCommitId',
        },
        resultPath: 'DISCARD',
      });

      const baseLineCleanupChoice = new sfn.Choice(this, 'Baseline Clean Up?')
        .when(sfn.Condition.stringEquals('$.baseline', 'ORGANIZATIONS'), detachQuarantineScpTask)
        .otherwise(pass);

      const commonStep1 = addScpTask.startState
        .next(deployPhase1Task)
        .next(storePhase1Output)
        .next(accountDefaultSettingsTask)
        .next(deployPhase2Task)
        .next(storePhase2Output)
        .next(deployPhase3Task)
        .next(storePhase3Output)
        .next(deployPhase4Task)
        .next(storePhase4Output)
        .next(associateHostedZonesTask)
        .next(addTagsToSharedResourcesTask)
        .next(enableDirectorySharingTask)
        .next(deployPhase5Task)
        .next(createAdConnectorTask)
        .next(storeCommitIdTask)
        .next(baseLineCleanupChoice);

      const enableConfigChoice = new sfn.Choice(this, 'Create Config Recorders?')
        .when(sfn.Condition.stringEquals('$.baseline', 'ORGANIZATIONS'), createConfigRecordersTask.next(commonStep1))
        .otherwise(commonStep1)
        .afterwards();

      const commonDefinition = loadOrganizationsTask.startState
        .next(loadAccountsTask)
        .next(installRolesTask)
        .next(deleteVpcTask)
        .next(loadLimitsTask)
        .next(enableTrustedAccessForServicesTask)
        .next(deployPhaseRolesTask)
        .next(storePreviousOutput)
        .next(deployPhase0Task)
        .next(storePhase0Output)
        .next(verifyFilesTask)
        .next(enableConfigChoice);

      // Landing Zone Config Setup
      const alzConfigDefinition = loadLandingZoneConfigurationTask.startState
        .next(addRoleToServiceCatalog)
        .next(createLandingZoneAccountsTask)
        .next(commonDefinition);

      const cloudFormationMasterRoleChoice = new sfn.Choice(this, 'Install CloudFormation Role in Master?')
        .when(
          sfn.Condition.booleanEquals('$.configuration.installCloudFormationMasterRole', true),
          installCfnRoleMasterTask,
        )
        .otherwise(createOrganizationAccountsTask)
        .afterwards();

      installCfnRoleMasterTask.next(createOrganizationAccountsTask).next(commonDefinition);

      // // Organizations Config Setup
      const orgConfigDefinition = validateOuConfiguration.startState
        .next(loadOrgConfigurationTask)
        .next(cloudFormationMasterRoleChoice);

      const baseLineChoice = new sfn.Choice(this, 'Baseline?')
        .when(sfn.Condition.stringEquals('$.configuration.baseline', 'LANDING_ZONE'), alzConfigDefinition)
        .when(sfn.Condition.stringEquals('$.configuration.baseline', 'ORGANIZATIONS'), orgConfigDefinition)
        .otherwise(
          new sfn.Fail(this, 'Fail', {
            cause: 'Invalid Baseline supplied',
          }),
        )
        .afterwards();

      const notificationTopic = new sns.Topic(this, 'MainStateMachineStatusTopic', {
        displayName: `${props.acceleratorPrefix}-MainStateMachine-Status_topic`,
        topicName: `${props.acceleratorPrefix}-MainStateMachine-Status_topic`,
      });

      new sns.Subscription(this, 'MainStateMachineStatusTopicSubscription', {
        topic: notificationTopic,
        protocol: sns.SubscriptionProtocol.EMAIL,
        endpoint: props.notificationEmail,
      });

      const fail = new sfn.Fail(this, 'Failed');

      const notifySmFailure = new CodeTask(this, 'Execution Failed', {
        functionProps: {
          code: lambdaCode,
          handler: 'index.notifySMFailure',
          role: pipelineRole,
        },
        functionPayload: {
          notificationTopicArn: notificationTopic.topicArn,
          'error.$': '$.Error',
          'cause.$': '$.Cause',
          'executionId.$': '$$.Execution.Id',
          acceleratorVersion: props.acceleratorVersion,
        },
        resultPath: 'DISCARD',
      });
      notifySmFailure.next(fail);

      const notifySmSuccess = new CodeTask(this, 'Deploy Success', {
        functionProps: {
          code: lambdaCode,
          handler: 'index.notifySMSuccess',
          role: pipelineRole,
        },
        functionPayload: {
          notificationTopicArn: notificationTopic.topicArn,
          'accounts.$': '$[0].accounts',
          'acceleratorVersion.$': '$[0].acceleratorVersion',
        },
        resultPath: 'DISCARD',
      });

      // Full StateMachine Execution starts from getOrCreateConfigurationTask and wrapped in parallel task for try/catch
      getOrCreateConfigurationTask.next(getBaseLineTask).next(compareConfigurationsTask).next(baseLineChoice);

      const mainTryCatch = new sfn.Parallel(this, 'Main Try Catch block to Notify users');
      mainTryCatch.branch(getOrCreateConfigurationTask);
      mainTryCatch.addCatch(notifySmFailure);
      mainTryCatch.next(notifySmSuccess);

      new sfn.StateMachine(this, 'StateMachine', {
        stateMachineName: props.stateMachineName,
        definition: sfn.Chain.start(mainTryCatch),
      });
    }
  }
}

function setSecretValue(secret: secrets.Secret, value: string) {
  const cfnSecret = secret.node.defaultChild as secrets.CfnSecret;
  cfnSecret.addPropertyOverride('SecretString', value);
  cfnSecret.addPropertyDeletionOverride('GenerateSecretString');
}<|MERGE_RESOLUTION|>--- conflicted
+++ resolved
@@ -20,11 +20,7 @@
 import { RunAcrossAccountsTask } from './tasks/run-across-accounts-task';
 import * as fs from 'fs';
 import * as sns from '@aws-cdk/aws-sns';
-<<<<<<< HEAD
-import * as dynamodb from '@aws-cdk/aws-dynamodb';
-=======
 import { StoreOutputsTask } from './tasks/store-outputs-task';
->>>>>>> d3a7850b
 
 export namespace InitialSetup {
   export interface CommonProps {
