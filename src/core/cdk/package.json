{
  "name": "@aws-accelerator/accelerator",
<<<<<<< HEAD
  "version": "1.3.9",
=======
  "version": "1.4.9-beta",
>>>>>>> d5e9a2f5
  "scripts": {
    "bootstrap": "pnpx cdk bootstrap",
    "deploy": "pnpx cdk deploy",
    "synth": "pnpx cdk synth",
    "test": "pnpx jest",
    "lint:typecheck": "pnpx tsc --noEmit",
    "lint:eslint": "pnpx eslint '{cdk,lib,src}/**/*.{js,ts}'"
  },
  "jest": {
    "preset": "ts-jest",
    "testEnvironment": "node",
    "testMatch": [
      "<rootDir>/test/**/(*.)+(spec|test).ts"
    ]
  },
  "dependencies": {
    "@aws-accelerator/accelerator-runtime": "workspace:*",
    "@aws-accelerator/cdk-accelerator": "workspace:*",
    "@aws-cdk/aws-codebuild": "1.113.0",
    "@aws-cdk/aws-dynamodb": "1.113.0",
    "@aws-cdk/aws-events": "1.113.0",
    "@aws-cdk/aws-iam": "1.113.0",
    "@aws-cdk/aws-kms": "1.113.0",
    "@aws-cdk/aws-lambda": "1.113.0",
    "@aws-cdk/aws-s3": "1.113.0",
    "@aws-cdk/aws-s3-assets": "1.113.0",
    "@aws-cdk/aws-secretsmanager": "1.113.0",
    "@aws-cdk/aws-sns": "1.113.0",
    "@aws-cdk/aws-stepfunctions": "1.113.0",
    "@aws-cdk/aws-stepfunctions-tasks": "1.113.0",
    "@aws-cdk/core": "1.113.0"
  },
  "devDependencies": {
    "@types/node": "14.14.31",
    "aws-cdk": "1.113.0",
    "eslint": "7.25.0",
    "jest": "25.2.4",
    "ts-jest": "25.3.0",
    "ts-node": "9.1.1",
    "typescript": "4.2.4"
  }
}<|MERGE_RESOLUTION|>--- conflicted
+++ resolved
@@ -1,10 +1,6 @@
 {
   "name": "@aws-accelerator/accelerator",
-<<<<<<< HEAD
-  "version": "1.3.9",
-=======
   "version": "1.4.9-beta",
->>>>>>> d5e9a2f5
   "scripts": {
     "bootstrap": "pnpx cdk bootstrap",
     "deploy": "pnpx cdk deploy",
