--- conflicted
+++ resolved
@@ -324,21 +324,10 @@
     await ssm.putParameter(`/${acceleratorPrefix}/network/${vpcPrefix}/${index}/cidr`, vpcOutput.cidrBlock);
     vpcUtil.parameters.push('cidr');
   }
-<<<<<<< HEAD
-  if (!vpcUtil.parameters.includes('cidr2') && vpcConfig.cidr2) {
-    for (const cidrIndex in vpcConfig.cidr2) {
-      if (vpcConfig.cidr2[cidrIndex]) {
-        await ssm.putParameter(
-          `/${acceleratorPrefix}/network/${vpcPrefix}/${index}/cidr2/${cidrIndex}`,
-          vpcConfig.cidr2[cidrIndex].toCidrString(),
-        );
-      }
-=======
 
   if (!vpcUtil.parameters.includes('cidr2') && vpcConfig.cidr.length > 1) {
     for (const [cidrIndex, additionalCidr] of vpcOutput.additionalCidrBlocks.entries()) {
       await ssm.putParameter(`/${acceleratorPrefix}/network/${vpcPrefix}/${index}/cidr2/${cidrIndex}`, additionalCidr);
->>>>>>> d5e9a2f5
     }
     vpcUtil.parameters.push('cidr2');
   }
