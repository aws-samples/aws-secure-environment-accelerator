{
  "name": "@aws-accelerator/cdk-constructs",
  "version": "0.0.1",
  "private": true,
  "scripts": {
    "compile": "pnpx tsc --noEmit",
    "test": "pnpx jest",
    "lint": "eslint --ext .ts 'src/**/*.ts'"
  },
  "main": "src/index.ts",
  "files": [
    "src"
  ],
  "devDependencies": {
    "@aws-cdk/assert": "1.75.0",
    "@aws-cdk/aws-elasticloadbalancingv2": "1.75.0",
<<<<<<< HEAD
    "@types/hash-sum": "^1.0.0",
=======
    "@types/hash-sum": "1.0.0",
>>>>>>> d5962dfc
    "@types/jest": "25.2.1",
    "@types/node": "12.12.6",
    "babel-jest": "25.2.0",
    "jest": "25.2.4",
    "prettier": "2.2.0",
    "ts-jest": "25.3.0",
    "ts-node": "8.8.1",
    "eslint": "7.10.0",
    "@typescript-eslint/eslint-plugin": "4.4.0",
    "@typescript-eslint/parser": "4.4.0",
    "eslint-config-prettier": "6.12.0",
    "eslint-config-standard": "14.1.1",
    "eslint-plugin-standard": "4.0.1",
    "eslint-plugin-deprecation": "1.1.0",
    "eslint-plugin-promise": "4.2.1",
    "eslint-plugin-import": "2.22.1",
    "eslint-plugin-node": "11.1.0",
    "eslint-plugin-jsdoc": "30.6.4",
    "eslint-plugin-prefer-arrow": "1.2.2",
    "eslint-plugin-react": "7.21.3",
    "eslint-plugin-unicorn": "22.0.0",
    "typescript": "3.8.3"
  },
  "dependencies": {
    "@aws-cdk/aws-autoscaling": "1.75.0",
    "@aws-cdk/aws-budgets": "1.75.0",
    "@aws-cdk/aws-cloudformation": "1.75.0",
    "@aws-cdk/aws-ec2": "1.75.0",
    "@aws-cdk/aws-iam": "1.75.0",
    "@aws-cdk/aws-kms": "1.75.0",
    "@aws-cdk/aws-lambda": "1.75.0",
    "@aws-cdk/aws-s3": "1.75.0",
    "@aws-cdk/aws-s3-assets": "1.75.0",
    "@aws-cdk/aws-ssm": "1.75.0",
    "@aws-cdk/core": "1.75.0",
    "@aws-cdk/aws-securityhub": "1.75.0",
    "@aws-cdk/aws-route53resolver": "1.75.0",
    "@aws-accelerator/custom-resource-cfn-sleep": "workspace:^0.0.1",
    "@aws-accelerator/custom-resource-ec2-keypair": "workspace:^0.0.1",
    "@aws-accelerator/custom-resource-s3-template": "workspace:^0.0.1",
    "@aws-accelerator/custom-resource-security-hub-accept-invites": "workspace:^0.0.1",
    "@aws-accelerator/custom-resource-security-hub-enable": "workspace:^0.0.1",
    "@aws-accelerator/custom-resource-security-hub-send-invites": "workspace:^0.0.1",
    "@aws-accelerator/custom-resource-r53-dns-endpoint-ips": "workspace:^0.0.1",
    "@aws-accelerator/custom-resource-s3-put-bucket-replication": "workspace:^0.0.1",
    "hash-sum": "2.0.0",
    "ip-num": "1.2.2",
    "pascal-case": "3.1.1",
    "tempy": "0.5.0",
    "aws-sdk": "2.787.0"
  },
  "jest": {
    "preset": "ts-jest",
    "testEnvironment": "node"
  }
}<|MERGE_RESOLUTION|>--- conflicted
+++ resolved
@@ -14,11 +14,7 @@
   "devDependencies": {
     "@aws-cdk/assert": "1.75.0",
     "@aws-cdk/aws-elasticloadbalancingv2": "1.75.0",
-<<<<<<< HEAD
-    "@types/hash-sum": "^1.0.0",
-=======
     "@types/hash-sum": "1.0.0",
->>>>>>> d5962dfc
     "@types/jest": "25.2.1",
     "@types/node": "12.12.6",
     "babel-jest": "25.2.0",
