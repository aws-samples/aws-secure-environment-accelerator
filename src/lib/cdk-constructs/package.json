--- conflicted
+++ resolved
@@ -59,19 +59,12 @@
     "@aws-accelerator/custom-resource-security-hub-enable": "workspace:^0.0.1",
     "@aws-accelerator/custom-resource-security-hub-send-invites": "workspace:^0.0.1",
     "@aws-accelerator/custom-resource-r53-dns-endpoint-ips": "workspace:^0.0.1",
-<<<<<<< HEAD
     "@aws-accelerator/custom-resource-s3-put-bucket-replication": "workspace:^0.0.1",
-    "hash-sum": "^2.0.0",
-    "ip-num": "1.2.2",
-    "pascal-case": "^3.1.1",
-    "tempy": "0.5.0",
-    "aws-sdk": "2.787.0"
-=======
     "hash-sum": "2.0.0",
     "ip-num": "1.2.2",
     "pascal-case": "3.1.1",
-    "tempy": "0.5.0"
->>>>>>> 07f6d73d
+    "tempy": "0.5.0",
+    "aws-sdk": "2.787.0"
   },
   "jest": {
     "preset": "ts-jest",
