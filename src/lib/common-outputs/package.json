--- conflicted
+++ resolved
@@ -6,43 +6,10 @@
   "files": [
     "src"
   ],
-<<<<<<< HEAD
-  "devDependencies": {
-    "@aws-cdk/assert": "1.85.0",
-    "@types/jest": "25.2.3",
-    "@types/node": "12.12.6",
-    "babel-jest": "25.2.0",
-    "fp-ts": "2.5.3",
-    "io-ts": "2.1.2",
-    "io-ts-types": "0.5.6",
-    "jest": "25.2.4",
-    "prettier": "2.2.0",
-    "ts-jest": "25.3.0",
-    "ts-node": "8.8.1",
-    "eslint": "7.10.0",
-    "@typescript-eslint/eslint-plugin": "4.4.0",
-    "@typescript-eslint/parser": "4.4.0",
-    "eslint-config-prettier": "6.12.0",
-    "eslint-config-standard": "14.1.1",
-    "eslint-plugin-standard": "4.0.1",
-    "eslint-plugin-deprecation": "1.1.0",
-    "eslint-plugin-promise": "4.2.1",
-    "eslint-plugin-import": "2.22.1",
-    "eslint-plugin-node": "11.1.0",
-    "eslint-plugin-jsdoc": "30.6.4",
-    "eslint-plugin-prefer-arrow": "1.2.2",
-    "eslint-plugin-react": "7.21.3",
-    "eslint-plugin-unicorn": "22.0.0",
-    "typescript": "3.8.3"
-  },
-  "dependencies": {
-    "@aws-accelerator/common-types": "workspace:^0.0.1"
-=======
   "scripts": {
     "test": "pnpx jest",
     "lint:typecheck": "pnpx tsc --noEmit",
     "lint:eslint": "pnpx eslint '{cdk,lib,src}/**/*.{js,ts}'"
->>>>>>> d5e9a2f5
   },
   "jest": {
     "globals": {
