{
  "name": "@aws-accelerator/custom-resource-security-hub-accept-invites",
  "peerDependencies": {
<<<<<<< HEAD
    "@aws-cdk/aws-iam": "^1.75.0", 
    "@aws-cdk/core": "^1.75.0"
=======
    "@aws-cdk/aws-iam": "1.75.0", 
    "@aws-cdk/core": "1.75.0"
>>>>>>> d5962dfc
  },
  "main": "cdk/index.ts",
  "private": true, 
  "version": "0.0.1", 
  "dependencies": {
    "@aws-cdk/aws-iam": "1.75.0", 
    "@aws-cdk/core": "1.75.0", 
    "@aws-cdk/aws-lambda": "1.75.0"
  }, 
  "devDependencies": {
    "eslint": "7.10.0",
    "@typescript-eslint/eslint-plugin": "4.4.0",
    "@typescript-eslint/parser": "4.4.0", 
    "eslint-config-standard": "14.1.1",
    "eslint-plugin-standard": "4.0.1",
    "eslint-plugin-deprecation": "1.1.0",
    "eslint-plugin-promise": "4.2.1",
    "eslint-plugin-import": "2.22.1",
    "eslint-plugin-node": "11.1.0",
    "eslint-plugin-jsdoc": "30.6.4",
    "eslint-plugin-prefer-arrow": "1.2.2",
    "eslint-plugin-react": "7.21.3",
    "eslint-plugin-unicorn": "22.0.0", 
    "@aws-accelerator/custom-resource-security-hub-accept-invites-runtime": "workspace:^0.0.1", 
    "@types/aws-lambda": "8.10.46", 
    "eslint-config-prettier": "6.12.0",
    "@types/cfn-response": "1.0.4", 
    "@types/node": "12.12.6"
  }
}<|MERGE_RESOLUTION|>--- conflicted
+++ resolved
@@ -1,13 +1,8 @@
 {
   "name": "@aws-accelerator/custom-resource-security-hub-accept-invites",
   "peerDependencies": {
-<<<<<<< HEAD
-    "@aws-cdk/aws-iam": "^1.75.0", 
-    "@aws-cdk/core": "^1.75.0"
-=======
     "@aws-cdk/aws-iam": "1.75.0", 
     "@aws-cdk/core": "1.75.0"
->>>>>>> d5962dfc
   },
   "main": "cdk/index.ts",
   "private": true, 
