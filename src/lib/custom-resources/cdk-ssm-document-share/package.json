--- conflicted
+++ resolved
@@ -1,13 +1,8 @@
 {
   "name": "@aws-accelerator/custom-resource-ssm-document-share",
   "peerDependencies": {
-<<<<<<< HEAD
-    "@aws-cdk/aws-iam": "^1.75.0", 
-    "@aws-cdk/core": "^1.75.0"
-=======
     "@aws-cdk/aws-iam": "1.75.0", 
     "@aws-cdk/core": "1.75.0"
->>>>>>> d5962dfc
   }, 
   "main": "cdk/index.ts",
   "private": true, 
@@ -33,11 +28,7 @@
     "eslint-plugin-unicorn": "22.0.0",
     "@types/aws-lambda": "8.10.46", 
     "eslint-config-prettier": "6.12.0",
-<<<<<<< HEAD
-    "@types/cfn-response": "1.0.3", 
-=======
     "@types/cfn-response": "1.0.4", 
->>>>>>> d5962dfc
     "@types/node": "12.12.6", 
     "@aws-accelerator/custom-resource-ssm-document-share-runtime": "workspace:^0.0.1"
   }
