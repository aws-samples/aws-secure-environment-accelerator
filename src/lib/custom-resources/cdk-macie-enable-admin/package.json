{
  "name": "@aws-accelerator/custom-resource-macie-enable-admin",
  "peerDependencies": {
<<<<<<< HEAD
    "@aws-cdk/aws-iam": "^1.75.0", 
    "@aws-cdk/core": "^1.75.0", 
    "@aws-cdk/custom-resources": "^1.75.0"
=======
    "@aws-cdk/aws-iam": "1.75.0", 
    "@aws-cdk/core": "1.75.0", 
    "@aws-cdk/custom-resources": "1.75.0"
>>>>>>> d5962dfc
  }, 
  "main": "cdk/index.ts",
  "jest": {
    "testEnvironment": "node", 
    "preset": "ts-jest"
  }, 
  "private": true, 
  "version": "0.0.1", 
  "dependencies": {
    "@aws-cdk/aws-iam": "1.75.0", 
    "@aws-cdk/core": "1.75.0", 
    "@aws-cdk/aws-lambda": "1.75.0",
    "@aws-cdk/custom-resources": "1.75.0"
  }, 
  "devDependencies": {
    "@aws-accelerator/custom-resource-macie-enable-admin-runtime": "workspace:^0.0.1", 
    "eslint-config-standard": "14.1.1",
    "eslint-plugin-standard": "4.0.1",
    "eslint-plugin-deprecation": "1.1.0",
    "eslint-plugin-promise": "4.2.1",
    "eslint-plugin-import": "2.22.1",
    "eslint-plugin-node": "11.1.0",
    "eslint-plugin-jsdoc": "30.6.4",
    "eslint-plugin-prefer-arrow": "1.2.2",
    "eslint-plugin-react": "7.21.3",
    "eslint-plugin-unicorn": "22.0.0", 
    "@types/aws-lambda": "8.10.46", 
    "babel-loader": "8.1.0", 
    "@babel/core": "7.9.0", 
    "jest": "25.2.4", 
    "@babel/plugin-proposal-class-properties": "7.8.3", 
    "@babel/plugin-transform-typescript": "7.9.4", 
    "webpack": "4.42.1", 
    "prettier": "2.2.0", 
    "webpack-cli": "3.3.11", 
    "@babel/preset-env": "7.9.0", 
    "typescript": "3.8.3", 
    "@babel/preset-typescript": "7.9.0", 
    "glob": "7.1.6", 
    "@types/webpack": "4.41.8", 
    "ts-node": "6.2.0", 
    "@types/jest": "25.2.3", 
    "eslint": "7.10.0",
    "@typescript-eslint/eslint-plugin": "4.4.0",
    "@typescript-eslint/parser": "4.4.0", 
    "fork-ts-checker-webpack-plugin": "4.1.1", 
    "@types/adm-zip": "0.4.32", 
    "babel-jest": "25.2.0", 
    "eslint-config-prettier": "6.12.0", 
    "@types/cfn-response": "1.0.4", 
    "ts-jest": "25.3.0", 
    "@types/node": "12.12.6"
  }
  
}<|MERGE_RESOLUTION|>--- conflicted
+++ resolved
@@ -1,15 +1,9 @@
 {
   "name": "@aws-accelerator/custom-resource-macie-enable-admin",
   "peerDependencies": {
-<<<<<<< HEAD
-    "@aws-cdk/aws-iam": "^1.75.0", 
-    "@aws-cdk/core": "^1.75.0", 
-    "@aws-cdk/custom-resources": "^1.75.0"
-=======
     "@aws-cdk/aws-iam": "1.75.0", 
     "@aws-cdk/core": "1.75.0", 
     "@aws-cdk/custom-resources": "1.75.0"
->>>>>>> d5962dfc
   }, 
   "main": "cdk/index.ts",
   "jest": {
