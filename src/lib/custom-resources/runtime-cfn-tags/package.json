{
  "name": "@aws-accelerator/custom-resource-runtime-cfn-tags",
  "version": "0.0.1",
  "private": true,
  "main": "src/index.ts",
  "devDependencies": {
    "@types/aws-lambda": "8.10.46",
    "@types/node": "12.12.6",
    "typescript": "3.8.3"
  },
  "dependencies": {
    "aws-lambda": "1.0.6",
    "aws-sdk": "2.787.0",
    "exponential-backoff": "3.1.0"
  },
  "peerDependencies": {
<<<<<<< HEAD
    "aws-lambda": "^1.75.0",
    "aws-sdk": "^2.787.0",
    "exponential-backoff": "^3.0.0"
=======
    "aws-lambda": "1.75.0",
    "aws-sdk": "2.787.0",
    "exponential-backoff": "3.1.0"
>>>>>>> d5962dfc
  }
}<|MERGE_RESOLUTION|>--- conflicted
+++ resolved
@@ -14,14 +14,8 @@
     "exponential-backoff": "3.1.0"
   },
   "peerDependencies": {
-<<<<<<< HEAD
-    "aws-lambda": "^1.75.0",
-    "aws-sdk": "^2.787.0",
-    "exponential-backoff": "^3.0.0"
-=======
     "aws-lambda": "1.75.0",
     "aws-sdk": "2.787.0",
     "exponential-backoff": "3.1.0"
->>>>>>> d5962dfc
   }
 }