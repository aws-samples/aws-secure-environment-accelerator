/**
 *  Copyright 2021 Amazon.com, Inc. or its affiliates. All Rights Reserved.
 *
 *  Licensed under the Apache License, Version 2.0 (the "License"). You may not use this file except in compliance
 *  with the License. A copy of the License is located at
 *
 *      http://www.apache.org/licenses/LICENSE-2.0
 *
 *  or in the 'license' file accompanying this file. This file is distributed on an 'AS IS' BASIS, WITHOUT WARRANTIES
 *  OR CONDITIONS OF ANY KIND, express or implied. See the License for the specific language governing permissions
 *  and limitations under the License.
 */

<<<<<<< HEAD
const hub = new AWS.SecurityHub();

export const handler = errorHandler(onEvent);

async function onEvent(event: CloudFormationCustomResourceEvent) {
  console.log(`Sending Security Hub Invites to Sub Accounts...`);
  console.log(JSON.stringify(event, null, 2));

  // eslint-disable-next-line default-case
  switch (event.RequestType) {
    case 'Create':
      return onCreate(event);
    case 'Update':
      return onUpdate(event);
    case 'Delete':
      return onDelete(event);
  }
}

async function onCreate(event: CloudFormationCustomResourceEvent) {
  const memberAccounts = event.ResourceProperties.memberAccounts;

  // Creating Members
  console.log(`Creating Members for "${memberAccounts}"`);
  const accountIds: string[] = [];

  //Security Hub will only process 50.
  const pageSize = 50;
  for (let i = 0; i < memberAccounts.length; i += pageSize) {
    const currentPage = memberAccounts.slice().splice(i, pageSize);
    const pagedMemberParams = {
      AccountDetails: currentPage,
    };
    console.log(`Creating Members (paged) for "${pagedMemberParams}"`);
    const createResponse = await throttlingBackOff(() => hub.createMembers(pagedMemberParams).promise());
    console.log(`Create Sub Accounts Response "${JSON.stringify(createResponse)}""`);
    for (const account of currentPage) {
      accountIds.push(account.AccountId);
    }
  }

  console.log(`Inviting Members for "${accountIds}"`);

  //Security Hub will only process 50.
  for (let i = 0; i < accountIds.length; i += pageSize) {
    const currentPage = accountIds.slice().splice(i, pageSize);
    const pagedParams = {
      AccountIds: currentPage,
    };
    console.log(`Inviting Members (paged) for "${pagedParams}"`);
    const inviteResponse = await throttlingBackOff(() => hub.inviteMembers(pagedParams).promise());
    console.log(`Invite Sub Accounts Response "${JSON.stringify(inviteResponse)}"`);
  }
}

async function onUpdate(event: CloudFormationCustomResourceEvent) {
  return onCreate(event);
}

async function onDelete(_: CloudFormationCustomResourceEvent) {
  console.log(`Nothing to do for delete...`);
}
=======
 import * as AWS from 'aws-sdk';
 AWS.config.logger = console;
 import { CloudFormationCustomResourceEvent } from 'aws-lambda';
 import { errorHandler } from '@aws-accelerator/custom-resource-runtime-cfn-response';
 import { throttlingBackOff } from '@aws-accelerator/custom-resource-cfn-utils';
 
 const hub = new AWS.SecurityHub();
 
 export const handler = errorHandler(onEvent);
 
 async function onEvent(event: CloudFormationCustomResourceEvent) {
   console.log(`Sending Security Hub Invites to Sub Accounts...`);
   console.log(JSON.stringify(event, null, 2));
 
   // eslint-disable-next-line default-case
   switch (event.RequestType) {
     case 'Create':
       return onCreate(event);
     case 'Update':
       return onUpdate(event);
     case 'Delete':
       return onDelete(event);
   }
 }
 
 async function onCreate(event: CloudFormationCustomResourceEvent) {
   const memberAccounts = event.ResourceProperties.memberAccounts;
 
   // Creating Members
   console.log(`Creating Members for "${memberAccounts}"`);
   const accountIds: string[] = [];
 
   // Security Hub will only process 50.
   const pageSize = 50;
   for (let i = 0; i < memberAccounts.length; i += pageSize) {
     const currentPage = memberAccounts.slice().splice(i, pageSize);
     const pagedMemberParams = {
       AccountDetails: currentPage,
     };
     console.log(`Creating Members (paged) for "${pagedMemberParams}"`);
     const createResponse = await throttlingBackOff(() => hub.createMembers(pagedMemberParams).promise());
     console.log(`Create Sub Accounts Response "${JSON.stringify(createResponse)}""`);
     for (const account of currentPage) {
       accountIds.push(account.AccountId);
     }
   }
 
   console.log(`Inviting Members for "${accountIds}"`);
 
   // Security Hub will only process 50.
   for (let i = 0; i < accountIds.length; i += pageSize) {
     const currentPage = accountIds.slice().splice(i, pageSize);
     const pagedParams = {
       AccountIds: currentPage,
     };
     console.log(`Inviting Members (paged) for "${pagedParams}"`);
     const inviteResponse = await throttlingBackOff(() => hub.inviteMembers(pagedParams).promise());
     console.log(`Invite Sub Accounts Response "${JSON.stringify(inviteResponse)}"`);
   }
 }
 
 async function onUpdate(event: CloudFormationCustomResourceEvent) {
   return onCreate(event);
 }
 
 async function onDelete(_: CloudFormationCustomResourceEvent) {
   console.log(`Nothing to do for delete...`);
 }
>>>>>>> d5e9a2f5
<|MERGE_RESOLUTION|>--- conflicted
+++ resolved
@@ -11,70 +11,6 @@
  *  and limitations under the License.
  */
 
-<<<<<<< HEAD
-const hub = new AWS.SecurityHub();
-
-export const handler = errorHandler(onEvent);
-
-async function onEvent(event: CloudFormationCustomResourceEvent) {
-  console.log(`Sending Security Hub Invites to Sub Accounts...`);
-  console.log(JSON.stringify(event, null, 2));
-
-  // eslint-disable-next-line default-case
-  switch (event.RequestType) {
-    case 'Create':
-      return onCreate(event);
-    case 'Update':
-      return onUpdate(event);
-    case 'Delete':
-      return onDelete(event);
-  }
-}
-
-async function onCreate(event: CloudFormationCustomResourceEvent) {
-  const memberAccounts = event.ResourceProperties.memberAccounts;
-
-  // Creating Members
-  console.log(`Creating Members for "${memberAccounts}"`);
-  const accountIds: string[] = [];
-
-  //Security Hub will only process 50.
-  const pageSize = 50;
-  for (let i = 0; i < memberAccounts.length; i += pageSize) {
-    const currentPage = memberAccounts.slice().splice(i, pageSize);
-    const pagedMemberParams = {
-      AccountDetails: currentPage,
-    };
-    console.log(`Creating Members (paged) for "${pagedMemberParams}"`);
-    const createResponse = await throttlingBackOff(() => hub.createMembers(pagedMemberParams).promise());
-    console.log(`Create Sub Accounts Response "${JSON.stringify(createResponse)}""`);
-    for (const account of currentPage) {
-      accountIds.push(account.AccountId);
-    }
-  }
-
-  console.log(`Inviting Members for "${accountIds}"`);
-
-  //Security Hub will only process 50.
-  for (let i = 0; i < accountIds.length; i += pageSize) {
-    const currentPage = accountIds.slice().splice(i, pageSize);
-    const pagedParams = {
-      AccountIds: currentPage,
-    };
-    console.log(`Inviting Members (paged) for "${pagedParams}"`);
-    const inviteResponse = await throttlingBackOff(() => hub.inviteMembers(pagedParams).promise());
-    console.log(`Invite Sub Accounts Response "${JSON.stringify(inviteResponse)}"`);
-  }
-}
-
-async function onUpdate(event: CloudFormationCustomResourceEvent) {
-  return onCreate(event);
-}
-
-async function onDelete(_: CloudFormationCustomResourceEvent) {
-  console.log(`Nothing to do for delete...`);
-}
-=======
  import * as AWS from 'aws-sdk';
  AWS.config.logger = console;
  import { CloudFormationCustomResourceEvent } from 'aws-lambda';
@@ -142,5 +78,4 @@
  
  async function onDelete(_: CloudFormationCustomResourceEvent) {
    console.log(`Nothing to do for delete...`);
- }
->>>>>>> d5e9a2f5
+ }