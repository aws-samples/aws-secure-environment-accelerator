{
  "name": "@aws-accelerator/custom-resource-cfn-utils",
  "peerDependencies": {
<<<<<<< HEAD
    "aws-lambda": "^1.75.0", 
    "exponential-backoff": "^3.0.0", 
    "aws-sdk": "^2.787.0"
=======
    "aws-lambda": "1.75.0", 
    "exponential-backoff": "3.1.0", 
    "aws-sdk": "2.787.0"
>>>>>>> d5962dfc
  },
  "main": "cdk/index.ts",
  "private": true, 
  "version": "0.0.1", 
  "dependencies": {
    "aws-lambda": "1.0.6", 
<<<<<<< HEAD
    "exponential-backoff": "3.0.0", 
=======
    "exponential-backoff": "3.1.0", 
>>>>>>> d5962dfc
    "aws-sdk": "2.787.0"
  }, 
  "devDependencies": {
    "@types/node": "12.12.6", 
    "@types/aws-lambda": "8.10.46", 
    "typescript": "3.8.3"
  }
}<|MERGE_RESOLUTION|>--- conflicted
+++ resolved
@@ -1,26 +1,16 @@
 {
   "name": "@aws-accelerator/custom-resource-cfn-utils",
   "peerDependencies": {
-<<<<<<< HEAD
-    "aws-lambda": "^1.75.0", 
-    "exponential-backoff": "^3.0.0", 
-    "aws-sdk": "^2.787.0"
-=======
     "aws-lambda": "1.75.0", 
     "exponential-backoff": "3.1.0", 
     "aws-sdk": "2.787.0"
->>>>>>> d5962dfc
   },
   "main": "cdk/index.ts",
   "private": true, 
   "version": "0.0.1", 
   "dependencies": {
     "aws-lambda": "1.0.6", 
-<<<<<<< HEAD
-    "exponential-backoff": "3.0.0", 
-=======
     "exponential-backoff": "3.1.0", 
->>>>>>> d5962dfc
     "aws-sdk": "2.787.0"
   }, 
   "devDependencies": {
