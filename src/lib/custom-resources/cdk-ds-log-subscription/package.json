{
  "name": "@aws-accelerator/custom-resource-ds-log-subscription", 
  "peerDependencies": {
<<<<<<< HEAD
    "@aws-cdk/aws-iam": "^1.75.0", 
    "@aws-cdk/aws-logs": "^1.75.0", 
    "@aws-cdk/aws-directoryservice": "^1.75.0", 
    "@aws-cdk/core": "^1.75.0", 
    "@aws-cdk/custom-resources": "^1.75.0"
=======
    "@aws-cdk/aws-iam": "1.75.0", 
    "@aws-cdk/aws-logs": "1.75.0", 
    "@aws-cdk/aws-directoryservice": "1.75.0", 
    "@aws-cdk/core": "1.75.0", 
    "@aws-cdk/custom-resources": "1.75.0"
>>>>>>> d5962dfc
  }, 
  "main": "cdk/index.ts",
  "private": true, 
  "version": "0.0.1", 
  "dependencies": {
    "@aws-cdk/aws-iam": "1.75.0", 
    "@aws-cdk/aws-logs": "1.75.0", 
    "@aws-cdk/aws-directoryservice": "1.75.0", 
    "@aws-cdk/core": "1.75.0", 
    "@aws-cdk/custom-resources": "1.75.0"
  }, 
  "devDependencies": {
    "eslint": "7.10.0",
    "@typescript-eslint/eslint-plugin": "4.4.0",
    "@typescript-eslint/parser": "4.4.0", 
    "typescript": "3.8.3", 
    "eslint-config-standard": "14.1.1",
    "eslint-plugin-standard": "4.0.1",
    "eslint-plugin-deprecation": "1.1.0",
    "eslint-plugin-promise": "4.2.1",
    "eslint-plugin-import": "2.22.1",
    "eslint-plugin-node": "11.1.0",
    "eslint-plugin-jsdoc": "30.6.4",
    "eslint-plugin-prefer-arrow": "1.2.2",
    "eslint-plugin-react": "7.21.3",
    "eslint-plugin-unicorn": "22.0.0", 
    "eslint-config-prettier": "6.12.0", 
    "ts-node": "6.2.0", 
    "@types/node": "12.12.6"
  }
}<|MERGE_RESOLUTION|>--- conflicted
+++ resolved
@@ -1,19 +1,11 @@
 {
   "name": "@aws-accelerator/custom-resource-ds-log-subscription", 
   "peerDependencies": {
-<<<<<<< HEAD
-    "@aws-cdk/aws-iam": "^1.75.0", 
-    "@aws-cdk/aws-logs": "^1.75.0", 
-    "@aws-cdk/aws-directoryservice": "^1.75.0", 
-    "@aws-cdk/core": "^1.75.0", 
-    "@aws-cdk/custom-resources": "^1.75.0"
-=======
     "@aws-cdk/aws-iam": "1.75.0", 
     "@aws-cdk/aws-logs": "1.75.0", 
     "@aws-cdk/aws-directoryservice": "1.75.0", 
     "@aws-cdk/core": "1.75.0", 
     "@aws-cdk/custom-resources": "1.75.0"
->>>>>>> d5962dfc
   }, 
   "main": "cdk/index.ts",
   "private": true, 
