--- conflicted
+++ resolved
@@ -13,11 +13,7 @@
   ],
   "devDependencies": {
     "@aws-cdk/assert": "1.75.0",
-<<<<<<< HEAD
-    "@types/glob": "^7.1.1",
-=======
     "@types/glob": "7.1.3",
->>>>>>> d5962dfc
     "@types/jest": "25.2.1",
     "@types/node": "12.12.6",
     "babel-jest": "25.2.0",
