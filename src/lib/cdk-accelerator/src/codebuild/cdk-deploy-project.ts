/**
 *  Copyright 2021 Amazon.com, Inc. or its affiliates. All Rights Reserved.
 *
 *  Licensed under the Apache License, Version 2.0 (the "License"). You may not use this file except in compliance
 *  with the License. A copy of the License is located at
 *
 *      http://www.apache.org/licenses/LICENSE-2.0
 *
 *  or in the 'license' file accompanying this file. This file is distributed on an 'AS IS' BASIS, WITHOUT WARRANTIES
 *  OR CONDITIONS OF ANY KIND, express or implied. See the License for the specific language governing permissions
 *  and limitations under the License.
 */

import * as glob from 'glob';
import * as fs from 'fs';
import * as path from 'path';
import * as tempy from 'tempy';
import * as cdk from '@aws-cdk/core';
import * as codebuild from '@aws-cdk/aws-codebuild';
import * as iam from '@aws-cdk/aws-iam';
import * as s3assets from '@aws-cdk/aws-s3-assets';

export type PackageManager = 'pnpm';

export interface CdkDeployProjectProps {
  projectName: string;
  role: iam.Role;
  packageManager: PackageManager;
  projectRoot: string;
  commands: string[];
  /* eslint-disable  @typescript-eslint/no-explicit-any */
  computeType?: any;
  timeout?: cdk.Duration;
  environment?: { [key: string]: string };
}

export class CdkDeployProjectBase extends cdk.Construct {
  readonly projectName: string;
  readonly projectTmpDir = tempy.directory();
  readonly environmentVariables: { [key: string]: codebuild.BuildEnvironmentVariable };

  constructor(scope: cdk.Construct, id: string, props: CdkDeployProjectProps) {
    super(scope, id);

    const { projectName, environment } = props;

    this.projectName = projectName;

    // Prepare environment variables in CodeBuild format
    this.environmentVariables = {};
    for (const [name, value] of Object.entries(environment || {})) {
      this.environmentVariables[name] = {
        type: codebuild.BuildEnvironmentVariableType.PLAINTEXT,
        value,
      };
    }

    // Copy project files to a temporary directory
    const projectFiles = glob.sync('**/*', {
      cwd: props.projectRoot,
      nodir: true,
      ignore: ['**/cdk.out/**', '**/cdk.json', '**/node_modules/**', '**/.prettierrc'],
    });
    for (const projectFile of projectFiles) {
      const source = path.join(props.projectRoot, projectFile);
      const destination = path.join(this.projectTmpDir, projectFile);

      // Create the directory in the temp folder
      const destinationDir = path.dirname(destination);
      if (!fs.existsSync(destinationDir)) {
        fs.mkdirSync(destinationDir, {
          recursive: true,
        });
      }

      // And copy over the file
      fs.copyFileSync(source, destination);
    }
  }
}

export class CdkDeployProject extends CdkDeployProjectBase {
  public readonly resource: codebuild.PipelineProject;

  constructor(scope: cdk.Construct, id: string, props: CdkDeployProjectProps) {
    super(scope, id, props);

    const { role, projectName, commands, computeType, timeout } = props;

    // Upload the templates ZIP as an asset to S3
    const projectAsset = new s3assets.Asset(this, 'Asset', {
      path: this.projectTmpDir,
    });

    // Define a build specification to build the initial setup templates
    this.resource = new codebuild.Project(this, 'Resource', {
      projectName,
      role,
      timeout,
      buildSpec: codebuild.BuildSpec.fromObject({
        version: '0.2',
        phases: {
          install: {
            'runtime-versions': {
              nodejs: 14,
            },
            commands: installPackageManagerCommands(props.packageManager),
          },
          build: {
            commands: [...installDependenciesCommands(props.packageManager), ...commands],
          },
        },
      }),
      source: codebuild.Source.s3({
        bucket: projectAsset.bucket,
        path: projectAsset.s3ObjectKey,
      }),
      environment: {
        buildImage: codebuild.LinuxBuildImage.STANDARD_5_0,
<<<<<<< HEAD
        computeType: computeType ?? codebuild.ComputeType.MEDIUM,
=======
        computeType: computeType ?? codebuild.ComputeType.LARGE,
>>>>>>> d5e9a2f5
        environmentVariables: this.environmentVariables,
      },
    });
  }
}

/**
 * Represents a project that contains a the given project with its dependencies preinstalled. When running this
 * project, the dependencies will not have to be installed anymore.
 */
export class PrebuiltCdkDeployProject extends CdkDeployProjectBase {
  public readonly resource: codebuild.PipelineProject;

  constructor(scope: cdk.Construct, id: string, props: CdkDeployProjectProps) {
    super(scope, id, props);

    const { role, projectName, commands, computeType, timeout } = props;

    // Create docker-entrypoint.sh
    const entrypointFileName = 'docker-entrypoint.sh';
    fs.writeFileSync(path.join(this.projectTmpDir, entrypointFileName), commands.join('\n'));

    // Create Dockerfile
    const appDir = '/app';
    fs.writeFileSync(
      path.join(this.projectTmpDir, 'Dockerfile'),
      [
        'FROM public.ecr.aws/bitnami/node:14',
        // Install the package manager
        ...installPackageManagerCommands(props.packageManager).map(cmd => `RUN ${cmd}`),
        `WORKDIR ${appDir}`,
        // Copy over the project root to the /app directory
        `ADD . ${appDir}/`,
        // Install the dependencies
        ...installDependenciesCommands(props.packageManager).map(cmd => `RUN ${cmd}`),
      ].join('\n'),
    );

    const buildImage = codebuild.LinuxBuildImage.fromAsset(scope, 'SolutionImage', {
      directory: this.projectTmpDir,
    });

    // Define a build specification to build the initial setup templates
    this.resource = new codebuild.Project(this, 'Resource', {
      projectName,
      role,
      timeout,
      buildSpec: codebuild.BuildSpec.fromObject({
        version: '0.2',
        phases: {
          build: {
            commands: [`cd ${appDir}`, `sh ${entrypointFileName}`],
          },
          post_build: {
            commands: [
              'buildComplete=`cat /tmp/buildStatus.txt`',
              'if [ $buildComplete = "complete" ]; then echo "Build Finished"; else echo "Build did not finish. please review logs for errors!" && exit 1; fi',
            ],
          },
        },
      }),
      environment: {
        buildImage,
        computeType: computeType ?? codebuild.ComputeType.MEDIUM,
        environmentVariables: this.environmentVariables,
      },
    });
  }
}

/**
 * Returns commands to install the package manager on the machine.
 */
function installPackageManagerCommands(packageManager: PackageManager) {
  if (packageManager === 'pnpm') {
<<<<<<< HEAD
    return ['npm install --global pnpm@5.18.9'];
=======
    return ['npm install --global pnpm@6.2.3'];
>>>>>>> d5e9a2f5
  }
  throw new Error(`Unsupported package manager ${packageManager}`);
}

/**
 * Returns commands to install the project dependencies.
 */
function installDependenciesCommands(packageManager: PackageManager) {
  if (packageManager === 'pnpm') {
    // The flag '--unsafe-perm' is necessary to run pnpm scripts in Docker
<<<<<<< HEAD
    return ['pnpm install --unsafe-perm --frozen-lockfile'];
=======
    return ['pnpm install --unsafe-perm --frozen-lockfile', 'pnpm recursive run build --unsafe-perm'];
>>>>>>> d5e9a2f5
  }
  throw new Error(`Unsupported package manager ${packageManager}`);
}<|MERGE_RESOLUTION|>--- conflicted
+++ resolved
@@ -117,11 +117,7 @@
       }),
       environment: {
         buildImage: codebuild.LinuxBuildImage.STANDARD_5_0,
-<<<<<<< HEAD
-        computeType: computeType ?? codebuild.ComputeType.MEDIUM,
-=======
         computeType: computeType ?? codebuild.ComputeType.LARGE,
->>>>>>> d5e9a2f5
         environmentVariables: this.environmentVariables,
       },
     });
@@ -197,11 +193,7 @@
  */
 function installPackageManagerCommands(packageManager: PackageManager) {
   if (packageManager === 'pnpm') {
-<<<<<<< HEAD
-    return ['npm install --global pnpm@5.18.9'];
-=======
     return ['npm install --global pnpm@6.2.3'];
->>>>>>> d5e9a2f5
   }
   throw new Error(`Unsupported package manager ${packageManager}`);
 }
@@ -212,11 +204,7 @@
 function installDependenciesCommands(packageManager: PackageManager) {
   if (packageManager === 'pnpm') {
     // The flag '--unsafe-perm' is necessary to run pnpm scripts in Docker
-<<<<<<< HEAD
-    return ['pnpm install --unsafe-perm --frozen-lockfile'];
-=======
     return ['pnpm install --unsafe-perm --frozen-lockfile', 'pnpm recursive run build --unsafe-perm'];
->>>>>>> d5e9a2f5
   }
   throw new Error(`Unsupported package manager ${packageManager}`);
 }