--- conflicted
+++ resolved
@@ -1,10 +1,6 @@
 {
   "name": "@aws-accelerator/installer",
-<<<<<<< HEAD
-  "version": "1.3.9",
-=======
   "version": "1.4.9-beta",
->>>>>>> d5e9a2f5
   "scripts": {
     "test": "pnpx jest",
     "synth": "pnpx cdk synth",
