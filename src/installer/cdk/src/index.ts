--- conflicted
+++ resolved
@@ -180,15 +180,7 @@
             nodejs: 12,
           },
           // The flag '--unsafe-perm' is necessary to run pnpm scripts in Docker
-<<<<<<< HEAD
-          commands: [
-            'npm install --global pnpm',
-            'pnpm config set store-dir pnpm-store',
-            'pnpm install --unsafe-perm --frozen-lockfile',
-          ],
-=======
           commands: ['npm install --global pnpm@5.18.9', 'pnpm install --unsafe-perm --frozen-lockfile'],
->>>>>>> e700bcdd
         },
         build: {
           commands: [
@@ -199,15 +191,9 @@
           ],
         },
       },
-      cache: {
-        paths: ['pnpm-store/**/*'],
-      },
-      artifacts: {
-        files: ['**/*'],
-      },
     }),
     environment: {
-      buildImage: codebuild.LinuxBuildImage.STANDARD_5_0,
+      buildImage: codebuild.LinuxBuildImage.STANDARD_3_0,
       privileged: true, // Allow access to the Docker daemon
       computeType: codebuild.ComputeType.MEDIUM,
       environmentVariables: {
@@ -257,7 +243,6 @@
         },
       },
     },
-    cache: codebuild.Cache.local(codebuild.LocalCacheMode.DOCKER_LAYER, codebuild.LocalCacheMode.CUSTOM),
   });
 
   // The role that will be used to start the state machine
