--- conflicted
+++ resolved
@@ -57,147 +57,6 @@
   }
 }
 
-<<<<<<< HEAD
-  const stack = new cdk.Stack(app, 'InstallerStack', {
-    stackName: 'AcceleratorInstaller',
-    terminationProtection: true,
-  });
-
-  const acceleratorPrefixParam = new cdk.CfnParameter(stack, 'AcceleratorPrefix', {
-    default: 'PBMMAccel-',
-    description: 'Accelerator prefix used for deployment.',
-    allowedPattern: '[a-zA-Z][a-zA-Z0-9-]{0,8}-',
-  });
-
-  const acceleratorNameParam = new cdk.CfnParameter(stack, 'AcceleratorName', {
-    default: 'PBMM',
-    description: 'Accelerator Name used for deployment.',
-    allowedPattern: '[a-zA-Z][a-zA-Z0-9]{0,3}',
-  });
-
-  const acceleratorName = acceleratorNameParam.valueAsString;
-  const acceleratorPrefix = acceleratorPrefixParam.valueAsString;
-
-  const acceleratorConfigS3Bucket = new cdk.CfnParameter(stack, 'ConfigS3Bucket', {
-    default: 'pbmmaccel-config',
-    description: 'The S3 bucket name that contains the initial Accelerator configuration.',
-  });
-
-  const configRepositoryName = new cdk.CfnParameter(stack, 'ConfigRepositoryName', {
-    default: 'PBMMAccel-Config-Repo',
-    description: 'The Code Commit repository name that contains the Accelerator configuration.',
-  });
-
-  const configBranchName = new cdk.CfnParameter(stack, 'ConfigBranchName', {
-    default: 'main',
-    description: 'The Code Commit branch name that contains the Accelerator configuration',
-  });
-
-  const githubOauthSecretId = new cdk.CfnParameter(stack, 'GithubSecretId', {
-    default: 'accelerator/github-token',
-    description: 'The token to use to access the Github repository.',
-  });
-
-  const githubOwner = new cdk.CfnParameter(stack, 'GithubOwner', {
-    default: 'aws-samples',
-    description: 'The owner of the Github repository containing the Accelerator code.',
-  });
-
-  const githubRepository = new cdk.CfnParameter(stack, 'GithubRepository', {
-    default: 'aws-secure-environment-accelerator',
-    description: 'The name of the Github repository containing the Accelerator code.',
-  });
-
-  const githubBranch = new cdk.CfnParameter(stack, 'GithubBranch', {
-    // Github release action sets GITHUB_DEFAULT_BRANCH
-    // Otherwise fall back to 'release'
-    default: process.env.GITHUB_DEFAULT_BRANCH || 'release',
-    description: 'The branch of the Github repository containing the Accelerator code.',
-  });
-
-  const notificationEmail = new cdk.CfnParameter(stack, 'Notification Email', {
-    description: 'The notification email that will get Accelerator State Machine execution notifications.',
-  });
-  const codebuildComputeType = new cdk.CfnParameter(stack, 'CodeBuild Compute Type', {
-    description: 'The compute type of the build server for the Accelerator deployments.',
-    default: codebuild.ComputeType.LARGE,
-    allowedValues: [codebuild.ComputeType.MEDIUM, codebuild.ComputeType.LARGE, codebuild.ComputeType.X2_LARGE],
-  });
-
-  const stackDeployPageSize = new cdk.CfnParameter(stack, 'Deployment Page Size', {
-    description: 'The number of stacks to deploy in parallel. This value SHOULD NOT normally be changed.',
-    default: 680,
-  });
-  const stateMachineName = `${acceleratorPrefix}MainStateMachine_sm`;
-
-  // The state machine name has to match the name of the state machine in initial setup
-  const stateMachineArn = `arn:aws:states:${stack.region}:${stack.account}:stateMachine:${stateMachineName}`;
-
-  // Use the `start-execution.js` script in the assets folder
-  const stateMachineStartExecutionCode = fs.readFileSync(path.join(__dirname, '..', 'assets', 'start-execution.js'));
-
-  // Use the `save-application-version.js` script in the assets folder
-  const saveApplicationVersionCode = fs.readFileSync(
-    path.join(__dirname, '..', 'assets', 'save-application-version.js'),
-  );
-
-  // Use the `vallidate-parameters.js` script in the assets folder
-  const vallidateParametersCode = fs.readFileSync(path.join(__dirname, '..', 'assets', 'validate-parameters.js'));
-
-  // Role that is used by the CodeBuild project
-  const installerProjectRole = new iam.Role(stack, 'InstallerProjectRole', {
-    roleName: `${acceleratorPrefix}CB-Installer`,
-    assumedBy: new iam.ServicePrincipal('codebuild.amazonaws.com'),
-  });
-
-  // Allow creation of ECR repositories
-  installerProjectRole.addToPrincipalPolicy(
-    new iam.PolicyStatement({
-      actions: ['ecr:*'],
-      resources: [`arn:aws:ecr:${cdk.Aws.REGION}:${cdk.Aws.ACCOUNT_ID}:repository/aws-cdk/*`],
-    }),
-  );
-
-  // Allow getting authorization tokens for ECR
-  installerProjectRole.addToPrincipalPolicy(
-    new iam.PolicyStatement({
-      actions: ['ecr:GetAuthorizationToken'],
-      resources: [`*`],
-    }),
-  );
-
-  installerProjectRole.addToPrincipalPolicy(
-    new iam.PolicyStatement({
-      actions: ['sts:AssumeRole'],
-      resources: [`arn:aws:iam::${cdk.Aws.ACCOUNT_ID}:role/cdk-*`],
-    }),
-  );
-
-  // Allow all CloudFormation permissions
-  installerProjectRole.addToPrincipalPolicy(
-    new iam.PolicyStatement({
-      actions: ['cloudformation:*'],
-      resources: [`arn:aws:cloudformation:${cdk.Aws.REGION}:${cdk.Aws.ACCOUNT_ID}:stack/*`],
-    }),
-  );
-
-  // Allow the role to access the CDK asset bucket
-  installerProjectRole.addToPrincipalPolicy(
-    new iam.PolicyStatement({
-      actions: ['s3:*'],
-      resources: [`arn:aws:s3:::cdk-*`],
-    }),
-  );
-
-  // Allow the role to create anything through CloudFormation
-  installerProjectRole.addToPrincipalPolicy(
-    new iam.PolicyStatement({
-      actions: ['*'],
-      resources: ['*'],
-      conditions: {
-        'ForAnyValue:StringEquals': {
-          'aws:CalledVia': ['cloudformation.amazonaws.com'],
-=======
 export namespace Installer {
   export interface Props extends cdk.StackProps {
     repoSource: string;
@@ -325,7 +184,6 @@
           'ForAnyValue:StringEquals': {
             'aws:CalledVia': ['cloudformation.amazonaws.com'],
           },
->>>>>>> d5e9a2f5
         },
       }),
     );
@@ -340,100 +198,6 @@
           },
         ],
       },
-<<<<<<< HEAD
-    }),
-  );
-
-  // This artifact is used as output for the Github code and as input for the build step
-  const sourceArtifact = new codepipeline.Artifact();
-
-  const githubAction = new actions.GitHubSourceAction({
-    actionName: 'GithubSource',
-    owner: githubOwner.valueAsString,
-    repo: githubRepository.valueAsString,
-    branch: githubBranch.valueAsString,
-    oauthToken: cdk.SecretValue.secretsManager(githubOauthSecretId.valueAsString),
-    output: sourceArtifact,
-    trigger: actions.GitHubTrigger.NONE,
-  });
-
-  // Define a build specification to build the initial setup templates
-  const installerProject = new codebuild.PipelineProject(stack, 'InstallerProject', {
-    projectName: `${acceleratorPrefix}InstallerProject_pl`,
-    role: installerProjectRole,
-    buildSpec: codebuild.BuildSpec.fromObject({
-      version: '0.2',
-      phases: {
-        install: {
-          'runtime-versions': {
-            nodejs: 12,
-          },
-          // The flag '--unsafe-perm' is necessary to run pnpm scripts in Docker
-          commands: ['npm install --global pnpm@5.18.9', 'pnpm install --unsafe-perm --frozen-lockfile'],
-        },
-        build: {
-          commands: [
-            'cd src/core/cdk',
-            'export CDK_NEW_BOOTSTRAP=1',
-            `pnpx cdk bootstrap aws://${cdk.Aws.ACCOUNT_ID}/${cdk.Aws.REGION} --require-approval never --toolkit-stack-name=${acceleratorPrefix}CDKToolkit --cloudformation-execution-policies=arn:aws:iam::aws:policy/AdministratorAccess`,
-            `pnpx cdk deploy --require-approval never --toolkit-stack-name=${acceleratorPrefix}CDKToolkit`,
-          ],
-        },
-      },
-    }),
-    environment: {
-      buildImage: codebuild.LinuxBuildImage.STANDARD_5_0,
-      privileged: true, // Allow access to the Docker daemon
-      computeType: codebuildComputeType.valueAsString as codebuild.ComputeType,
-      environmentVariables: {
-        ACCELERATOR_NAME: {
-          type: codebuild.BuildEnvironmentVariableType.PLAINTEXT,
-          value: acceleratorName,
-        },
-        ACCELERATOR_PREFIX: {
-          type: codebuild.BuildEnvironmentVariableType.PLAINTEXT,
-          value: acceleratorPrefix,
-        },
-        ACCELERATOR_STATE_MACHINE_NAME: {
-          type: codebuild.BuildEnvironmentVariableType.PLAINTEXT,
-          value: stateMachineName,
-        },
-        CONFIG_REPOSITORY_NAME: {
-          type: codebuild.BuildEnvironmentVariableType.PLAINTEXT,
-          value: configRepositoryName.valueAsString,
-        },
-        CONFIG_BRANCH_NAME: {
-          type: codebuild.BuildEnvironmentVariableType.PLAINTEXT,
-          value: configBranchName.valueAsString,
-        },
-        CONFIG_S3_BUCKET: {
-          type: codebuild.BuildEnvironmentVariableType.PLAINTEXT,
-          value: acceleratorConfigS3Bucket.valueAsString,
-        },
-        ENABLE_PREBUILT_PROJECT: {
-          type: codebuild.BuildEnvironmentVariableType.PLAINTEXT,
-          value: 'true', // Enable Docker prebuilt project
-        },
-        BUILD_COMPUTE_TYPE: {
-          type: codebuild.BuildEnvironmentVariableType.PLAINTEXT,
-          value: codebuildComputeType.valueAsString,
-        },
-        DEPLOY_STACK_PAGE_SIZE: {
-          type: codebuild.BuildEnvironmentVariableType.PLAINTEXT,
-          value: stackDeployPageSize.valueAsString,
-        },
-        NOTIFICATION_EMAIL: {
-          type: codebuild.BuildEnvironmentVariableType.PLAINTEXT,
-          value: notificationEmail.valueAsString,
-        },
-        SOURCE_REPO: {
-          type: codebuild.BuildEnvironmentVariableType.PLAINTEXT,
-          value: githubRepository.valueAsString,
-        },
-        SOURCE_BRANCH: {
-          type: codebuild.BuildEnvironmentVariableType.PLAINTEXT,
-          value: githubBranch.valueAsString,
-=======
     };
 
     const cfnInstallerProjectRoleDefaultPolicy = installerProjectRole.node.findChild('DefaultPolicy').node
@@ -500,7 +264,6 @@
               `pnpx cdk deploy --require-approval never --toolkit-stack-name=${acceleratorPrefix}CDKToolkit`,
             ],
           },
->>>>>>> d5e9a2f5
         },
       }),
       environment: {
@@ -554,116 +317,6 @@
           },
         },
       },
-<<<<<<< HEAD
-    },
-  });
-
-  // The role that will be used to start the state machine
-  const stateMachineExecutionRole = new iam.Role(stack, 'ExecutionRoleName', {
-    roleName: `${acceleratorPrefix}L-SFN-Execution`,
-    assumedBy: new iam.ServicePrincipal('lambda.amazonaws.com'),
-  });
-
-  // Grant permissions to write logs
-  stateMachineExecutionRole.addToPrincipalPolicy(
-    new iam.PolicyStatement({
-      actions: ['logs:CreateLogGroup', 'logs:CreateLogStream', 'logs:PutLogEvents'],
-      resources: ['*'],
-    }),
-  );
-
-  stateMachineExecutionRole.addToPrincipalPolicy(
-    new iam.PolicyStatement({
-      actions: ['ssm:PutParameter', 'ssm:GetParameter', 'ssm:GetParameterHistory'],
-      resources: ['*'],
-    }),
-  );
-
-  stateMachineExecutionRole.addToPrincipalPolicy(
-    new iam.PolicyStatement({
-      actions: ['cloudformation:DescribeStacks'],
-      resources: ['*'],
-    }),
-  );
-
-  // Grant permissions to start the state machine
-  stateMachineExecutionRole.addToPrincipalPolicy(
-    new iam.PolicyStatement({
-      actions: ['states:StartExecution'],
-      resources: [stateMachineArn],
-    }),
-  );
-
-  // Create the Lambda function that is responsible for launching the state machine
-  const stateMachineStartExecutionLambda = new lambda.Function(stack, 'ExecutionLambda', {
-    functionName: `${acceleratorPrefix}Installer-StartExecution`,
-    role: stateMachineExecutionRole,
-    runtime: lambda.Runtime.NODEJS_12_X,
-    code: lambda.Code.fromInline(stateMachineStartExecutionCode.toString()),
-    handler: 'index.handler',
-  });
-
-  // Create the Lambda function that is responsible for launching the state machine
-  const saveApplicationVersionLambda = new lambda.Function(stack, 'SaveApplicationVersionLambda', {
-    functionName: `${acceleratorPrefix}Installer-SaveApplicationVersion`,
-    role: stateMachineExecutionRole,
-    runtime: lambda.Runtime.NODEJS_12_X,
-    code: lambda.Code.fromInline(saveApplicationVersionCode.toString()),
-    handler: 'index.handler',
-  });
-
-  // Create the Lambda function that is responsible for validating previous parameters
-  const vallidateParametersLambda = new lambda.Function(stack, 'VallidateParametersLambda', {
-    functionName: `${acceleratorPrefix}Installer-VallidateParameters`,
-    role: stateMachineExecutionRole,
-    runtime: lambda.Runtime.NODEJS_12_X,
-    code: lambda.Code.fromInline(vallidateParametersCode.toString()),
-    handler: 'index.handler',
-  });
-
-  // Role that is used by the CodePipeline
-  // Permissions for
-  //   - accessing the artifacts bucket
-  //   - publishing to the manual approval SNS topic
-  //   - running the CodeBuild project
-  //   - running the state machine execution Lambda function
-  // will be added automatically by the CDK Pipeline construct
-  const installerPipelineRole = new iam.Role(stack, 'InstallerPipelineRole', {
-    roleName: `${acceleratorPrefix}CP-Installer`,
-    assumedBy: new iam.ServicePrincipal('codepipeline.amazonaws.com'),
-  });
-
-  // This bucket will be used to store the CodePipeline source
-  // Encryption is not necessary for this pipeline so we create a custom unencrypted bucket
-  const installerArtifactsBucket = new s3.Bucket(stack, 'ArtifactsBucket', {
-    removalPolicy: cdk.RemovalPolicy.DESTROY,
-    objectOwnership: s3.ObjectOwnership.BUCKET_OWNER_PREFERRED,
-  });
-
-  // Allow only https requests
-  installerArtifactsBucket.addToResourcePolicy(
-    new iam.PolicyStatement({
-      actions: ['s3:*'],
-      resources: [installerArtifactsBucket.bucketArn, installerArtifactsBucket.arnForObjects('*')],
-      principals: [new iam.AnyPrincipal()],
-      conditions: {
-        Bool: {
-          'aws:SecureTransport': 'false',
-        },
-      },
-      effect: iam.Effect.DENY,
-    }),
-  );
-
-  new codepipeline.Pipeline(stack, 'Pipeline', {
-    role: installerPipelineRole,
-    pipelineName: `${acceleratorPrefix}InstallerPipeline`,
-    artifactBucket: installerArtifactsBucket,
-    stages: [
-      {
-        stageName: 'Source',
-        actions: [githubAction],
-=======
       cache: codebuild.Cache.local(codebuild.LocalCacheMode.SOURCE),
     });
 
@@ -788,7 +441,6 @@
             reason: 'IAM policy is generated by CDK',
           },
         ],
->>>>>>> d5e9a2f5
       },
     };
 
