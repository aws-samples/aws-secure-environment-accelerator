--- conflicted
+++ resolved
@@ -50,6 +50,7 @@
   const allAccountIds = accounts.map(account => account.id);
   const centralLogServices = config['global-options']['central-log-services'];
   const cwlRegionsConfig = config['global-options']['additional-cwl-regions'];
+  const homeRegion = config['global-options']['central-log-services']['region'];
   if (!cwlRegionsConfig[centralLogServices.region]) {
     cwlRegionsConfig[centralLogServices.region] = {
       'kinesis-stream-shard-count': centralLogServices['kinesis-stream-shard-count'],
@@ -96,6 +97,17 @@
           region: logAccountStack.region,
         })?.encryptionKeyArn!);
 
+    const homeRegionEncryptionKeyArn = LogBucketOutputTypeOutputFinder.findOneByName({
+      outputs,
+      accountKey: logAccountStack.accountKey,
+      region: homeRegion,
+    })?.encryptionKeyArn!;
+
+    const homeRegionEncryptionKey = kms.Key.fromKeyArn(
+      logAccountStack,
+      'Default-Home-Region-Key-Phase-1',
+      homeRegionEncryptionKeyArn,
+    );
     const encryptionKey = kms.Key.fromKeyArn(logAccountStack, 'Default-Key-Phase-1', keyArn);
 
     await cwlSettingsInLogArchive({
@@ -105,12 +117,10 @@
       shardCount: regionConfig['kinesis-stream-shard-count'],
       logStreamRoleArn: cwlLogStreamRoleOutput.roleArn,
       kinesisStreamRoleArn: cwlKinesisStreamRoleOutput.roleArn,
-<<<<<<< HEAD
-      encryptionKey,
-=======
       dynamicS3LogPartitioning: centralLogServices['dynamic-s3-log-partitioning'],
       region,
->>>>>>> 127f1ca0
+      encryptionKey,
+      homeRegionEncryptionKey,
     });
   }
 }
@@ -126,13 +136,11 @@
   logStreamRoleArn: string;
   kinesisStreamRoleArn: string;
   encryptionKey: kms.IKey;
+  homeRegionEncryptionKey: kms.IKey;
   shardCount?: number;
   dynamicS3LogPartitioning?: c.S3LogPartition[];
   region: string;
 }) {
-<<<<<<< HEAD
-  const { scope, accountIds, bucketArn, logStreamRoleArn, kinesisStreamRoleArn, shardCount, encryptionKey } = props;
-=======
   const {
     scope,
     accountIds,
@@ -142,9 +150,10 @@
     shardCount,
     dynamicS3LogPartitioning,
     region,
+    encryptionKey,
+    homeRegionEncryptionKey,
   } = props;
 
->>>>>>> 127f1ca0
   // Create Kinesis Stream for Logs streaming
   const logsStream = new kinesis.Stream(scope, 'Logs-Stream', {
     streamName: createName({
@@ -214,6 +223,7 @@
     deliveryStreamName: createName({
       name: 'Firehose-Delivery-Stream-Partition',
     }),
+
     deliveryStreamType: 'KinesisStreamAsSource',
     kinesisStreamSourceConfiguration: {
       kinesisStreamArn: logsStream.streamArn,
@@ -227,17 +237,15 @@
       },
       compressionFormat: 'UNCOMPRESSED',
       roleArn: kinesisStreamRoleArn,
-<<<<<<< HEAD
-      prefix: CLOUD_WATCH_CENTRAL_LOGGING_BUCKET_PREFIX,
+      dynamicPartitioningConfiguration: {
+        enabled: true,
+      },
+      errorOutputPrefix: `${CLOUD_WATCH_CENTRAL_LOGGING_BUCKET_PREFIX}/processing-failed`,
       encryptionConfiguration: {
         kmsEncryptionConfig: {
-          awskmsKeyArn: encryptionKey.keyArn,
+          awskmsKeyArn: homeRegionEncryptionKey.keyArn,
         },
-=======
-      dynamicPartitioningConfiguration: {
-        enabled: true,
-      },
-      errorOutputPrefix: `${CLOUD_WATCH_CENTRAL_LOGGING_BUCKET_PREFIX}/processing-failed`,
+      },
       prefix: '!{partitionKeyFromLambda:dynamicPrefix}',
       processingConfiguration: {
         enabled: true,
@@ -256,7 +264,6 @@
             ],
           },
         ],
->>>>>>> 127f1ca0
       },
     },
   });
