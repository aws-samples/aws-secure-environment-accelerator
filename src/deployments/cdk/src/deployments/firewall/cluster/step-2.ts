--- conflicted
+++ resolved
@@ -241,11 +241,7 @@
       const prefix = `${firewallCgwName}_ip${index}`;
       const customerGateway = new ec2.CfnCustomerGateway(scope, `${prefix}_cgw`, {
         type: 'ipsec.1',
-<<<<<<< HEAD
-        ipAddress: port.eipIpAddress,
-=======
         ipAddress: fwIp,
->>>>>>> d5e9a2f5
         bgpAsn: firewallCgwRouting === 'dynamic' ? firewallCgwAsn : 65000,
       });
       const vpnConnection = new ec2.CfnVPNConnection(scope, `${prefix}_vpn`, {
@@ -254,31 +250,6 @@
         customerGatewayId: customerGateway.ref,
         staticRoutesOnly: firewallCgwRouting === 'static' ? true : undefined,
       });
-<<<<<<< HEAD
-
-      const options = new VpnTunnelOptions(scope, `VpnTunnelOptions${index}`, {
-        vpnConnectionId: vpnConnection.ref,
-      });
-
-      vpnTunnelOptions = {
-        cgwTunnelInsideAddress1: options.getAttString('CgwInsideIpAddress1'),
-        cgwTunnelOutsideAddress1: options.getAttString('CgwOutsideIpAddress1'),
-        cgwBgpAsn1: firewallCgwRouting === 'dynamic' ? options.getAttString('CgwBgpAsn1') : undefined,
-        vpnTunnelInsideAddress1: options.getAttString('VpnInsideIpAddress1'),
-        vpnTunnelOutsideAddress1: options.getAttString('VpnOutsideIpAddress1'),
-        vpnBgpAsn1: firewallCgwRouting === 'dynamic' ? options.getAttString('VpnBgpAsn1') : undefined,
-        preSharedSecret1: options.getAttString('PreSharedKey1'),
-        cgwTunnelInsideAddress2: options.getAttString('CgwInsideIpAddress2'),
-        cgwTunnelOutsideAddress2: options.getAttString('CgwOutsideIpAddress2'),
-        cgwBgpAsn2: firewallCgwRouting === 'dynamic' ? options.getAttString('CgwBgpAsn2') : undefined,
-        vpnTunnelInsideAddress2: options.getAttString('VpnInsideIpAddress2'),
-        vpnTunnelOutsideAddress2: options.getAttString('VpnOutsideIpAddress2'),
-        vpnBgpAsn2: firewallCgwRouting === 'dynamic' ? options.getAttString('VpnBgpAsn2') : undefined,
-        preSharedSecret2: options.getAttString('PreSharedKey2'),
-      };
-
-=======
->>>>>>> d5e9a2f5
       // Creating VPN connection route table association and propagation
       const attachments = new VpnAttachments(scope, `VpnAttachments-${prefix}_attach`, {
         vpnConnectionId: vpnConnection.ref,
