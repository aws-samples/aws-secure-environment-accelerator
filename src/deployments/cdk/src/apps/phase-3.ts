--- conflicted
+++ resolved
@@ -93,8 +93,6 @@
     config: acceleratorConfig,
     outputs,
     aesLogArchiveBucket,
-<<<<<<< HEAD
-=======
     deployAlb: true,
   });
 
@@ -105,7 +103,6 @@
     accountStacks,
     config: acceleratorConfig,
     outputs,
->>>>>>> d5e9a2f5
   });
 
   // Import all VPCs from all outputs
