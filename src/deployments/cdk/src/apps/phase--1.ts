--- conflicted
+++ resolved
@@ -12,13 +12,10 @@
  *   - Creating required roles for createSSMDocument custom resource
  *   - Creating required roles for createLogGroup custom resource
  *   - Creating required roles for CWLCentralLoggingSubscriptionFilterRole custom resource
-<<<<<<< HEAD
  *   - Creating required roles for TransitGatewayCreatePeeringAttachment custom resource
  *   - Creating required roles for TransitGatewayAcceptPeeringAttachment custom resource
-=======
  *   - Creating required roles for createLogsMetricFilter custom resource
  *   - Creating required roles for SnsSubscriberLambda custom resource
->>>>>>> dc2164f6
  */
 export async function deploy({ acceleratorConfig, accountStacks, accounts }: PhaseInput) {
   // creates roles for macie custom resources
@@ -72,7 +69,6 @@
     config: acceleratorConfig,
   });
 
-<<<<<<< HEAD
   // Creates roles for transit gateway create peering attachment custom resource
   await globalRoles.createTgwPeeringRoles({
     accountStacks,
@@ -83,11 +79,10 @@
   await globalRoles.createTgwAcceptPeeringRoles({
     accountStacks,
     config: acceleratorConfig,
-=======
+  });
   // Creates role for createLogsMetricFilter custom resource
   await globalRoles.createLogsMetricFilterRole({
     accountStacks,
     accounts,
->>>>>>> dc2164f6
   });
 }