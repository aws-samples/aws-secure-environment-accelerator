--- conflicted
+++ resolved
@@ -45,16 +45,10 @@
 import * as vpcDeployment from '../deployments/vpc';
 import * as transitGateway from '../deployments/transit-gateway';
 import * as centralEndpoints from '../deployments/central-endpoints';
-<<<<<<< HEAD
-import { CfnResourceStackCleanupOutput } from '../deployments/cleanup/outputs';
-import { VpcOutputFinder, VpcSubnetOutput } from '@aws-accelerator/common-outputs/src/vpc';
-import { TransitGatewayAttachmentOutputFinder } from '@aws-accelerator/common-outputs/src/transit-gateway';
-=======
 import { NfwOutput, VpcOutputFinder, VpcSubnetOutput } from '@aws-accelerator/common-outputs/src/vpc';
 import { loadAssignedVpcCidrPool, loadAssignedSubnetCidrPool } from '@aws-accelerator/common/src/util/common';
 import { TransitGatewayAttachmentOutputFinder } from '@aws-accelerator/common-outputs/src/transit-gateway';
 import { EbsKmsOutputFinder } from '@aws-accelerator/common-outputs/src/ebs';
->>>>>>> d5e9a2f5
 import { IamRoleOutputFinder } from '@aws-accelerator/common-outputs/src/iam-role';
 
 export interface IamPolicyArtifactsOutput {
@@ -100,10 +94,6 @@
   if (!masterAccountId) {
     throw new Error(`Cannot find mandatory primary account ${masterAccountKey}`);
   }
-<<<<<<< HEAD
-
-=======
->>>>>>> d5e9a2f5
   const { acceleratorName, installerVersion, defaultRegion, acceleratorExecutionRoleName } = context;
   // Find the central bucket in the outputs
   const centralBucket = CentralBucketOutput.getBucket({
@@ -280,16 +270,12 @@
       acceleratorName,
       installerVersion,
       vpcOutput,
-<<<<<<< HEAD
-      existingAttachments,
-=======
       vpcPools: assignedVpcCidrPools,
       subnetPools: assignedSubnetCidrPools,
       existingAttachments,
       ddbKmsKey: ebsKmsKey?.encryptionKeyArn,
       acceleratorPrefix: context.acceleratorPrefix,
       logBucket,
->>>>>>> d5e9a2f5
     });
 
     const pcxConfig = vpcConfig.pcx;
