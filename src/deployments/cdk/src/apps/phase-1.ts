import * as cdk from '@aws-cdk/core';
import * as iam from '@aws-cdk/aws-iam';
import { getStackJsonOutput } from '@aws-accelerator/common-outputs/src/stack-output';
import { pascalCase } from 'pascal-case';
import { getAccountId, Account } from '../utils/accounts';
import { VpcProps, VpcStack, Vpc } from '../common/vpc';
import { Limit } from '../utils/limits';
import { NestedStack } from '@aws-cdk/aws-cloudformation';
import {
  InterfaceEndpointConfig,
  PeeringConnectionConfig,
  IamConfig,
  IamConfigType,
  IamPolicyConfigType,
  VpcConfig,
} from '@aws-accelerator/common-config';
import { InterfaceEndpoint } from '../common/interface-endpoints';
import { IamAssets } from '../common/iam-assets';
import { STS } from '@aws-accelerator/common/src/aws/sts';
import { S3 } from '@aws-accelerator/common/src/aws/s3';
import { createRoleName, createName } from '@aws-accelerator/cdk-accelerator/src/core/accelerator-name-generator';
import { CentralBucketOutput, LogBucketOutput } from '../deployments/defaults/outputs';
import * as budget from '../deployments/billing/budget';
import * as certificates from '../deployments/certificates';
import * as defaults from '../deployments/defaults';
import * as firewall from '../deployments/firewall/cluster';
import * as firewallSubscription from '../deployments/firewall/subscription';
import * as reports from '../deployments/reports';
import * as ssm from '../deployments/ssm/session-manager';
import * as macie from '../deployments/macie';
import * as guardDutyDeployment from '../deployments/guardduty';
import { PhaseInput } from './shared';
import { getIamUserPasswordSecretValue } from '../deployments/iam';
import * as cwlCentralLoggingToS3 from '../deployments/central-services/central-logging-s3';
import * as vpcDeployment from '../deployments/vpc';
<<<<<<< HEAD
import * as transitGateway from '../deployments/transit-gateway';
=======
import { DNS_LOGGING_LOG_GROUP_REGION } from '@aws-accelerator/common/src/util/constants';
import { createR53LogGroupName } from '../common/r53-zones';
import { LogGroup } from '@aws-accelerator/custom-resource-logs-log-group';
import { LogResourcePolicy } from '@aws-accelerator/custom-resource-logs-resource-policy';
import { IamRoleOutputFinder } from '@aws-accelerator/common-outputs/src/iam-role';
>>>>>>> 8d6be2c4

export interface IamPolicyArtifactsOutput {
  bucketArn: string;
  bucketName: string;
  keyPrefix: string;
}

/**
 * This is the main entry point to deploy phase 1.
 *
 * The following resources are deployed in phase 1:
 *   - Vpc
 *   - Subnets
 *   - Subnet sharing (RAM)
 *   - Route tables
 *   - Transit gateways
 *   - Internet gateways
 *   - NAT gateways
 *   - Interface endpoints
 *   - Gateway endpoints
 *   - Flow logs
 */
export async function deploy({ acceleratorConfig, accountStacks, accounts, context, limiter, outputs }: PhaseInput) {
  const mandatoryAccountConfig = acceleratorConfig.getMandatoryAccountConfigs();
  const orgUnits = acceleratorConfig.getOrganizationalUnits();
  const masterAccountKey = acceleratorConfig.getMandatoryAccountKey('master');
  const logAccountKey = acceleratorConfig.getMandatoryAccountKey('central-log');
  const masterAccountId = getAccountId(accounts, masterAccountKey);
  if (!masterAccountId) {
    throw new Error(`Cannot find mandatory primary account ${masterAccountKey}`);
  }

  const { acceleratorName } = context;
  // Find the central bucket in the outputs
  const centralBucket = CentralBucketOutput.getBucket({
    accountStacks,
    config: acceleratorConfig,
    outputs,
  });

  const logBucket = LogBucketOutput.getBucket({
    accountStacks,
    config: acceleratorConfig,
    outputs,
  });

  // Find the account buckets in the outputs
  const accountBuckets = await defaults.step2({
    accounts,
    accountStacks,
    centralLogBucket: logBucket,
    config: acceleratorConfig,
  });

  /**
   * Creates IAM Role in source Account and provide assume permissions to target acceleratorExecutionRole
   * @param roleName : Role Name for peering connection from source to target
   * @param sourceAccount : Source Account Key, Role will be created in this
   * @param accountKey : Target Account Key, Access will be provided to this account
   */
  const createIamRoleForPCXAcceptence = (
    roleName: string,
    sourceAccount: string,
    sourceVpcConfig: VpcConfig,
    targetAccount: string,
  ) => {
    const accountStack = accountStacks.tryGetOrCreateAccountStack(sourceAccount, sourceVpcConfig.region);
    if (!accountStack) {
      console.warn(`Cannot find account stack ${sourceAccount}`);
      return;
    }
    const existing = accountStack.node.tryFindChild(roleName);
    if (existing) {
      return;
    }
    const peeringRole = new iam.Role(accountStack, 'PeeringRole', {
      roleName,
      assumedBy: new iam.ArnPrincipal(
        `arn:aws:iam::${getAccountId(accounts, targetAccount)}:role/${context.acceleratorExecutionRoleName}`,
      ),
    });

    peeringRole.addToPrincipalPolicy(
      new iam.PolicyStatement({
        resources: ['*'],
        actions: ['ec2:AcceptVpcPeeringConnection'],
      }),
    );
  };

  // Auxiliary method to create a VPC in the account with given account key
  const createVpc = (accountKey: string, props: VpcProps): Vpc | undefined => {
    const { vpcConfig } = props;

    const accountStack = accountStacks.tryGetOrCreateAccountStack(accountKey, vpcConfig.region);
    if (!accountStack) {
      console.warn(`Cannot find account stack ${accountKey}`);
      return;
    }

    const vpcStackPrettyName = pascalCase(props.vpcConfig.name);

    const vpcStack = new VpcStack(accountStack, `VpcStack${vpcStackPrettyName}`, props);
    const vpc = vpcStack.vpc;

    const endpointConfig = vpcConfig['interface-endpoints'];
    if (InterfaceEndpointConfig.is(endpointConfig)) {
      const subnetName = endpointConfig.subnet;
      const subnetIds = vpc.azSubnets.getAzSubnetIdsForSubnetName(subnetName);
      if (subnetIds.length === 0) {
        console.warn(`Cannot find subnet ID with name "${subnetName}'`);
        return;
      }

      let endpointCount = 0;
      let endpointStackIndex = 0;
      let endpointStack;
      for (const endpoint of endpointConfig.endpoints) {
        if (!limiter.create(accountKey, Limit.VpcInterfaceEndpointsPerVpc, vpc.name)) {
          console.log(
            `Skipping endpoint "${endpoint}" creation in VPC "${vpc.name}". Reached maximum interface endpoints per VPC`,
          );
          continue;
        }

        if (!endpointStack || endpointCount >= 30) {
          endpointStack = new NestedStack(accountStack, `Endpoint${endpointStackIndex++}`);
          endpointCount = 0;
        }
        new InterfaceEndpoint(endpointStack, pascalCase(endpoint), {
          serviceName: endpoint,
          vpcId: vpc.vpcId,
          vpcRegion: vpc.region,
          subnetIds,
        });
        endpointCount++;
      }
    }

    // Store the VPC output so that subsequent phases can access the output
    new vpcDeployment.CfnVpcOutput(vpc, `VpcOutput`, {
      accountKey,
      region: props.vpcConfig.region,
      vpcId: vpc.vpcId,
      vpcName: props.vpcConfig.name,
      cidrBlock: props.vpcConfig.cidr.toCidrString(),
      additionalCidrBlocks: vpc.additionalCidrBlocks,
      subnets: vpc.azSubnets.subnets.map(s => ({
        subnetId: s.subnet.ref,
        subnetName: s.subnetName,
        az: s.az,
        cidrBlock: s.cidrBlock,
      })),
      routeTables: vpc.routeTableNameToIdMap,
      securityGroups: Object.entries(vpc.securityGroup?.securityGroupNameMapping || {}).map(
        ([name, securityGroup]) => ({
          securityGroupId: securityGroup.ref,
          securityGroupName: name,
        }),
      ),
    });

    return vpcStack.vpc;
  };

  const subscriptionCheckDone: string[] = [];
  // Create all the VPCs for accounts and organizational units
  for (const { ouKey, accountKey, vpcConfig, deployments } of acceleratorConfig.getVpcConfigs()) {
    if (!limiter.create(accountKey, Limit.VpcPerRegion, vpcConfig.region)) {
      console.log(
        `Skipping VPC "${vpcConfig.name}" deployment. Reached maximum VPCs per region for account "${accountKey}" and region "${vpcConfig.region}`,
      );
      continue;
    }

    console.debug(
      `Deploying VPC "${vpcConfig.name}" in account "${accountKey}"${
        ouKey ? ` and organizational unit "${ouKey}"` : ''
      }`,
    );
    const vpc = createVpc(accountKey, {
      accountKey,
      accountStacks,
      limiter,
      accounts,
      vpcConfig,
      tgwDeployments: deployments?.tgw,
      organizationalUnitName: ouKey,
      vpcConfigs: acceleratorConfig.getVpcConfigs(),
      outputs,
      acceleratorName,
    });

    const pcxConfig = vpcConfig.pcx;
    if (PeeringConnectionConfig.is(pcxConfig)) {
      const sourceVpcConfig = acceleratorConfig
        .getVpcConfigs()
        .find(x => x.accountKey === pcxConfig.source && x.vpcConfig.name === pcxConfig['source-vpc']);
      if (!sourceVpcConfig) {
        console.warn(`Cannot find PCX source VPC ${pcxConfig['source-vpc']} in account ${pcxConfig.source}`);
      } else {
        // Create Accepter Role for Peering Connection **WITHOUT** random suffix
        // TODO Region support
        const roleName = createRoleName(`VPC-PCX-${pascalCase(accountKey)}To${pascalCase(pcxConfig.source)}`, 0);
        createIamRoleForPCXAcceptence(roleName, pcxConfig.source, sourceVpcConfig.vpcConfig, accountKey);
      }
    }

    // Validate subscription for Firewall images only once per account
    // TODO Add region to check
    // TODO Check if VPC or deployments exists
    if (!subscriptionCheckDone.includes(accountKey)) {
      console.log(`Checking Subscription for ${accountKey}`);
      await firewallSubscription.validate({
        accountKey,
        deployments: deployments!,
        vpc: vpc!,
        accountStacks,
      });
      subscriptionCheckDone.push(accountKey);
    }
  }

  // Create the firewall
  await firewall.step2({
    accountStacks,
    config: acceleratorConfig,
    outputs,
  });

  const getIamPoliciesDefinition = async (): Promise<{ [policyName: string]: string } | undefined> => {
    const iamPoliciesDef: { [policyName: string]: string } = {};

    const sts = new STS();
    const masterAcctCredentials = await sts.getCredentialsForAccountAndRole(
      masterAccountId,
      context.acceleratorExecutionRoleName,
    );

    // TODO Remove call to S3 here somehow
    const iamPolicyS3 = new S3(masterAcctCredentials);

    const iamPolicyArtifactOutput: IamPolicyArtifactsOutput[] = getStackJsonOutput(outputs, {
      accountKey: masterAccountKey,
      outputType: 'IamPolicyArtifactsOutput',
    });

    if (iamPolicyArtifactOutput.length === 0) {
      console.warn(`Cannot find output with Iam Policy reference artifacts`);
      return;
    }

    const iamPoliciesBucketName = iamPolicyArtifactOutput[0].bucketName;
    const iamPoliciesBucketPrefix = iamPolicyArtifactOutput[0].keyPrefix + '/';

    for (const [accountKey, accountConfig] of mandatoryAccountConfig) {
      const iamConfig = accountConfig.iam;
      if (IamConfigType.is(iamConfig)) {
        const iamPolicies = iamConfig?.policies;
        if (iamPolicies && iamPolicies?.length > 1) {
          for (const iamPolicy of iamPolicies) {
            if (IamPolicyConfigType.is(iamPolicy)) {
              const iamPolicyName = iamPolicy['policy-name'];
              const iamPolicyFileName = iamPolicy.policy;
              const iamPolicyKey = `${iamPoliciesBucketPrefix}${iamPolicyFileName}`;
              try {
                const policyContent = await iamPolicyS3.getObjectBodyAsString({
                  Bucket: iamPoliciesBucketName,
                  Key: iamPolicyKey,
                });
                iamPoliciesDef[iamPolicyName] = policyContent;
              } catch (e) {
                console.warn(`Cannot load IAM policy s3://${iamPoliciesBucketName}/${iamPolicyKey}`);
                throw e;
              }
            }
          }
        }
      }
    }

    return iamPoliciesDef;
  };

  const iamPoliciesDefinition = await getIamPoliciesDefinition();

  const createIamAssets = async (accountKey: string, iamConfig?: IamConfig): Promise<void> => {
    const accountStack = accountStacks.tryGetOrCreateAccountStack(accountKey);
    if (!accountStack) {
      console.warn(`Cannot find account stack ${accountKey}`);
      return;
    }

    const userPasswords: { [userId: string]: cdk.SecretValue } = {};

    const users = iamConfig?.users || [];
    const userIds = users.flatMap(u => u['user-ids']);
    for (const userId of userIds) {
      userPasswords[userId] = getIamUserPasswordSecretValue({
        acceleratorPrefix: context.acceleratorPrefix,
        accountKey,
        userId,
        secretAccountId: masterAccountId,
      });
    }

    if (iamPoliciesDefinition) {
      const iamAssets = new IamAssets(accountStack, `IAM Assets-${pascalCase(accountKey)}`, {
        accountKey,
        iamConfig,
        iamPoliciesDefinition,
        accounts,
        userPasswords,
        logBucket,
      });
    }
  };

  const getNonMandatoryAccountsPerOu = (ouName: string, mandatoryAccKeys: string[]): Account[] => {
    const accountsPerOu: Account[] = [];
    for (const account of accounts) {
      if (account.ou === ouName && !mandatoryAccKeys.includes(account.key)) {
        accountsPerOu.push(account);
      }
    }
    return accountsPerOu;
  };

  const mandatoryAccountKeys: string[] = [];
  // creating assets for default account settings
  for (const [accountKey, accountConfig] of mandatoryAccountConfig) {
    mandatoryAccountKeys.push(accountKey);
    await createIamAssets(accountKey, accountConfig.iam);
  }

  // creating assets for org unit accounts
  for (const [orgName, orgConfig] of orgUnits) {
    const orgAccounts = getNonMandatoryAccountsPerOu(orgName, mandatoryAccountKeys);
    for (const orgAccount of orgAccounts) {
      await createIamAssets(orgAccount.key, orgConfig.iam);
    }
  }

  // Budget creation step 2
  await budget.step2({
    accountStacks,
    config: acceleratorConfig,
  });

  await certificates.step1({
    accountStacks,
    centralBucket,
    config: acceleratorConfig,
  });

  // SSM config step 1
  await ssm.step1({
    accountStacks,
    bucketName: logBucket.bucketName,
    config: acceleratorConfig,
    accounts,
    accountBuckets,
    outputs,
  });

  // Cost and usage reports step 1
  await reports.step1({
    accountBuckets,
    accountStacks,
    config: acceleratorConfig,
  });

  // Macie step 1
  await macie.step1({
    accountStacks,
    accounts,
    config: acceleratorConfig,
    outputs,
  });

  await macie.enableMaciePolicy({
    accountBuckets,
    accountStacks,
    accounts,
    config: acceleratorConfig,
    outputs,
  });

  if (!acceleratorConfig['global-options']['alz-baseline']) {
    // GuardDuty step 1
    // to use step1 need this to be fixed: https://t.corp.amazon.com/P36821200/overview
    await guardDutyDeployment.step1({
      accountStacks,
      config: acceleratorConfig,
      accounts,
      outputs,
    });
  }

  // Central Services step 1
  await cwlCentralLoggingToS3.step1({
    accountStacks,
    accounts,
    logBucket,
    outputs,
    config: acceleratorConfig,
  });

  await vpcDeployment.step1({
    accountBuckets,
    accountStacks,
    config: acceleratorConfig,
    accounts,
  });

<<<<<<< HEAD
  await transitGateway.createPeeringAttachment({
    accountStacks,
    accounts,
    config: acceleratorConfig,
    outputs,
  });
=======
  /**
   * Code to create LogGroups required for DNS Logging
   */
  const globalOptionsConfig = acceleratorConfig['global-options'];
  const zonesConfig = globalOptionsConfig.zones;
  const zonesAccountKey = zonesConfig.account;

  const zonesStack = accountStacks.getOrCreateAccountStack(zonesAccountKey, DNS_LOGGING_LOG_GROUP_REGION);
  const logGroupLambdaRoleOutput = IamRoleOutputFinder.tryFindOneByName({
    outputs,
    accountKey: zonesAccountKey,
    roleKey: 'LogGroupRole',
  });
  if (logGroupLambdaRoleOutput) {
    const logGroups = zonesConfig.names.public.map(phz => {
      const logGroupName = createR53LogGroupName({
        acceleratorPrefix: context.acceleratorPrefix,
        domain: phz,
      });
      return new LogGroup(zonesStack, `Route53HostedZoneLogGroup`, {
        logGroupName,
        roleArn: logGroupLambdaRoleOutput.roleArn,
      });
    });

    if (logGroups.length > 0) {
      const wildcardLogGroupName = createR53LogGroupName({
        acceleratorPrefix: context.acceleratorPrefix,
        domain: '*',
      });

      // Allow r53 services to write to the log group
      const logGroupPolicy = new LogResourcePolicy(zonesStack, 'R53LogGroupPolicy', {
        policyName: createName({
          name: 'query-logging-pol',
        }),
        policyStatements: [
          new iam.PolicyStatement({
            actions: ['logs:CreateLogStream', 'logs:PutLogEvents'],
            principals: [new iam.ServicePrincipal('route53.amazonaws.com')],
            resources: [`arn:aws:logs:${cdk.Aws.REGION}:${cdk.Aws.ACCOUNT_ID}:log-group:${wildcardLogGroupName}`],
          }),
        ],
      });
      for (const logGroup of logGroups) {
        logGroupPolicy.node.addDependency(logGroup);
      }
    }
  }
>>>>>>> 8d6be2c4
}<|MERGE_RESOLUTION|>--- conflicted
+++ resolved
@@ -33,15 +33,12 @@
 import { getIamUserPasswordSecretValue } from '../deployments/iam';
 import * as cwlCentralLoggingToS3 from '../deployments/central-services/central-logging-s3';
 import * as vpcDeployment from '../deployments/vpc';
-<<<<<<< HEAD
 import * as transitGateway from '../deployments/transit-gateway';
-=======
 import { DNS_LOGGING_LOG_GROUP_REGION } from '@aws-accelerator/common/src/util/constants';
 import { createR53LogGroupName } from '../common/r53-zones';
 import { LogGroup } from '@aws-accelerator/custom-resource-logs-log-group';
 import { LogResourcePolicy } from '@aws-accelerator/custom-resource-logs-resource-policy';
 import { IamRoleOutputFinder } from '@aws-accelerator/common-outputs/src/iam-role';
->>>>>>> 8d6be2c4
 
 export interface IamPolicyArtifactsOutput {
   bucketArn: string;
@@ -457,14 +454,13 @@
     accounts,
   });
 
-<<<<<<< HEAD
   await transitGateway.createPeeringAttachment({
     accountStacks,
     accounts,
     config: acceleratorConfig,
     outputs,
   });
-=======
+  
   /**
    * Code to create LogGroups required for DNS Logging
    */
@@ -514,5 +510,4 @@
       }
     }
   }
->>>>>>> 8d6be2c4
 }