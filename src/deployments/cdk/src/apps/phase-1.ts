import * as cdk from '@aws-cdk/core';
import * as iam from '@aws-cdk/aws-iam';
import { getStackJsonOutput } from '@aws-accelerator/common-outputs/src/stack-output';
import { pascalCase } from 'pascal-case';
import { getAccountId, Account } from '../utils/accounts';
import { VpcProps, VpcStack, Vpc } from '../common/vpc';
import { Limit } from '../utils/limits';
import {
  PeeringConnectionConfig,
  IamConfig,
  IamConfigType,
  IamPolicyConfigType,
  VpcConfig,
} from '@aws-accelerator/common-config';
import { IamAssets } from '../common/iam-assets';
import { STS } from '@aws-accelerator/common/src/aws/sts';
import { S3 } from '@aws-accelerator/common/src/aws/s3';
import { createRoleName } from '@aws-accelerator/cdk-accelerator/src/core/accelerator-name-generator';
import { CentralBucketOutput, LogBucketOutput } from '../deployments/defaults/outputs';
import * as budget from '../deployments/billing/budget';
import * as certificates from '../deployments/certificates';
import * as defaults from '../deployments/defaults';
import * as firewall from '../deployments/firewall/cluster';
import * as firewallSubscription from '../deployments/firewall/subscription';
import * as reports from '../deployments/reports';
import * as ssm from '../deployments/ssm/session-manager';
import * as macie from '../deployments/macie';
import * as guardDutyDeployment from '../deployments/guardduty';
import { PhaseInput } from './shared';
import { getIamUserPasswordSecretValue } from '../deployments/iam';
import * as cwlCentralLoggingToS3 from '../deployments/central-services/central-logging-s3';
import * as vpcDeployment from '../deployments/vpc';
import * as transitGateway from '../deployments/transit-gateway';
import * as centralEndpoints from '../deployments/central-endpoints';
import { CfnResourceStackCleanupOutput } from '../deployments/cleanup/outputs';
import { VpcOutputFinder, VpcSubnetOutput } from '@aws-accelerator/common-outputs/src/vpc';

export interface IamPolicyArtifactsOutput {
  bucketArn: string;
  bucketName: string;
  keyPrefix: string;
}

/**
 * This is the main entry point to deploy phase 1.
 * - Create S3 Bucket in all accounts and replicate to Log Account Bucket
 * - Deploy VPC:
 *   - Vpc
 *   - Subnets
 *   - Subnet sharing (RAM)
 *   - Route tables
 *   - Internet gateways
 *   - NAT gateways
 *   - Interface endpoints
 *   - Gateway endpoints
 *   - Transit Gateway Attachments
 *   - IAM Role required for VPC Peering Auto accept
 * - Firewall images subscription check
 * - Creates the customer gateways for the EIPs of the firewall
 * - Create IAM Roles, Users in account based on configuration
 * - Creates the additional budgets for the account stacks.
 * - Import Certificates
 * - Setup SSMSessionManagerDocument
 * - Create Cost and Usage reports
 * - Enable Macie in Master Account
 * - GuardDuty setup in Security Account
 * - Setup CWL Central Logging
 * - Create Roles required for Flow Logs
 * - Transit Gateway Peering
 * - Create LogGroup required for DNS Logging
 */
export async function deploy({ acceleratorConfig, accountStacks, accounts, context, limiter, outputs }: PhaseInput) {
  const mandatoryAccountConfig = acceleratorConfig.getMandatoryAccountConfigs();
  const orgUnits = acceleratorConfig.getOrganizationalUnits();
  const masterAccountKey = acceleratorConfig.getMandatoryAccountKey('master');
  const logAccountKey = acceleratorConfig.getMandatoryAccountKey('central-log');
  const masterAccountId = getAccountId(accounts, masterAccountKey);
  if (!masterAccountId) {
    throw new Error(`Cannot find mandatory primary account ${masterAccountKey}`);
  }

  const { acceleratorName, installerVersion } = context;
  // Find the central bucket in the outputs
  const centralBucket = CentralBucketOutput.getBucket({
    accountStacks,
    config: acceleratorConfig,
    outputs,
  });

  const logBucket = LogBucketOutput.getBucket({
    accountStacks,
    config: acceleratorConfig,
    outputs,
  });

  // Find the account buckets in the outputs
  const accountBuckets = await defaults.step2({
    accounts,
    accountStacks,
    centralLogBucket: logBucket,
    config: acceleratorConfig,
  });

  /**
   * Creates IAM Role in source Account and provide assume permissions to target acceleratorExecutionRole
   * @param roleName : Role Name for peering connection from source to target
   * @param sourceAccount : Source Account Key, Role will be created in this
   * @param accountKey : Target Account Key, Access will be provided to this account
   */
  const createIamRoleForPCXAcceptence = (
    roleName: string,
    sourceAccount: string,
    sourceVpcConfig: VpcConfig,
    targetAccount: string,
  ) => {
    const accountStack = accountStacks.tryGetOrCreateAccountStack(sourceAccount, sourceVpcConfig.region);
    if (!accountStack) {
      console.warn(`Cannot find account stack ${sourceAccount}`);
      return;
    }
    const existing = accountStack.node.tryFindChild(roleName);
    if (existing) {
      return;
    }
    const peeringRole = new iam.Role(accountStack, 'PeeringRole', {
      roleName,
      assumedBy: new iam.ArnPrincipal(
        `arn:aws:iam::${getAccountId(accounts, targetAccount)}:role/${context.acceleratorExecutionRoleName}`,
      ),
    });

    peeringRole.addToPrincipalPolicy(
      new iam.PolicyStatement({
        resources: ['*'],
        actions: ['ec2:AcceptVpcPeeringConnection'],
      }),
    );
  };

  // Auxiliary method to create a VPC in the account with given account key
  const createVpc = (accountKey: string, props: VpcProps): Vpc | undefined => {
    const { vpcConfig, vpcOutput } = props;

    const accountStack = accountStacks.tryGetOrCreateAccountStack(accountKey, vpcConfig.region);
    if (!accountStack) {
      console.warn(`Cannot find account stack ${accountKey}`);
      return;
    }

    const vpcStackPrettyName = pascalCase(props.vpcConfig.name);

    const vpcStack = new VpcStack(accountStack, `VpcStack${vpcStackPrettyName}`, props);
    const vpc = vpcStack.vpc;

    const subnets = vpc.azSubnets.subnets.map(s => ({
      subnetId: s.subnet.ref,
      subnetName: s.subnetName,
      az: s.az,
      cidrBlock: s.cidrBlock,
    }));
    const initialSubnets: VpcSubnetOutput[] = [];
    if (vpcOutput && vpcOutput.initialSubnets.length === 0) {
      initialSubnets.push(...vpcOutput.subnets);
    } else if (vpcOutput) {
      initialSubnets.push(...vpcOutput.initialSubnets);
    } else {
      initialSubnets.push(...subnets);
    }

    // Store the VPC output so that subsequent phases can access the output
    new vpcDeployment.CfnVpcOutput(vpc, `VpcOutput`, {
      accountKey,
      region: props.vpcConfig.region,
      vpcId: vpc.vpcId,
      vpcName: props.vpcConfig.name,
      cidrBlock: props.vpcConfig.cidr.toCidrString(),
      additionalCidrBlocks: vpc.additionalCidrBlocks,
      subnets,
      routeTables: vpc.routeTableNameToIdMap,
      securityGroups: Object.entries(vpc.securityGroup?.securityGroupNameMapping || {}).map(
        ([name, securityGroup]) => ({
          securityGroupId: securityGroup.ref,
          securityGroupName: name,
        }),
      ),
      tgwAttachments: vpc.tgwAVpcAttachments,
      initialSubnets,
    });

    return vpcStack.vpc;
  };

  const subscriptionCheckDone: string[] = [];
  const dnsLogGroupsAccountAndRegion: { [accoutKey: string]: boolean } = {};
  // Create all the VPCs for accounts and organizational units
  for (const { ouKey, accountKey, vpcConfig, deployments } of acceleratorConfig.getVpcConfigs()) {
    let createPolicy = false;
    if (!limiter.create(accountKey, Limit.VpcPerRegion, vpcConfig.region)) {
      console.log(
        `Skipping VPC "${vpcConfig.name}" deployment. Reached maximum VPCs per region for account "${accountKey}" and region "${vpcConfig.region}`,
      );
      continue;
    }

    console.debug(
      `Deploying VPC "${vpcConfig.name}" in account "${accountKey}"${
        ouKey ? ` and organizational unit "${ouKey}"` : ''
      }`,
    );

    const vpcOutput = VpcOutputFinder.tryFindOneByAccountAndRegionAndName({
      outputs,
      accountKey,
      region: vpcConfig.region,
      vpcName: vpcConfig.name,
    });

    const vpc = createVpc(accountKey, {
      accountKey,
      accountStacks,
      limiter,
      accounts,
      vpcConfig,
      tgwDeployments: deployments?.tgw,
      organizationalUnitName: ouKey,
      vpcConfigs: acceleratorConfig.getVpcConfigs(),
      outputs,
      acceleratorName,
      installerVersion,
      vpcOutput,
    });

    const pcxConfig = vpcConfig.pcx;
    if (PeeringConnectionConfig.is(pcxConfig)) {
      const sourceVpcConfig = acceleratorConfig
        .getVpcConfigs()
        .find(x => x.accountKey === pcxConfig.source && x.vpcConfig.name === pcxConfig['source-vpc']);
      if (!sourceVpcConfig) {
        console.warn(`Cannot find PCX source VPC ${pcxConfig['source-vpc']} in account ${pcxConfig.source}`);
      } else {
        // Create Accepter Role for Peering Connection **WITHOUT** random suffix
        // TODO Region support
        const roleName = createRoleName(`VPC-PCX-${pascalCase(accountKey)}To${pascalCase(pcxConfig.source)}`, 0);
        createIamRoleForPCXAcceptence(roleName, pcxConfig.source, sourceVpcConfig.vpcConfig, accountKey);
      }
    }

    // Validate subscription for Firewall images only once per account
    // TODO Add region to check
    // TODO Check if VPC or deployments exists
    if (!subscriptionCheckDone.includes(accountKey)) {
      console.log(`Checking Subscription for ${accountKey}`);
      await firewallSubscription.validate({
        accountKey,
        deployments: deployments!,
        vpc: vpc!,
        accountStacks,
      });
      subscriptionCheckDone.push(accountKey);
    }

    // Creates resolver query logging and associate to the VPC
    await vpcDeployment.step4({
      accountKey,
      accountStacks,
      acceleratorPrefix: context.acceleratorPrefix,
      outputs,
      vpcConfig,
      vpcId: vpc!.id,
    });

    // Create DNS Query Logging Log Group
    if (vpcConfig.zones && vpcConfig.zones.public.length > 0) {
      if (!dnsLogGroupsAccountAndRegion[accountKey]) {
        createPolicy = true;
        dnsLogGroupsAccountAndRegion[accountKey] = true;
      }
      await centralEndpoints.createDnsQueryLogGroup({
        acceleratorPrefix: context.acceleratorPrefix,
        accountKey,
        accountStacks,
        outputs,
        vpcConfig,
        createPolicy,
      });
    }
  }

  // Create the firewall
  await firewall.step2({
    accountStacks,
    config: acceleratorConfig,
    outputs,
  });

  const getIamPoliciesDefinition = async (): Promise<{ [policyName: string]: string } | undefined> => {
    const iamPoliciesDef: { [policyName: string]: string } = {};

    const sts = new STS();
    const masterAcctCredentials = await sts.getCredentialsForAccountAndRole(
      masterAccountId,
      context.acceleratorExecutionRoleName,
    );

    // TODO Remove call to S3 here somehow
    const iamPolicyS3 = new S3(masterAcctCredentials);

    const iamPolicyArtifactOutput: IamPolicyArtifactsOutput[] = getStackJsonOutput(outputs, {
      accountKey: masterAccountKey,
      outputType: 'IamPolicyArtifactsOutput',
    });

    if (iamPolicyArtifactOutput.length === 0) {
      console.warn(`Cannot find output with Iam Policy reference artifacts`);
      return;
    }

    const iamPoliciesBucketName = iamPolicyArtifactOutput[0].bucketName;
    const iamPoliciesBucketPrefix = iamPolicyArtifactOutput[0].keyPrefix + '/';

    for (const [accountKey, accountConfig] of mandatoryAccountConfig) {
      const iamConfig = accountConfig.iam;
      if (IamConfigType.is(iamConfig)) {
        const iamPolicies = iamConfig?.policies;
        for (const iamPolicy of iamPolicies || []) {
          if (IamPolicyConfigType.is(iamPolicy)) {
            const iamPolicyName = iamPolicy['policy-name'];
            const iamPolicyFileName = iamPolicy.policy;
            const iamPolicyKey = `${iamPoliciesBucketPrefix}${iamPolicyFileName}`;
            try {
              const policyContent = await iamPolicyS3.getObjectBodyAsString({
                Bucket: iamPoliciesBucketName,
                Key: iamPolicyKey,
              });
              iamPoliciesDef[iamPolicyName] = policyContent;
            } catch (e) {
              console.warn(`Cannot load IAM policy s3://${iamPoliciesBucketName}/${iamPolicyKey}`);
              throw e;
            }
          }
        }
      }
    }

    return iamPoliciesDef;
  };

  const iamPoliciesDefinition = await getIamPoliciesDefinition();

  const createIamAssets = async (accountKey: string, iamConfig?: IamConfig): Promise<void> => {
    const accountStack = accountStacks.tryGetOrCreateAccountStack(accountKey);
    if (!accountStack) {
      console.warn(`Cannot find account stack ${accountKey}`);
      return;
    }

    const userPasswords: { [userId: string]: cdk.SecretValue } = {};

    const users = iamConfig?.users || [];
    const userIds = users.flatMap(u => u['user-ids']);
    for (const userId of userIds) {
      userPasswords[userId] = getIamUserPasswordSecretValue({
        acceleratorPrefix: context.acceleratorPrefix,
        accountKey,
        userId,
        secretAccountId: masterAccountId,
      });
    }

    if (iamPoliciesDefinition) {
      const iamAssets = new IamAssets(accountStack, `IAM Assets-${pascalCase(accountKey)}`, {
        accountKey,
        iamConfig,
        iamPoliciesDefinition,
        accounts,
        userPasswords,
        logBucket,
      });
    }
  };

  const getNonMandatoryAccountsPerOu = (ouName: string, mandatoryAccKeys: string[]): Account[] => {
    const accountsPerOu: Account[] = [];
    for (const account of accounts) {
      if (account.ou === ouName && !mandatoryAccKeys.includes(account.key)) {
        accountsPerOu.push(account);
      }
    }
    return accountsPerOu;
  };

  const mandatoryAccountKeys: string[] = [];
  // creating assets for default account settings
  for (const [accountKey, accountConfig] of mandatoryAccountConfig) {
    mandatoryAccountKeys.push(accountKey);
    await createIamAssets(accountKey, accountConfig.iam);
  }

  // creating assets for org unit accounts
  for (const [orgName, orgConfig] of orgUnits) {
    const orgAccounts = getNonMandatoryAccountsPerOu(orgName, mandatoryAccountKeys);
    for (const orgAccount of orgAccounts) {
      await createIamAssets(orgAccount.key, orgConfig.iam);
    }
  }

  // Budget creation step 2
  await budget.step2({
    accountStacks,
    config: acceleratorConfig,
  });

  await certificates.step1({
    accountStacks,
    centralBucket,
    config: acceleratorConfig,
  });

  // SSM config step 1
  await ssm.step1({
    accountStacks,
    bucketName: logBucket.bucketName,
    config: acceleratorConfig,
    accounts,
    accountBuckets,
    outputs,
  });

  // Cost and usage reports step 1
  await reports.step1({
    accountBuckets,
    accountStacks,
    config: acceleratorConfig,
  });

  // Macie step 1
  await macie.step1({
    accountStacks,
    accounts,
    config: acceleratorConfig,
    outputs,
  });

  await macie.enableMaciePolicy({
    accountBuckets,
    accountStacks,
    accounts,
    config: acceleratorConfig,
    outputs,
  });

  if (!acceleratorConfig['global-options']['alz-baseline']) {
    // GuardDuty step 1
    // to use step1 need this to be fixed: https://t.corp.amazon.com/P36821200/overview
    await guardDutyDeployment.step1({
      accountStacks,
      config: acceleratorConfig,
      accounts,
      outputs,
    });
  }

  // Central Services step 1
  await cwlCentralLoggingToS3.step1({
    accountStacks,
    accounts,
    logBucket,
    outputs,
    config: acceleratorConfig,
  });

  await vpcDeployment.step1({
    accountBuckets,
    accountStacks,
    config: acceleratorConfig,
    accounts,
  });

  await transitGateway.createPeeringAttachment({
    accountStacks,
    accounts,
    config: acceleratorConfig,
    outputs,
  });

  /**
<<<<<<< HEAD
   * Code to create LogGroups required for DNS Logging
   */
  const globalOptionsConfig = acceleratorConfig['global-options'];
  const zoneConfig = globalOptionsConfig.zones.find(zc => zc.names);
  const zonesAccountKey = zoneConfig?.account!;

  const zonesStack = accountStacks.getOrCreateAccountStack(zonesAccountKey, DNS_LOGGING_LOG_GROUP_REGION);
  const logGroupLambdaRoleOutput = IamRoleOutputFinder.tryFindOneByName({
    outputs,
    accountKey: zonesAccountKey,
    roleKey: 'LogGroupRole',
  });
  if (logGroupLambdaRoleOutput) {
    const logGroups =
      zoneConfig?.names?.public.map(phz => {
        const logGroupName = centralEndpoints.createR53LogGroupName({
          acceleratorPrefix: context.acceleratorPrefix,
          domain: phz,
        });
        return new LogGroup(zonesStack, `Route53HostedZoneLogGroup${pascalCase(phz)}`, {
          logGroupName,
          roleArn: logGroupLambdaRoleOutput.roleArn,
        });
      }) || [];

    if (logGroups.length > 0) {
      const wildcardLogGroupName = centralEndpoints.createR53LogGroupName({
        acceleratorPrefix: context.acceleratorPrefix,
        domain: '*',
      });

      // Allow r53 services to write to the log group
      const logGroupPolicy = new LogResourcePolicy(zonesStack, 'R53LogGroupPolicy', {
        policyName: createName({
          name: 'query-logging-pol',
        }),
        policyStatements: [
          new iam.PolicyStatement({
            actions: ['logs:CreateLogStream', 'logs:PutLogEvents'],
            principals: [new iam.ServicePrincipal('route53.amazonaws.com')],
            resources: [`arn:aws:logs:${cdk.Aws.REGION}:${cdk.Aws.ACCOUNT_ID}:log-group:${wildcardLogGroupName}`],
          }),
        ],
      });
      for (const logGroup of logGroups) {
        logGroupPolicy.node.addDependency(logGroup);
      }
    }
  }

  const masterAccountStack = accountStacks.getOrCreateAccountStack(masterAccountKey);
  // Writing to outputs to avoid future execution of resource clean up custom resource
  new CfnResourceStackCleanupOutput(masterAccountStack, `ResourceStackCleanupOutput${masterAccountKey}`, {
    cdkStackCleanup: true,
  });

  /**
=======
>>>>>>> d5962dfc
   * DisAssociate HostedZone to VPC
   * - On Adding of InterfaceEndpoint in local VPC whose use-central-endpoint: true and Endpoint also esists in Central VPC
   */

  await centralEndpoints.step5({
    accountStacks,
    accounts,
    config: acceleratorConfig,
    outputs,
    executionRole: context.acceleratorPipelineRoleName,
    assumeRole: context.acceleratorExecutionRoleName,
  });
}<|MERGE_RESOLUTION|>--- conflicted
+++ resolved
@@ -484,66 +484,6 @@
   });
 
   /**
-<<<<<<< HEAD
-   * Code to create LogGroups required for DNS Logging
-   */
-  const globalOptionsConfig = acceleratorConfig['global-options'];
-  const zoneConfig = globalOptionsConfig.zones.find(zc => zc.names);
-  const zonesAccountKey = zoneConfig?.account!;
-
-  const zonesStack = accountStacks.getOrCreateAccountStack(zonesAccountKey, DNS_LOGGING_LOG_GROUP_REGION);
-  const logGroupLambdaRoleOutput = IamRoleOutputFinder.tryFindOneByName({
-    outputs,
-    accountKey: zonesAccountKey,
-    roleKey: 'LogGroupRole',
-  });
-  if (logGroupLambdaRoleOutput) {
-    const logGroups =
-      zoneConfig?.names?.public.map(phz => {
-        const logGroupName = centralEndpoints.createR53LogGroupName({
-          acceleratorPrefix: context.acceleratorPrefix,
-          domain: phz,
-        });
-        return new LogGroup(zonesStack, `Route53HostedZoneLogGroup${pascalCase(phz)}`, {
-          logGroupName,
-          roleArn: logGroupLambdaRoleOutput.roleArn,
-        });
-      }) || [];
-
-    if (logGroups.length > 0) {
-      const wildcardLogGroupName = centralEndpoints.createR53LogGroupName({
-        acceleratorPrefix: context.acceleratorPrefix,
-        domain: '*',
-      });
-
-      // Allow r53 services to write to the log group
-      const logGroupPolicy = new LogResourcePolicy(zonesStack, 'R53LogGroupPolicy', {
-        policyName: createName({
-          name: 'query-logging-pol',
-        }),
-        policyStatements: [
-          new iam.PolicyStatement({
-            actions: ['logs:CreateLogStream', 'logs:PutLogEvents'],
-            principals: [new iam.ServicePrincipal('route53.amazonaws.com')],
-            resources: [`arn:aws:logs:${cdk.Aws.REGION}:${cdk.Aws.ACCOUNT_ID}:log-group:${wildcardLogGroupName}`],
-          }),
-        ],
-      });
-      for (const logGroup of logGroups) {
-        logGroupPolicy.node.addDependency(logGroup);
-      }
-    }
-  }
-
-  const masterAccountStack = accountStacks.getOrCreateAccountStack(masterAccountKey);
-  // Writing to outputs to avoid future execution of resource clean up custom resource
-  new CfnResourceStackCleanupOutput(masterAccountStack, `ResourceStackCleanupOutput${masterAccountKey}`, {
-    cdkStackCleanup: true,
-  });
-
-  /**
-=======
->>>>>>> d5962dfc
    * DisAssociate HostedZone to VPC
    * - On Adding of InterfaceEndpoint in local VPC whose use-central-endpoint: true and Endpoint also esists in Central VPC
    */
