--- conflicted
+++ resolved
@@ -39,11 +39,8 @@
 import { LogResourcePolicy } from '@aws-accelerator/custom-resource-logs-resource-policy';
 import { IamRoleOutputFinder } from '@aws-accelerator/common-outputs/src/iam-role';
 import * as centralEndpoints from '../deployments/central-endpoints';
-<<<<<<< HEAD
 import { CfnResourceStackCleanupOutput } from '../deployments/cleanup/outputs';
-=======
 import { VpcOutputFinder, VpcSubnetOutput } from '@aws-accelerator/common-outputs/src/vpc';
->>>>>>> e0597cd9
 
 export interface IamPolicyArtifactsOutput {
   bucketArn: string;
@@ -528,12 +525,12 @@
     }
   }
 
-<<<<<<< HEAD
   const masterAccountStack = accountStacks.getOrCreateAccountStack(masterAccountKey);
   // Writing to outputs to avoid future execution of resource clean up custom resource
   new CfnResourceStackCleanupOutput(masterAccountStack, `ResourceStackCleanupOutput${masterAccountKey}`, {
     cdkStackCleanup: true,
-=======
+  });
+
   /**
    * DisAssociate HostedZone to VPC
    * - On Adding of InterfaceEndpoint in local VPC whose use-central-endpoint: true and Endpoint also esists in Central VPC
@@ -546,6 +543,5 @@
     outputs,
     executionRole: context.acceleratorPipelineRoleName,
     assumeRole: context.acceleratorExecutionRoleName,
->>>>>>> e0597cd9
   });
 }