import path from 'path';
import tempy from 'tempy';
import { pascalCase } from 'pascal-case';
import * as cdk from '@aws-cdk/core';
import { AcceleratorStack, AcceleratorStackProps } from '@aws-accelerator/cdk-accelerator/src/core/accelerator-stack';
import { Context } from '../utils/context';
import { Account, getAccountId } from '../utils/accounts';

export interface AccountStackProps extends Omit<AcceleratorStackProps, 'env'> {
  accountId: string;
  accountKey: string;
  region: string;
  suffix?: string;
  inScope?: boolean;
}

/**
 * Auxiliary class that extends AcceleratorStack and knows about the account ID and account key.
 */
export class AccountStack extends AcceleratorStack {
  readonly accountId: string;
  readonly accountKey: string;
  readonly suffix?: string;
  readonly inScope?: boolean;

  constructor(readonly app: cdk.Stage, id: string, props: AccountStackProps) {
    super(app, id, {
      ...props,
      env: {
        account: props.accountId,
        region: props.region,
      },
    });

    this.accountId = props.accountId;
    this.accountKey = props.accountKey;
    this.suffix = props.suffix;
    this.inScope = props.inScope;
  }
}

export interface AccountAppProps {
  outDir?: string;
  stackProps: AccountStackProps;
}

export class AccountApp extends cdk.Stage {
  readonly stack: AccountStack;

  constructor(stackLogicalId: string, props: AccountAppProps) {
    // eslint-disable-next-line @typescript-eslint/no-explicit-any
    super(undefined as any, '', {
      outdir: props.outDir ?? path.resolve('cdk.out'),
      env: {
        account: props.stackProps.accountId,
        region: props.stackProps.region,
      },
    });
    this.stack = new AccountStack(this, stackLogicalId, props.stackProps);
  }

  get accountId() {
    return this.stack.accountId;
  }

  get accountKey() {
    return this.stack.accountKey;
  }

  get suffix() {
    return this.stack.suffix;
  }
}

export interface AccountStacksProps {
  phase: string;
  accounts: Account[];
  context: Context;
  useTempOutputDir?: boolean;
}

/**
 * Auxiliary class that keeps track of the phase stacks for every account. Every account can only have one stack per
 * phase and this class helps managing the stacks.
 */
export class AccountStacks {
  readonly apps: AccountApp[] = [];

  constructor(private readonly props: AccountStacksProps) {}

  getOrCreateAccountStack(accountKey: string, region?: string): AccountStack {
    const accountStack = this.tryGetOrCreateAccountStack(accountKey, region);
    if (!accountStack) {
      throw new Error(`Cannot find account stack for account ${accountKey}`);
    }
    return accountStack;
  }

  /**
   * Get the existing stack for the given account or create a new stack if no such stack exists yet.
   */
  tryGetOrCreateAccountStack(
    accountKey: string,
    region?: string,
    suffix?: string,
    inScope?: boolean,
  ): AccountStack | undefined {
    const regionOrDefault = region ?? this.props.context.defaultRegion;
    const existingApp = !suffix
      ? this.apps.find(s => s.accountKey === accountKey && s.stack.region === regionOrDefault)
      : this.apps.find(s => s.accountKey === accountKey && s.stack.region === regionOrDefault && s.suffix === suffix);
    if (existingApp) {
      return existingApp.stack;
    }

    const accountId = getAccountId(this.props.accounts, accountKey);
    const operationsAccountId = getAccountId(this.props.accounts, this.props.context.centralOperationsAccount!);
    const masterAccountId = getAccountId(this.props.accounts, this.props.context.masterAccount!);
    if (!accountId || !operationsAccountId || !masterAccountId) {
      return undefined;
    }

    const stackName = this.createStackName(accountKey, regionOrDefault, suffix);
    const stackLogicalId = this.createStackLogicalId(accountKey, regionOrDefault, suffix);
    const terminationProtection = process.env.CONFIG_MODE === 'development' ? false : true;
    const acceleratorPrefix = this.props.context.acceleratorPrefix;
    const outDir = this.props.useTempOutputDir ? tempy.directory() : undefined;
    let stackProps: AccountStackProps;
    if (regionOrDefault === this.props.context.defaultRegion && accountId === masterAccountId) {
      stackProps = {
        accountId,
        accountKey,
        stackName,
        acceleratorName: this.props.context.acceleratorName,
        acceleratorPrefix,
        terminationProtection,
        region: regionOrDefault,
        suffix,
<<<<<<< HEAD
      };
    } else {
      stackProps = {
        accountId,
        accountKey,
        stackName,
        acceleratorName: this.props.context.acceleratorName,
        acceleratorPrefix,
        terminationProtection,
        region: regionOrDefault,
        suffix,
        // Passing DefaultStackSynthesizer object to pass "Central-Operations" account S3 bucket,
        // Can be removed once we get support for bucketPrefix and Qualifier from bootstrap stack
        synthesizer: new cdk.DefaultStackSynthesizer({
          bucketPrefix: `${accountId}/`,
          qualifier: acceleratorPrefix.endsWith('-')
            ? acceleratorPrefix.slice(0, -1).toLowerCase()
            : acceleratorPrefix.toLowerCase(),
          cloudFormationExecutionRole: `arn:aws:iam::${accountId}:role/${this.props.context.acceleratorExecutionRoleName}`,
          deployRoleArn: `arn:aws:iam::${accountId}:role/${this.props.context.acceleratorExecutionRoleName}`,
          fileAssetPublishingRoleArn: `arn:aws:iam::${accountId}:role/${this.props.context.acceleratorExecutionRoleName}`,
          imageAssetPublishingRoleArn: `arn:aws:iam::${accountId}:role/${this.props.context.acceleratorExecutionRoleName}`,
          fileAssetsBucketName: `cdk-${
            acceleratorPrefix.endsWith('-')
              ? acceleratorPrefix.slice(0, -1).toLowerCase()
              : acceleratorPrefix.toLowerCase()
          }-assets-${operationsAccountId}-${regionOrDefault}`,
          generateBootstrapVersionRule: false,
        }),
      };
    }

    const app = new AccountApp(stackLogicalId, {
      outDir,
      stackProps,
=======
        inScope,
      },
>>>>>>> 35c2b638
    });
    this.apps.push(app);
    return app.stack;
  }

  protected createStackName(accountKey: string, region: string, suffix?: string) {
    // BE CAREFUL CHANGING THE STACK NAME
    // When changed, it will create a new stack and delete the old one!
    const accountPrettyName = pascalCase(accountKey).replace('_', '');
    const suffixPretty = suffix ? pascalCase(suffix).replace('_', '') : '';
    return !suffix
      ? `${this.props.context.acceleratorPrefix}${accountPrettyName}-Phase${this.props.phase}`
      : `${this.props.context.acceleratorPrefix}${accountPrettyName}-Phase${this.props.phase}-${suffixPretty}`;
  }

  protected createStackLogicalId(accountKey: string, region: string, suffix?: string) {
    // BE CAREFUL CHANGING THE STACK LOGICAL ID
    // When changed, it will generate new logical IDs for all resources in this stack and recreate all resources!
    const accountPrettyName = pascalCase(accountKey);
    const suffixPretty = suffix ? pascalCase(suffix) : '';
    const regionPrettyName = region === this.props.context.defaultRegion ? '' : pascalCase(region);
    const stackConstructId = !suffix
      ? `${accountPrettyName}Phase${this.props.phase}${regionPrettyName}`
      : `${accountPrettyName}Phase${this.props.phase}${regionPrettyName}${suffixPretty}`;
    return stackConstructId;
  }
}<|MERGE_RESOLUTION|>--- conflicted
+++ resolved
@@ -136,7 +136,7 @@
         terminationProtection,
         region: regionOrDefault,
         suffix,
-<<<<<<< HEAD
+        inScope,
       };
     } else {
       stackProps = {
@@ -148,6 +148,7 @@
         terminationProtection,
         region: regionOrDefault,
         suffix,
+        inScope,
         // Passing DefaultStackSynthesizer object to pass "Central-Operations" account S3 bucket,
         // Can be removed once we get support for bucketPrefix and Qualifier from bootstrap stack
         synthesizer: new cdk.DefaultStackSynthesizer({
@@ -172,10 +173,6 @@
     const app = new AccountApp(stackLogicalId, {
       outDir,
       stackProps,
-=======
-        inScope,
-      },
->>>>>>> 35c2b638
     });
     this.apps.push(app);
     return app.stack;
