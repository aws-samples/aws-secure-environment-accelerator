<<<<<<< HEAD
=======
/**
 *  Copyright 2021 Amazon.com, Inc. or its affiliates. All Rights Reserved.
 *
 *  Licensed under the Apache License, Version 2.0 (the "License"). You may not use this file except in compliance
 *  with the License. A copy of the License is located at
 *
 *      http://www.apache.org/licenses/LICENSE-2.0
 *
 *  or in the 'license' file accompanying this file. This file is distributed on an 'AS IS' BASIS, WITHOUT WARRANTIES
 *  OR CONDITIONS OF ANY KIND, express or implied. See the License for the specific language governing permissions
 *  and limitations under the License.
 */

>>>>>>> d5e9a2f5
import hashSum from 'hash-sum';
import * as cdk from '@aws-cdk/core';
import * as ec2 from '@aws-cdk/aws-ec2';
import * as config from '@aws-accelerator/common-config/src';
import { Region } from '@aws-accelerator/common-types';
import * as constructs from '@aws-accelerator/cdk-constructs/src/vpc';
import { Account, getAccountId } from '../utils/accounts';
import { VpcSubnetSharing } from './vpc-subnet-sharing';
import { Nacl } from './nacl';
import { Limiter } from '../utils/limits';
import { TransitGatewayAttachment, TransitGatewayRoute } from '../common/transit-gateway-attachment';
import { SecurityGroup } from './security-group';
import { StackOutput } from '@aws-accelerator/common-outputs/src/stack-output';
import { AccountStacks } from '../common/account-stacks';
import {
  TransitGatewayOutputFinder,
  TransitGatewayOutput,
  TransitGatewayAttachmentOutput,
} from '@aws-accelerator/common-outputs/src/transit-gateway';
<<<<<<< HEAD
=======

>>>>>>> d5e9a2f5
import { CfnTransitGatewayAttachmentOutput } from '../deployments/transit-gateway/outputs';
import * as defaults from '../deployments/defaults';
import { AddTagsToResourcesOutput } from './add-tags-to-resources-output';
import { VpcDefaultSecurityGroup } from '@aws-accelerator/custom-resource-vpc-default-security-group';
import { VpcOutput } from '@aws-accelerator/common-outputs/src/vpc';
import { ModifyTransitGatewayAttachment } from '@aws-accelerator/custom-resource-ec2-modify-transit-gateway-vpc-attachment';
import { IamRoleOutputFinder } from '@aws-accelerator/common-outputs/src/iam-role';
<<<<<<< HEAD
import { IPv4CidrRange } from 'ip-num';
=======
import {
  AssignedSubnetCidrPool,
  AssignedVpcCidrPool,
  getSubnetCidrPools,
  getVpcCidrPools,
} from '@aws-accelerator/common-outputs/src/cidr-pools';
import { Nfw } from './nfw';
import { AlbIpForwarding } from './alb-ip-forwarding';
>>>>>>> d5e9a2f5

export interface VpcCommonProps {
  /**
   * Current VPC Creation account Key
   */
  accountKey: string;
  /**
   * List of accounts in the organization.
   */
  accounts: Account[];
  /**
   * The VPC configuration for the VPC.
   */
  vpcConfig: config.VpcConfig;
  /**
   * Transit gateway deployment.
   */
  tgwDeployments?: config.TgwDeploymentConfig[];
  /**
   * The name of the organizational unit if this VPC is in an organizational unit account.
   */
  organizationalUnitName?: string;
  limiter: Limiter;
  /**
   * All VPC Configs to read Subnet Cidrs for Security Group and NACLs creation
   */
  vpcConfigs?: config.ResolvedVpcConfig[];
  /**
   * List of account stacks in the organization.
   */
  accountStacks: AccountStacks;

  ddbKmsKey?: string;

  acceleratorPrefix?: string;
}

export interface AzSubnet extends constructs.Subnet {
  subnet: ec2.CfnSubnet;
  subnetName: string;
  az: string;
  cidrBlock: string;
}

export interface NameToIdMap {
  [key: string]: string;
}

export interface TgwAttachment {
  name: string;
  id: string;
}

/**
 * Auxiliary class that makes management and lookup of subnets easier.
 */
export class AzSubnets {
  readonly subnets: AzSubnet[] = [];

  push(value: AzSubnet): this {
    this.subnets.push(value);
    return this;
  }

  getAzSubnetsForSubnetName(subnetName: string): AzSubnet[] {
    return this.subnets.filter(s => s.subnetName === subnetName);
  }

  getAzSubnetIdsForSubnetName(subnetName: string): string[] {
    return this.getAzSubnetsForSubnetName(subnetName).map(s => s.subnet.ref);
  }

  getAzSubnetForNameAndAz(subnetName: string, az: string): AzSubnet | undefined {
    return this.subnets.find(s => s.subnetName === subnetName && s.az === az);
  }

  getAzSubnetIdForNameAndAz(subnetName: string, az: string): string | undefined {
    return this.getAzSubnetForNameAndAz(subnetName, az)?.subnet?.ref;
  }
}

export interface VpcProps extends VpcCommonProps {
  outputs: StackOutput[];
  acceleratorName: string;
  installerVersion: string;
<<<<<<< HEAD
=======
  vpcPools: AssignedVpcCidrPool[];
  subnetPools: AssignedSubnetCidrPool[];
>>>>>>> d5e9a2f5
  existingAttachments: TransitGatewayAttachmentOutput[];
  vpcOutput?: VpcOutput;
  logBucket?: defaults.RegionalBucket;
}

export class VpcStack extends cdk.NestedStack {
  readonly vpc: Vpc;

  constructor(scope: cdk.Construct, name: string, props: VpcProps) {
    super(scope, name);

    // Create the VPC
    this.vpc = new Vpc(this, props.vpcConfig.name, props);
  }
}

/**
 * This construct creates a VPC, NAT gateway, internet gateway, virtual private gateway, route tables, subnets,
 * gateway endpoints, interface endpoints and transit gateway. It also allows VPC flow logging and VPC sharing.
 *
 * The construct is quite large and could be broken down into several smaller constructs.
 *
 * TODO: Decouple this class from the configuration file.
 */
export class Vpc extends cdk.Construct implements constructs.Vpc {
  readonly name: string;
  readonly region: Region;

  readonly vpcId: string;
  readonly azSubnets = new AzSubnets();

  readonly cidrBlock: string;
  readonly cidr2Block: string[] = [];
  readonly additionalCidrBlocks: string[] = [];

  readonly securityGroup?: SecurityGroup;
  readonly routeTableNameToIdMap: NameToIdMap = {};
  readonly natgwNameToIdMap: NameToIdMap = {};
<<<<<<< HEAD

=======
>>>>>>> d5e9a2f5
  readonly tgwAttachments: TgwAttachment[] = [];
  readonly nfw?: Nfw;
  readonly ddbKmsKey: string;

  constructor(scope: cdk.Construct, name: string, vpcProps: VpcProps) {
    super(scope, name);

    const props = { vpcProps };

    const {
      accountKey,
      accounts,
      vpcConfig,
      organizationalUnitName,
      limiter,
      vpcConfigs,
      accountStacks,
      acceleratorName,
      installerVersion,
      vpcOutput,
<<<<<<< HEAD
=======
      vpcPools,
      subnetPools,
>>>>>>> d5e9a2f5
      existingAttachments,
    } = props.vpcProps;
    const vpcName = props.vpcProps.vpcConfig.name;
    const currentVpcPools: AssignedVpcCidrPool[] = [];
    const currentSubnetPools: AssignedSubnetCidrPool[] = [];
    if (['lookup', 'dynamic'].includes(vpcConfig['cidr-src'])) {
      currentVpcPools.push(
        ...getVpcCidrPools(vpcPools, accountKey, vpcConfig.region, vpcConfig.name, organizationalUnitName),
      );
      currentSubnetPools.push(
        ...getSubnetCidrPools({
          subnetPools,
          accountKey,
          region: vpcConfig.region,
          vpcName: vpcConfig.name,
          organizationalUnitName,
        }),
      );
    }
    this.ddbKmsKey = props.vpcProps.ddbKmsKey || '';
    this.name = props.vpcProps.vpcConfig.name;
    const vpcCidrs = props.vpcProps.vpcConfig.cidr;
    this.region = vpcConfig.region;
    // Retrive CIDR
    if (props.vpcProps.vpcConfig['cidr-src'] === 'dynamic') {
      this.cidrBlock = currentVpcPools.find(vpcPool => vpcPool.pool === vpcCidrs[0].pool)?.cidr!;
      if (!this.cidrBlock) {
        throw new Error(`No CIDR found for VPC : ${vpcConfig.name} in DynamoDB "cidr-vpc-assign"`);
      }
      if (vpcCidrs.length > 1) {
        this.cidr2Block.push(...currentVpcPools.filter(vpcPool => vpcPool.pool !== vpcCidrs[0].pool).map(c => c.cidr));
      }
    } else if (props.vpcProps.vpcConfig['cidr-src'] === 'lookup') {
      if (currentVpcPools.length === 0) {
        throw new Error(`No CIDR found for VPC : ${vpcConfig.name} in DDB`);
      }
      currentVpcPools.sort((a, b) => (a['vpc-assigned-id']! > b['vpc-assigned-id']! ? 1 : -1));
      this.cidrBlock = currentVpcPools[0].cidr;
      if (currentVpcPools.length > 1) {
        this.cidr2Block.push(...currentVpcPools.slice(1, currentVpcPools.length).map(c => c.cidr));
      }
    } else {
      if (!vpcCidrs) {
        throw new Error(`No CIDR found for VPC : ${vpcConfig.name} in Configuration`);
      }

      this.cidrBlock = vpcCidrs[0].value?.toCidrString()!;
      if (vpcCidrs.length > 1) {
        this.cidr2Block.push(...vpcCidrs.slice(1, vpcCidrs.length).map(c => c.value?.toCidrString()!));
      }
    }

    // Create Custom VPC using CFN construct as tags override option not available in default construct
    const vpcObj = new ec2.CfnVPC(this, vpcName, {
      cidrBlock: this.cidrBlock,
      enableDnsHostnames: true,
      enableDnsSupport: true,
      instanceTenancy: props.vpcProps.vpcConfig['dedicated-tenancy']
        ? ec2.DefaultInstanceTenancy.DEDICATED
        : ec2.DefaultInstanceTenancy.DEFAULT,
    });
    this.vpcId = vpcObj.ref;

    const extendVpc: ec2.CfnVPCCidrBlock[] = [];
<<<<<<< HEAD
    props.vpcProps.vpcConfig.cidr2.forEach((additionalCidr, index) => {
=======
    this.cidr2Block.forEach((additionalCidr, index) => {
>>>>>>> d5e9a2f5
      let id = `ExtendVPC-${index}`;
      if (index === 0) {
        id = 'ExtendVPC';
      }
      const extendVpcCidr = new ec2.CfnVPCCidrBlock(this, id, {
<<<<<<< HEAD
        cidrBlock: additionalCidr.toCidrString(),
        vpcId: vpcObj.ref,
      });
      extendVpc.push(extendVpcCidr);
      this.additionalCidrBlocks.push(additionalCidr.toCidrString());
=======
        cidrBlock: additionalCidr,
        vpcId: vpcObj.ref,
      });
      extendVpc.push(extendVpcCidr);
      this.additionalCidrBlocks.push(additionalCidr);
>>>>>>> d5e9a2f5
    });

    let igw;
    let igwAttach;
    if (props.vpcProps.vpcConfig.igw) {
      // Create IGW
      igw = new ec2.CfnInternetGateway(this, `${vpcName}_igw`);
      // Attach IGW to VPC
      igwAttach = new ec2.CfnVPCGatewayAttachment(this, `${props.vpcProps.vpcConfig.name}_attach_igw`, {
        vpcId: vpcObj.ref,
        internetGatewayId: igw.ref,
      });
    }

    let vgw;
    let vgwAttach;

    const vgwConfig = props.vpcProps.vpcConfig.vgw;
    if (vgwConfig) {
      const amazonSideAsn = config.VirtualPrivateGatewayConfig.is(vgwConfig) ? vgwConfig.asn : undefined;

      // Create VGW
      vgw = new ec2.CfnVPNGateway(this, `${props.vpcProps.vpcConfig.name}_vpg`, {
        type: 'ipsec.1',
        amazonSideAsn,
      });

      // Attach VGW to VPC
      vgwAttach = new ec2.CfnVPCGatewayAttachment(this, `${props.vpcProps.vpcConfig.name}_attach_vgw`, {
        vpcId: vpcObj.ref,
        vpnGatewayId: vgw.ref,
      });
    }

    const s3Routes: string[] = [];
    const dynamoRoutes: string[] = [];
    const routeTablesProps = props.vpcProps.vpcConfig['route-tables'];
    const tgwAttach = props.vpcProps.vpcConfig['tgw-attach'];
    const natRouteTables: string[] = [];
    if (routeTablesProps) {
      // Create Route Tables
      for (const routeTableProp of routeTablesProps) {
        if (routeTableProp.name === 'default') {
          continue;
        }

        const routeTableName = routeTableProp.name;
        const routeTable = new ec2.CfnRouteTable(this, routeTableName, {
          vpcId: vpcObj.ref,
        });

        this.routeTableNameToIdMap[routeTableName] = routeTable.ref;
      }
    }

    const subnetsConfig = props.vpcProps.vpcConfig.subnets || [];
    for (const subnetConfig of subnetsConfig) {
      const subnetName = subnetConfig.name;
      for (const subnetDefinition of subnetConfig.definitions.values()) {
        if (subnetDefinition.disabled) {
          continue;
        }
<<<<<<< HEAD

        const subnetCidr = subnetDefinition.cidr?.toCidrString();
=======
        let subnetCidr: string = '';
        if (['lookup', 'dynamic'].includes(vpcConfig['cidr-src'])) {
          const subnetCidrPool = currentSubnetPools.find(
            s =>
              s.az === subnetDefinition.az &&
              s['subnet-name'] === subnetConfig.name &&
              s['vpc-name'] === vpcConfig.name &&
              s.region === vpcConfig.region,
          );
          if (subnetCidrPool) {
            subnetCidr = subnetCidrPool.cidr;
          }
        } else {
          subnetCidr = subnetDefinition.cidr?.value?.toCidrString()!;
        }
>>>>>>> d5e9a2f5
        if (!subnetCidr) {
          console.warn(`Subnet with name "${subnetName}" and AZ "${subnetDefinition.az}" does not have a CIDR block`);
          continue;
        }

        const subnetId = `${subnetName}_${vpcName}_az${subnetDefinition.az}`;
        const subnet = new ec2.CfnSubnet(this, subnetId, {
          cidrBlock: subnetCidr,
          vpcId: vpcObj.ref,
          availabilityZone: `${this.region}${subnetDefinition.az}`,
        });
<<<<<<< HEAD
        const subnetInCidr = IPv4CidrRange.fromCidr(subnetCidr);
        for (const extensions of extendVpc) {
          if (extensions.cidrBlock) {
            const vpcCidr = IPv4CidrRange.fromCidr(extensions.cidrBlock);
            if (vpcCidr.contains(subnetInCidr)) {
              subnet.addDependsOn(extensions);
            }
          }
=======
        for (const extensions of extendVpc) {
          subnet.addDependsOn(extensions);
>>>>>>> d5e9a2f5
        }
        this.azSubnets.push({
          subnet,
          subnetName,
          id: subnet.ref,
          name: subnetName,
          az: subnetDefinition.az,
          cidrBlock: subnetCidr,
        });

        // Attach Subnet to Route-Table
        const routeTableName = subnetDefinition['route-table'];
        if (routeTableName === 'default') {
          continue;
        }

        // Find the route table ID for the route table name
        const routeTableId = this.routeTableNameToIdMap[routeTableName];
        if (!routeTableId) {
          console.warn(`Cannot find route table with name "${routeTableName}"`);
          continue;
        }

        // Associate the route table with the subnet
        new ec2.CfnSubnetRouteTableAssociation(this, `RouteTable${subnetId}`, {
          routeTableId,
          subnetId: subnet.ref,
        });
      }

      // Check for NACL's
      if (subnetConfig.nacls) {
        console.log(`NACL's Defined in VPC "${vpcName}" in Subnet "${subnetName}"`);
        new Nacl(this, `NACL-${subnetName}`, {
          accountKey,
          subnetConfig,
          vpcConfig,
          vpcId: this.vpcId,
          subnets: this.azSubnets,
          vpcConfigs: vpcConfigs!,
          vpcPools,
          subnetPools,
        });
      }
    }

    let tgw: TransitGatewayOutput | undefined;
    let tgwAttachment: TransitGatewayAttachment | undefined;
    if (config.TransitGatewayAttachConfigType.is(tgwAttach)) {
      const tgwName = tgwAttach['associate-to-tgw'];

      // Find TGW in outputs
      tgw = TransitGatewayOutputFinder.tryFindOneByName({
        outputs: vpcProps.outputs,
        accountKey: tgwAttach.account,
        name: tgwName,
      });
      if (!tgw) {
        throw new Error(`Cannot find transit gateway with name "${tgwName}"`);
      } else {
        const attachSubnetsConfig = tgwAttach['attach-subnets'] || [];
        const associateConfig = tgwAttach['tgw-rt-associate'] || [];
        const propagateConfig = tgwAttach['tgw-rt-propagate'] || [];
        const blackhole = tgwAttach['blackhole-route'];
        const subnetIds: string[] = [];
        if (vpcOutput && vpcOutput.initialSubnets.length > 0) {
          subnetIds.push(
            ...attachSubnetsConfig.flatMap(
              subnet =>
                vpcOutput.initialSubnets
                  .filter(s => s.subnetName === subnet)
                  .map(sub => this.azSubnets.getAzSubnetIdForNameAndAz(sub.subnetName, sub.az)!) || [],
            ),
          );
        } else if (vpcOutput) {
          subnetIds.push(
            ...attachSubnetsConfig.flatMap(
              subnet =>
                vpcOutput.subnets
                  .filter(s => s.subnetName === subnet)
                  .map(sub => this.azSubnets.getAzSubnetIdForNameAndAz(sub.subnetName, sub.az)!) || [],
            ),
          );
        } else {
          subnetIds.push(
            ...attachSubnetsConfig.flatMap(subnet => this.azSubnets.getAzSubnetIdsForSubnetName(subnet) || []),
          );
        }
        if (subnetIds.length === 0) {
          // TODO Throw or warn?
          // throw new Error(`Cannot attach to TGW ${tgw.name}: no subnets found to attach to for VPC ${vpcConfig.name}`);
        }

        const tgwRouteAssociates = associateConfig.map(route => tgw!.tgwRouteTableNameToIdMap[route]);
        const tgwRoutePropagates = propagateConfig.map(route => tgw!.tgwRouteTableNameToIdMap[route]);

        // Attach VPC To TGW
        tgwAttachment = new TransitGatewayAttachment(this, 'TgwAttach', {
          name: `${vpcConfig.name}_${tgw.name}_att`,
          vpcId: this.vpcId,
          subnetIds,
          transitGatewayId: tgw.tgwId,
        });

        const currentSubnets = attachSubnetsConfig.flatMap(
          subnet => this.azSubnets.getAzSubnetIdsForSubnetName(subnet) || [],
        );

        const ec2OpsRole = IamRoleOutputFinder.tryFindOneByName({
          outputs: props.vpcProps.outputs,
          accountKey,
          roleKey: 'Ec2Operations',
        });
        if (ec2OpsRole) {
          const modifyTgwAttach = new ModifyTransitGatewayAttachment(this, 'ModifyTgwAttach', {
            roleArn: ec2OpsRole.roleArn,
            subnetIds: currentSubnets,
            transitGatewayAttachmentId: tgwAttachment.transitGatewayAttachmentId,
            ignoreWhileDeleteSubnets: subnetIds,
          });
          modifyTgwAttach.node.addDependency(tgwAttachment);
        }

        // TODO add VPC To TGW attachment output
        this.tgwAttachments.push({
          name: tgw.name,
          id: tgwAttachment.transitGatewayAttachmentId,
        });

        const ownerAccountId = getAccountId(accounts, tgwAttach.account);
        if (ownerAccountId) {
          // Add tags in the TGW owner account
          new AddTagsToResourcesOutput(this, 'TgwAttachTags', {
            dependencies: [tgwAttachment],
            produceResources: () => [
              {
                resourceId: tgwAttachment!.transitGatewayAttachmentId,
                resourceType: 'tgw-attachment',
                tags: tgwAttachment!.resource.tags.renderTags(),
                targetAccountIds: [ownerAccountId],
                region: cdk.Aws.REGION,
              },
            ],
          });
        }

        // in case TGW attachment is created for the same account, we create using the same stack
        // otherwise, we will store tgw attachment output and do it in next phase
        if (tgwAttach.account === accountKey) {
          new TransitGatewayRoute(this, 'TgwRoute', {
            tgwAttachmentId: tgwAttachment.transitGatewayAttachmentId,
            tgwRouteAssociates,
            tgwRoutePropagates,
            blackhole,
            cidr: this.cidrBlock,
          });
        } else {
          let constructIndex: string;
          let existingAttachment: TransitGatewayAttachmentOutput | undefined;
          existingAttachment = existingAttachments.find(
            att =>
              att.accountKey === tgwAttach.account &&
              att.region === this.region &&
              att.cidr === this.cidrBlock &&
              att.vpc === vpcName,
          );
          if (!existingAttachment) {
            existingAttachment = existingAttachments.find(
              att => att.accountKey === tgwAttach.account && att.region === this.region && att.cidr === this.cidrBlock,
            );
          }
          if (!existingAttachment) {
            // Generate hash
            constructIndex = hashSum({
              accountKey: tgwAttach.account,
              rgion: this.region,
              cidr: this.cidrBlock,
              vpc: vpcName,
            });
          } else {
            // This might cause failure if existing users already having multiple tgw cross account attachments in same account and region
            constructIndex =
              existingAttachment.constructIndex ||
              existingAttachments
                .findIndex(
                  att =>
                    att.accountKey === tgwAttach.account && att.region === this.region && att.cidr === this.cidrBlock,
                )
                .toString();
          }
          new CfnTransitGatewayAttachmentOutput(this, 'TgwAttachmentOutput', {
            accountKey: tgwAttach.account,
            region: this.region,
            tgwAttachmentId: tgwAttachment.transitGatewayAttachmentId,
            tgwRouteAssociates,
            tgwRoutePropagates,
            blackhole: blackhole ?? false,
            cidr: this.cidrBlock,
            vpc: vpcName,
            constructIndex,
          });
        }
      }
    }

    const natgwProps = vpcConfig.natgw;
    if (config.NatGatewayConfig.is(natgwProps)) {
      const subnetConfig = natgwProps.subnet;
      const natSubnets: AzSubnet[] = [];
      if (subnetConfig.az) {
        natSubnets.push(this.azSubnets.getAzSubnetForNameAndAz(subnetConfig.name, subnetConfig.az)!);
      } else {
        natSubnets.push(...this.azSubnets.getAzSubnetsForSubnetName(subnetConfig.name));
      }

      for (const natSubnet of natSubnets) {
        console.log(`Creating natgw for Subnet "${natSubnet.name}" az: "${natSubnet.az}"`);
        const natGWName = `NATGW_${natSubnet.name}_${natSubnet.az}_natgw`;
        const eip = new ec2.CfnEIP(this, `EIP_natgw_${natSubnet.az}`);
        const natgw = new ec2.CfnNatGateway(this, natGWName, {
          allocationId: eip.attrAllocationId,
          subnetId: natSubnet.id,
        });
        this.natgwNameToIdMap[`NATGW_${natSubnet.name}_az${natSubnet.az.toUpperCase()}`.toLowerCase()] = natgw.ref;
      }
    }

<<<<<<< HEAD
=======
    const nfwProps = vpcConfig.nfw;
    if (config.AWSNetworkFirewallConfig.is(nfwProps)) {
      const subnetConfig = nfwProps.subnet;
      const nfwSubnets: AzSubnet[] = [];
      if (subnetConfig.az) {
        nfwSubnets.push(this.azSubnets.getAzSubnetForNameAndAz(subnetConfig.name, subnetConfig.az)!);
      } else {
        nfwSubnets.push(...this.azSubnets.getAzSubnetsForSubnetName(subnetConfig.name));
      }

      this.nfw = new Nfw(this, `${nfwProps['firewall-name']}`, {
        nfwPolicy: nfwProps.policyString,
        nfwPolicyConfig: nfwProps.policy || { name: 'Sample-Firewall-Policy', path: 'nfw/nfw-example-policy.json' },
        subnets: nfwSubnets,
        vpcId: this.vpcId,
        nfwName: nfwProps['firewall-name'] || `${vpcConfig.name}-nfw`,
        acceleratorPrefix: vpcProps.acceleratorPrefix || '',
        nfwFlowLogging: nfwProps['flow-dest'] || 'None',
        nfwAlertLogging: nfwProps['alert-dest'] || 'None',
        logBucket: vpcProps.logBucket,
      });
    }

    if (vpcConfig?.['alb-forwarding']) {
      console.log('Deploying ALB forwarding');
      const albipforward = new AlbIpForwarding(this, 'albIpForwarding', {
        vpcId: this.vpcId,
        ddbKmsKey: this.ddbKmsKey,
        acceleratorPrefix: vpcProps.acceleratorPrefix || '',
      });
      console.log('ALB forwarding enabled');
    } else {
      console.log('alb ip forwarding not enabled. Skipping.');
    }
>>>>>>> d5e9a2f5
    // Add Routes to Route Tables
    if (routeTablesProps) {
      for (const routeTableProp of routeTablesProps) {
        if (routeTableProp.name === 'default') {
          continue;
        }
        const routeTableName = routeTableProp.name;
        const routeTableObj = this.routeTableNameToIdMap[routeTableName];
        if (!routeTableProp.routes?.find(r => r.target === 'IGW')) {
          natRouteTables.push(routeTableProp.name);
        }

        // Add Routes to RouteTable
        for (const route of routeTableProp.routes ? routeTableProp.routes : []) {
          let dependsOn: cdk.CfnResource | undefined;
          let gatewayId: string | undefined;
          if (route.target === 'IGW') {
            gatewayId = igw?.ref;
            dependsOn = igwAttach;
          } else if (route.target === 'VGW') {
            gatewayId = vgw?.ref;
            dependsOn = vgwAttach;
          } else if (route.target.toLowerCase() === 's3') {
            s3Routes.push(routeTableObj);
            continue;
          } else if (route.target.toLowerCase() === 'dynamodb') {
            dynamoRoutes.push(routeTableObj);
            continue;
          } else if (route.target === 'TGW' && tgw && tgwAttachment) {
            let constructName = `${routeTableName}_${route.target}`;
            if (typeof route.destination !== 'string') {
              console.warn(`Route for TGW only supports cidr as destination`);
              continue;
            }
            if (route.destination !== '0.0.0.0/0') {
              constructName = `${routeTableName}_${route.target}_${route.destination}`;
            }
            const tgwRoute = new ec2.CfnRoute(this, constructName, {
              routeTableId: routeTableObj,
              destinationCidrBlock: route.destination,
              transitGatewayId: tgw.tgwId,
            });
            tgwRoute.addDependsOn(tgwAttachment.resource);
            continue;
          } else if (route.target.startsWith('NATGW_')) {
            if (typeof route.destination !== 'string') {
              console.warn(`Route for NATGW only supports cidr as destination`);
              continue;
            }
            let constructName = `${routeTableName}_natgw_route`;
            if (route.destination !== '0.0.0.0/0') {
              constructName = `${routeTableName}_natgw_${route.destination}_route`;
            }
            const routeParams: ec2.CfnRouteProps = {
              routeTableId: routeTableObj,
              destinationCidrBlock: route.destination,
              natGatewayId: this.natgwNameToIdMap[route.target.toLowerCase()],
            };
            new ec2.CfnRoute(this, constructName, routeParams);
            continue;
          } else {
            // Need to add for different Routes
            continue;
          }

          const params: ec2.CfnRouteProps = {
            routeTableId: routeTableObj,
            destinationCidrBlock: route.destination as string,
            gatewayId,
          };
          const cfnRoute = new ec2.CfnRoute(this, `${routeTableName}_${route.target}`, params);
          if (dependsOn) {
            cfnRoute.addDependsOn(dependsOn);
          }
        }
      }
    }

    // Create VPC Gateway End Point
    const gatewayEndpoints = props.vpcProps.vpcConfig['gateway-endpoints'] || [];
    for (const gwEndpointName of gatewayEndpoints) {
      const gwService = new ec2.GatewayVpcEndpointAwsService(gwEndpointName.toLowerCase());
      new ec2.CfnVPCEndpoint(this, `Endpoint_${gwEndpointName}`, {
        serviceName: gwService.name,
        vpcId: vpcObj.ref,
        routeTableIds: gwEndpointName.toLocaleLowerCase() === 's3' ? s3Routes : dynamoRoutes,
      });
    }

    // Create all security groups
    if (vpcConfig['security-groups']) {
      this.securityGroup = new SecurityGroup(this, `SecurityGroups-${vpcConfig.name}`, {
        securityGroups: vpcConfig['security-groups'],
        vpcName: vpcConfig.name,
        vpcId: this.vpcId,
        accountKey,
        vpcConfigs: vpcConfigs!,
        installerVersion,
        vpcPools,
        subnetPools,
      });
    }

    // Share VPC subnet
    new VpcSubnetSharing(this, 'Sharing', {
      accountStacks,
      accountKey,
      accounts,
      vpcConfig,
      organizationalUnitName,
      subnets: this.azSubnets,
      limiter,
      vpc: vpcObj,
    });

    const vpcSecurityGroup = new VpcDefaultSecurityGroup(this, 'VpcDefaultSecurityGroup', {
      vpcId: this.vpcId,
      acceleratorName,
    });
    vpcSecurityGroup.node.addDependency(vpcObj);
  }

  get id(): string {
    return this.vpcId;
  }

  get subnets(): constructs.Subnet[] {
    return this.azSubnets.subnets;
  }

  get securityGroups(): constructs.SecurityGroup[] {
    return this.securityGroup?.securityGroups || [];
  }

  get tgwAVpcAttachments(): constructs.TgwAttachment[] {
    return this.tgwAttachments;
  }

  findSubnetByNameAndAvailabilityZone(name: string, az: string): constructs.Subnet {
    const subnet = this.tryFindSubnetByNameAndAvailabilityZone(name, az);
    if (!subnet) {
      throw new Error(`Cannot find subnet with name "${name}" in availability zone "${az}"`);
    }
    return subnet;
  }

  tryFindSubnetByNameAndAvailabilityZone(name: string, az: string): constructs.Subnet | undefined {
    return this.subnets.find(s => s.name === name && s.az === az);
  }

  findSubnetIdsByName(name: string): string[] {
    const subnets = this.tryFindSubnetIdsByName(name);
    if (subnets.length === 0) {
      throw new Error(`Cannot find subnet with name "${name}"`);
    }
    return subnets;
  }

  tryFindSubnetIdsByName(name: string): string[] {
    return this.subnets.filter(s => s.name === name).map(s => s.id);
  }

  findSecurityGroupByName(name: string): constructs.SecurityGroup {
    const securityGroup = this.tryFindSecurityGroupByName(name);
    if (!securityGroup) {
      throw new Error(`Cannot find security group with name "${name}"`);
    }
    return securityGroup;
  }

  tryFindSecurityGroupByName(name: string): constructs.SecurityGroup | undefined {
    return this.securityGroups.find(sg => sg.name === name);
  }

  findRouteTableIdByName(name: string): string {
    const routeTable = this.tryFindRouteTableIdByName(name);
    if (!routeTable) {
      throw new Error(`Cannot find route table with name "${name}"`);
    }
    return routeTable;
  }

  tryFindRouteTableIdByName(name: string): string | undefined {
    return this.routeTableNameToIdMap[name];
  }
}<|MERGE_RESOLUTION|>--- conflicted
+++ resolved
@@ -1,5 +1,3 @@
-<<<<<<< HEAD
-=======
 /**
  *  Copyright 2021 Amazon.com, Inc. or its affiliates. All Rights Reserved.
  *
@@ -13,7 +11,6 @@
  *  and limitations under the License.
  */
 
->>>>>>> d5e9a2f5
 import hashSum from 'hash-sum';
 import * as cdk from '@aws-cdk/core';
 import * as ec2 from '@aws-cdk/aws-ec2';
@@ -33,10 +30,6 @@
   TransitGatewayOutput,
   TransitGatewayAttachmentOutput,
 } from '@aws-accelerator/common-outputs/src/transit-gateway';
-<<<<<<< HEAD
-=======
-
->>>>>>> d5e9a2f5
 import { CfnTransitGatewayAttachmentOutput } from '../deployments/transit-gateway/outputs';
 import * as defaults from '../deployments/defaults';
 import { AddTagsToResourcesOutput } from './add-tags-to-resources-output';
@@ -44,9 +37,6 @@
 import { VpcOutput } from '@aws-accelerator/common-outputs/src/vpc';
 import { ModifyTransitGatewayAttachment } from '@aws-accelerator/custom-resource-ec2-modify-transit-gateway-vpc-attachment';
 import { IamRoleOutputFinder } from '@aws-accelerator/common-outputs/src/iam-role';
-<<<<<<< HEAD
-import { IPv4CidrRange } from 'ip-num';
-=======
 import {
   AssignedSubnetCidrPool,
   AssignedVpcCidrPool,
@@ -55,7 +45,6 @@
 } from '@aws-accelerator/common-outputs/src/cidr-pools';
 import { Nfw } from './nfw';
 import { AlbIpForwarding } from './alb-ip-forwarding';
->>>>>>> d5e9a2f5
 
 export interface VpcCommonProps {
   /**
@@ -141,11 +130,8 @@
   outputs: StackOutput[];
   acceleratorName: string;
   installerVersion: string;
-<<<<<<< HEAD
-=======
   vpcPools: AssignedVpcCidrPool[];
   subnetPools: AssignedSubnetCidrPool[];
->>>>>>> d5e9a2f5
   existingAttachments: TransitGatewayAttachmentOutput[];
   vpcOutput?: VpcOutput;
   logBucket?: defaults.RegionalBucket;
@@ -184,10 +170,6 @@
   readonly securityGroup?: SecurityGroup;
   readonly routeTableNameToIdMap: NameToIdMap = {};
   readonly natgwNameToIdMap: NameToIdMap = {};
-<<<<<<< HEAD
-
-=======
->>>>>>> d5e9a2f5
   readonly tgwAttachments: TgwAttachment[] = [];
   readonly nfw?: Nfw;
   readonly ddbKmsKey: string;
@@ -208,11 +190,8 @@
       acceleratorName,
       installerVersion,
       vpcOutput,
-<<<<<<< HEAD
-=======
       vpcPools,
       subnetPools,
->>>>>>> d5e9a2f5
       existingAttachments,
     } = props.vpcProps;
     const vpcName = props.vpcProps.vpcConfig.name;
@@ -277,29 +256,17 @@
     this.vpcId = vpcObj.ref;
 
     const extendVpc: ec2.CfnVPCCidrBlock[] = [];
-<<<<<<< HEAD
-    props.vpcProps.vpcConfig.cidr2.forEach((additionalCidr, index) => {
-=======
     this.cidr2Block.forEach((additionalCidr, index) => {
->>>>>>> d5e9a2f5
       let id = `ExtendVPC-${index}`;
       if (index === 0) {
         id = 'ExtendVPC';
       }
       const extendVpcCidr = new ec2.CfnVPCCidrBlock(this, id, {
-<<<<<<< HEAD
-        cidrBlock: additionalCidr.toCidrString(),
-        vpcId: vpcObj.ref,
-      });
-      extendVpc.push(extendVpcCidr);
-      this.additionalCidrBlocks.push(additionalCidr.toCidrString());
-=======
         cidrBlock: additionalCidr,
         vpcId: vpcObj.ref,
       });
       extendVpc.push(extendVpcCidr);
       this.additionalCidrBlocks.push(additionalCidr);
->>>>>>> d5e9a2f5
     });
 
     let igw;
@@ -362,10 +329,6 @@
         if (subnetDefinition.disabled) {
           continue;
         }
-<<<<<<< HEAD
-
-        const subnetCidr = subnetDefinition.cidr?.toCidrString();
-=======
         let subnetCidr: string = '';
         if (['lookup', 'dynamic'].includes(vpcConfig['cidr-src'])) {
           const subnetCidrPool = currentSubnetPools.find(
@@ -381,7 +344,6 @@
         } else {
           subnetCidr = subnetDefinition.cidr?.value?.toCidrString()!;
         }
->>>>>>> d5e9a2f5
         if (!subnetCidr) {
           console.warn(`Subnet with name "${subnetName}" and AZ "${subnetDefinition.az}" does not have a CIDR block`);
           continue;
@@ -393,19 +355,8 @@
           vpcId: vpcObj.ref,
           availabilityZone: `${this.region}${subnetDefinition.az}`,
         });
-<<<<<<< HEAD
-        const subnetInCidr = IPv4CidrRange.fromCidr(subnetCidr);
-        for (const extensions of extendVpc) {
-          if (extensions.cidrBlock) {
-            const vpcCidr = IPv4CidrRange.fromCidr(extensions.cidrBlock);
-            if (vpcCidr.contains(subnetInCidr)) {
-              subnet.addDependsOn(extensions);
-            }
-          }
-=======
         for (const extensions of extendVpc) {
           subnet.addDependsOn(extensions);
->>>>>>> d5e9a2f5
         }
         this.azSubnets.push({
           subnet,
@@ -633,8 +584,6 @@
       }
     }
 
-<<<<<<< HEAD
-=======
     const nfwProps = vpcConfig.nfw;
     if (config.AWSNetworkFirewallConfig.is(nfwProps)) {
       const subnetConfig = nfwProps.subnet;
@@ -669,7 +618,6 @@
     } else {
       console.log('alb ip forwarding not enabled. Skipping.');
     }
->>>>>>> d5e9a2f5
     // Add Routes to Route Tables
     if (routeTablesProps) {
       for (const routeTableProp of routeTablesProps) {
