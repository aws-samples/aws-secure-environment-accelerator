/**
 *  Copyright 2021 Amazon.com, Inc. or its affiliates. All Rights Reserved.
 *
 *  Licensed under the Apache License, Version 2.0 (the "License"). You may not use this file except in compliance
 *  with the License. A copy of the License is located at
 *
 *      http://www.apache.org/licenses/LICENSE-2.0
 *
 *  or in the 'license' file accompanying this file. This file is distributed on an 'AS IS' BASIS, WITHOUT WARRANTIES
 *  OR CONDITIONS OF ANY KIND, express or implied. See the License for the specific language governing permissions
 *  and limitations under the License.
 */

import * as cdk from '@aws-cdk/core';
import * as ec2 from '@aws-cdk/aws-ec2';

import * as config from '@aws-accelerator/common-config/src';
import * as t from '@aws-accelerator/common-types';
import { AzSubnets } from './vpc';
import {
  AssignedSubnetCidrPool,
  AssignedVpcCidrPool,
  getSubnetCidrPools,
} from '@aws-accelerator/common-outputs/src/cidr-pools';

export interface NaclProps {
  accountKey: string;
  vpcConfig: config.VpcConfig;
  vpcId: string;
  subnetConfig: config.SubnetConfig;
  subnets: AzSubnets;
  vpcConfigs: config.ResolvedVpcConfig[];
  vpcPools: AssignedVpcCidrPool[];
  subnetPools: AssignedSubnetCidrPool[];
}

export class Nacl extends cdk.Construct {
  constructor(parent: cdk.Construct, name: string, props: NaclProps) {
    super(parent, name);
    const { accountKey, vpcConfig, vpcId, subnetConfig, subnets, vpcConfigs, vpcPools, subnetPools } = props;
    const naclRules = subnetConfig.nacls;
    if (!naclRules) {
      return;
    }

    const nacl = new ec2.CfnNetworkAcl(this, `Nacl-${vpcConfig.name}-${subnetConfig.name}`, {
      vpcId,
    });
    cdk.Tags.of(nacl).add('Name', `${subnetConfig.name}_${vpcConfig.name}_nacl`, { priority: 1000 });

    const localSubnetDefinitions = subnetConfig.definitions;
    for (const sd of localSubnetDefinitions) {
      if (sd.disabled) {
        continue;
      }
      new ec2.CfnSubnetNetworkAclAssociation(this, `NACL-Attachment-${subnetConfig.name}-${sd.az}`, {
        networkAclId: nacl.ref,
        subnetId: subnets.getAzSubnetIdForNameAndAz(subnetConfig.name, sd.az)!,
      });
    }
    for (const [index, rules] of naclRules.entries()) {
      let ruleNumber = rules.rule;
      const portRange: ec2.CfnNetworkAclEntry.PortRangeProperty = {
        from: rules.ports,
        to: rules.ports,
      };
      for (const cidr of rules['cidr-blocks']) {
        if (t.nonEmptyString.is(cidr)) {
          const aclEntryProps: ec2.CfnNetworkAclEntryProps = {
            networkAclId: nacl.ref,
            protocol: rules.protocol,
            ruleAction: rules['rule-action'],
            ruleNumber,
            portRange,
            cidrBlock: cidr,
            egress: rules.egress,
          };
          new ec2.CfnNetworkAclEntry(this, `Nacl-Rule-Cidr-${vpcConfig.name}-${index + 1}`, aclEntryProps);
          ruleNumber = ruleNumber + 200;
        } else {
          const vpcAccountKey = cidr.account ? cidr.account : accountKey;
          const ruleResolvedVpcConfig = vpcConfigs.find(
            x => x.vpcConfig.name === cidr.vpc && x.accountKey === vpcAccountKey,
          );
          const ruleVpcConfig = vpcConfigs.find(x => x.vpcConfig.name === cidr.vpc && x.accountKey === vpcAccountKey)
            ?.vpcConfig;
          if (!ruleVpcConfig) {
            console.warn(`VPC Not Found in Config "${cidr.vpc}"`);
            continue;
          }
          for (const [id, subnetName] of cidr.subnet.entries()) {
            const cidrSubnet = ruleVpcConfig.subnets?.find(s => s.name === subnetName);
            if (!cidrSubnet) {
              console.warn(`Subnet config for "${subnetName}" is not found in Accelerator Config`);
              continue;
            }
            const ruleVpcSubnets: AssignedSubnetCidrPool[] = [];
            if (vpcAccountKey !== accountKey || vpcConfig.name !== cidr.vpc) {
              ruleVpcSubnets.push(
                ...getSubnetCidrPools({
                  subnetPools,
                  accountKey: vpcAccountKey,
                  region: ruleVpcConfig.region,
                  vpcName: cidr.vpc,
                  organizationalUnitName: ruleResolvedVpcConfig?.ouKey,
                  subnetName,
                }),
              );
            }
            for (const subnetDefinition of cidrSubnet.definitions) {
              let cidrBlock: string = '';
              if (subnetDefinition.disabled) {
                continue;
              }
<<<<<<< HEAD
              if (!subnetDefinition.cidr) {
                throw new Error(`Please Declare cidr using cidr block only`);
              }
              const cidrBlock = subnetDefinition.cidr.toCidrString();
=======
              if (['lookup', 'dynamic'].includes(ruleVpcConfig['cidr-src'])) {
                if (vpcAccountKey === accountKey && vpcConfig.name === cidr.vpc) {
                  cidrBlock = subnets.getAzSubnetForNameAndAz(subnetName, subnetDefinition.az)?.cidrBlock!;
                } else {
                  cidrBlock = ruleVpcSubnets.find(s => s.az === subnetDefinition.az)?.cidr!;
                }
              } else {
                cidrBlock = subnetDefinition.cidr?.value?.toCidrString()!;
              }
              if (!cidrBlock) {
                throw new Error(`Please Declare cidr using cidr block or use dynamic or lookup`);
              }
>>>>>>> d5e9a2f5
              const aclEntryProps: ec2.CfnNetworkAclEntryProps = {
                networkAclId: nacl.ref,
                protocol: rules.protocol,
                ruleAction: rules['rule-action'],
                ruleNumber,
                portRange,
                cidrBlock,
                egress: rules.egress,
              };
              new ec2.CfnNetworkAclEntry(
                this,
                `Nacl-Rule-${vpcConfig.name}-${subnetName}-${subnetDefinition.az}-${index + 1}`,
                aclEntryProps,
              );
              ruleNumber = ruleNumber + 200;
            }
          }
        }
      }
    }
  }
}<|MERGE_RESOLUTION|>--- conflicted
+++ resolved
@@ -112,12 +112,6 @@
               if (subnetDefinition.disabled) {
                 continue;
               }
-<<<<<<< HEAD
-              if (!subnetDefinition.cidr) {
-                throw new Error(`Please Declare cidr using cidr block only`);
-              }
-              const cidrBlock = subnetDefinition.cidr.toCidrString();
-=======
               if (['lookup', 'dynamic'].includes(ruleVpcConfig['cidr-src'])) {
                 if (vpcAccountKey === accountKey && vpcConfig.name === cidr.vpc) {
                   cidrBlock = subnets.getAzSubnetForNameAndAz(subnetName, subnetDefinition.az)?.cidrBlock!;
@@ -130,7 +124,6 @@
               if (!cidrBlock) {
                 throw new Error(`Please Declare cidr using cidr block or use dynamic or lookup`);
               }
->>>>>>> d5e9a2f5
               const aclEntryProps: ec2.CfnNetworkAclEntryProps = {
                 networkAclId: nacl.ref,
                 protocol: rules.protocol,
