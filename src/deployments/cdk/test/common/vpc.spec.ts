/**
 *  Copyright 2021 Amazon.com, Inc. or its affiliates. All Rights Reserved.
 *
 *  Licensed under the Apache License, Version 2.0 (the "License"). You may not use this file except in compliance
 *  with the License. A copy of the License is located at
 *
 *      http://www.apache.org/licenses/LICENSE-2.0
 *
 *  or in the 'license' file accompanying this file. This file is distributed on an 'AS IS' BASIS, WITHOUT WARRANTIES
 *  OR CONDITIONS OF ANY KIND, express or implied. See the License for the specific language governing permissions
 *  and limitations under the License.
 */

// eslint-disable-next-line @typescript-eslint/no-explicit-any
import 'jest';
import * as cdk from '@aws-cdk/core';
import { parse } from '@aws-accelerator/common-types';
import { VpcConfigType } from '@aws-accelerator/common-config';
import { resourcesToList, stackToCloudFormation } from '../jest';
import { Vpc } from '../../src/common/vpc';
import { Limiter } from '../../src/utils/limits';
import { AccountStacks } from '../../src/common/account-stacks';

const testStacks = new AccountStacks({
  phase: 'test',
  accounts: [],
  context: {
    acceleratorBaseline: 'LANDING_ZONE',
    acceleratorExecutionRoleName: 'test',
    acceleratorName: 'test',
    acceleratorPipelineRoleName: 'test',
    acceleratorPrefix: 'test',
    acceleratorStateMachineName: 'test',
    configBranch: 'master',
    configCommitId: 'test',
    configFilePath: 'raw/config.json',
    configRepositoryName: 'repo',
    defaultRegion: 'test',
    configRootFilePath: 'config.json',
    installerVersion: '0.0.0',
    cidrPoolTable: 'cidr-pool',
    subnetCidrPoolAssignedTable: 'cidr-subnet-assign',
    vpcCidrPoolAssignedTable: 'cidr-vpc-assign',
  },
});

test('the VPC creation should create the correct amount of subnets', () => {
  const stack = new cdk.Stack();

  const vpcConfig = parse(VpcConfigType, {
    name: 'shared-network',
<<<<<<< HEAD
    cidr: '10.2.0.0/16',
    cidr2: ['10.3.0.0/16', '10.4.0.0/16'],
=======
    cidr: [
      {
        value: '10.2.0.0/16',
      },
      {
        value: '10.3.0.0/16',
      },
      {
        value: '10.4.0.0/16',
      },
    ],
>>>>>>> d5e9a2f5
    region: 'ca-central-1',
    deploy: 'local',
    'flow-logs': 'NONE',
    'gateway-endpoints': ['s3', 'dynamodb'],
    subnets: [
      {
        name: 'TGW',
        'share-to-ou-accounts': false,
        definitions: [
          {
            az: 'a',
            'route-table': 'DevVPC_Common',
            cidr: {
              value: '10.2.88.0/27',
            },
          },
          {
            az: 'b',
            'route-table': 'DevVPC_Common',
            cidr: {
              value: '10.2.88.32/27',
            },
          },
          {
            az: 'd',
            'route-table': 'DevVPC_Common',
            cidr: {
              value: '10.2.88.64/27',
            },
            disabled: true,
          },
        ],
      },
      {
        name: 'Web',
        'share-to-ou-accounts': false,
        definitions: [
          {
            az: 'a',
            'route-table': 'DevVPC_Common',
            cidr: {
              value: '10.2.32.0/20',
            },
          },
          {
            az: 'b',
            'route-table': 'DevVPC_Common',
            cidr: {
              value: '10.2.128.0/20',
            },
          },
          {
            az: 'd',
            'route-table': 'DevVPC_Common',
            cidr: { value: '10.2.192.0/20' },
            disabled: true,
          },
        ],
      },
      {
        name: 'Web2',
        'share-to-ou-accounts': false,
        definitions: [
          {
            az: 'a',
            'route-table': 'DevVPC_Common',
            cidr: { value: '10.3.32.0/20' },
          },
          {
            az: 'b',
            'route-table': 'DevVPC_Common',
            cidr: { value: '10.3.128.0/20' },
          },
          {
            az: 'd',
            'route-table': 'DevVPC_Common',
            cidr: { value: '10.3.192.0/20' },
            disabled: true,
          },
        ],
      },
      {
        name: 'Web2',
        'share-to-ou-accounts': false,
        definitions: [
          {
            az: 'a',
            'route-table': 'DevVPC_Common',
            cidr: '10.3.32.0/20',
          },
          {
            az: 'b',
            'route-table': 'DevVPC_Common',
            cidr: '10.3.128.0/20',
          },
          {
            az: 'd',
            'route-table': 'DevVPC_Common',
            cidr: '10.3.192.0/20',
            disabled: true,
          },
        ],
      },
    ],
    'route-tables': [
      {
        name: 'default',
      },
      {
        name: 'DevVPC_Common',
        routes: [
          {
            destination: '0.0.0.0/0',
            target: 'TGW',
          },
          {
            destination: 's3',
            target: 's3',
          },
          {
            destination: 'DynamoDB',
            target: 'DynamoDB',
          },
        ],
      },
    ],
  });
  new Vpc(stack, 'SharedNetwork', {
    accountKey: 'master',
    accounts: [],
    vpcConfig,
    limiter: new Limiter([]),
    accountStacks: testStacks,
    outputs: [],
    acceleratorName: 'test',
    installerVersion: '0.0.0',
<<<<<<< HEAD
=======
    subnetPools: [],
    vpcPools: [],
>>>>>>> d5e9a2f5
    existingAttachments: [],
  });

  // Convert the stack to a CloudFormation template
  const template = stackToCloudFormation(stack);
  const resources = resourcesToList(template.Resources);

  // The VPC Should have the correct CIDR block
  expect(resources).toEqual(
    expect.arrayContaining([
      expect.objectContaining({
        Type: 'AWS::EC2::VPC',
        Properties: expect.objectContaining({
          CidrBlock: '10.2.0.0/16',
        }),
      }),
    ]),
  );

  const vpc = resources.find(r => r.Type === 'AWS::EC2::VPC')!!;
  const subnets = resources.filter(r => r.Type === 'AWS::EC2::Subnet');

  // There should be 6 subnets as 3 of the 9 given subnets are disabled
  expect(subnets).toHaveLength(6);

  expect(subnets).toEqual(
    expect.arrayContaining([
      expect.objectContaining({
        Type: 'AWS::EC2::Subnet',
        Properties: expect.objectContaining({
          CidrBlock: '10.2.88.0/27',
          AvailabilityZone: 'ca-central-1a',
          VpcId: {
            Ref: vpc.LogicalId,
          },
        }),
      }),
      expect.objectContaining({
        Type: 'AWS::EC2::Subnet',
        Properties: expect.objectContaining({
          CidrBlock: '10.2.88.32/27',
          AvailabilityZone: 'ca-central-1b',
          VpcId: {
            Ref: vpc.LogicalId,
          },
        }),
      }),
      expect.objectContaining({
        Type: 'AWS::EC2::Subnet',
        Properties: expect.objectContaining({
          CidrBlock: '10.2.32.0/20',
          AvailabilityZone: 'ca-central-1a',
          VpcId: {
            Ref: vpc.LogicalId,
          },
        }),
      }),
      expect.objectContaining({
        Type: 'AWS::EC2::Subnet',
        Properties: expect.objectContaining({
          CidrBlock: '10.2.128.0/20',
          AvailabilityZone: 'ca-central-1b',
          VpcId: {
            Ref: vpc.LogicalId,
          },
        }),
      }),
    ]),
  );

  const routeTables = resources.filter(r => r.Type === 'AWS::EC2::RouteTable');
  const associations = resources.filter(r => r.Type === 'AWS::EC2::SubnetRouteTableAssociation');

  // There's a single route table
  expect(routeTables).toHaveLength(1);

  // The route table is associated with all the subnets
  expect(associations).toHaveLength(6);

  const vpcEndpoints = resources.filter(r => r.Type === 'AWS::EC2::VPCEndpoint');

  // The VPCEndpoints Endpoints count is 2
  expect(vpcEndpoints).toHaveLength(2);
});

test('the VPC creation should throw an error when a subnet uses a route table that does not exist', () => {
  const stack = new cdk.Stack();

  const vpcConfig = parse(VpcConfigType, {
    name: 'shared-network',
    cidr: [{ value: '10.2.0.0/16' }],
    region: 'ca-central-1',
    deploy: 'local',
    subnets: [
      {
        name: 'TGW',
        'share-to-ou-accounts': false,
        definitions: [
          {
            az: 'a',
            'route-table': 'DevVPC_Common',
            cidr: { value: '10.2.88.0/27' },
          },
        ],
      },
    ],
  });
  expect(() => {
    new Vpc(stack, 'SharedNetwork', {
      accountKey: 'master',
      accounts: [],
      vpcConfig,
      limiter: new Limiter([]),
      accountStacks: testStacks,
      outputs: [],
      acceleratorName: 'test',
      installerVersion: '0.0.0',
<<<<<<< HEAD
=======
      subnetPools: [],
      vpcPools: [],
>>>>>>> d5e9a2f5
      existingAttachments: [],
    });
  });
});

test('the VPC creation should create the internet gateway', () => {
  const stack = new cdk.Stack();

  const vpcConfig = parse(VpcConfigType, {
    name: 'shared-network',
    cidr: [{ value: '10.2.0.0/16' }],
    region: 'ca-central-1',
    deploy: 'local',
    igw: true,
    subnets: [],
  });
  new Vpc(stack, 'SharedNetwork', {
    accountKey: 'master',
    accounts: [],
    vpcConfig,
    limiter: new Limiter([]),
    accountStacks: testStacks,
    outputs: [],
    acceleratorName: 'test',
    installerVersion: '0.0.0',
<<<<<<< HEAD
=======
    subnetPools: [],
    vpcPools: [],
>>>>>>> d5e9a2f5
    existingAttachments: [],
  });

  // Convert the stack to a CloudFormation template
  const template = stackToCloudFormation(stack);
  const resources = resourcesToList(template.Resources);

  const internetGateways = resources.filter(r => r.Type === 'AWS::EC2::InternetGateway');

  // There should only be one internet gateway
  expect(internetGateways).toHaveLength(1);
});

test('the VPC creation should create the VPN gateway', () => {
  const stack = new cdk.Stack();

  const vpcConfig = parse(VpcConfigType, {
    name: 'shared-network',
    cidr: [{ value: '10.2.0.0/16' }],
    region: 'ca-central-1',
    deploy: 'local',
    vgw: {},
    subnets: [],
  });
  new Vpc(stack, 'SharedNetwork', {
    accountKey: 'master',
    accounts: [],
    vpcConfig,
    limiter: new Limiter([]),
    accountStacks: testStacks,
    outputs: [],
    acceleratorName: 'test',
    installerVersion: '0.0.0',
<<<<<<< HEAD
=======
    subnetPools: [],
    vpcPools: [],
>>>>>>> d5e9a2f5
    existingAttachments: [],
  });

  // Convert the stack to a CloudFormation template
  const template = stackToCloudFormation(stack);
  const resources = resourcesToList(template.Resources);

  // There should only be one VPN gateway
  expect(resources).toEqual(
    expect.arrayContaining([
      expect.objectContaining({
        Type: 'AWS::EC2::VPC',
      }),
      expect.objectContaining({
        Type: 'AWS::EC2::VPNGateway',
      }),
    ]),
  );

  const vpc = resources.find(r => r.Type === 'AWS::EC2::VPC')!!;
  const vpnGateway = resources.find(r => r.Type === 'AWS::EC2::VPNGateway')!!;

  // There should only be one VPN Gateway Attachment
  expect(resources).toEqual(
    expect.arrayContaining([
      expect.objectContaining({
        Type: 'AWS::EC2::VPCGatewayAttachment',
        Properties: expect.objectContaining({
          VpcId: {
            Ref: vpc.LogicalId,
          },
          VpnGatewayId: {
            Ref: vpnGateway.LogicalId,
          },
        }),
      }),
    ]),
  );
});

test('the VPC creation should create the NAT gateway', () => {
  const stack = new cdk.Stack();

  const vpcConfig = parse(VpcConfigType, {
    name: 'shared-network',
    cidr: [{ value: '10.2.0.0/16' }],
    region: 'ca-central-1',
    deploy: 'local',
    igw: true,
    natgw: {
      subnet: {
        name: 'Public',
        az: 'a',
      },
    },
    'gateway-endpoints': ['s3', 'dynamodb'],
    subnets: [
      {
        name: 'Private',
        'share-to-ou-accounts': false,
        definitions: [
          {
            az: 'a',
            'route-table': 'Private',
            cidr: { value: '10.2.88.0/27' },
          },
          {
            az: 'b',
            'route-table': 'Private',
            cidr: { value: '10.2.88.32/27' },
          },
        ],
      },
      {
        name: 'Public',
        'share-to-ou-accounts': false,
        definitions: [
          {
            az: 'a',
            'route-table': 'Public',
            cidr: { value: '10.2.32.0/20' },
          },
          {
            az: 'b',
            'route-table': 'Public',
            cidr: { value: '10.2.128.0/20' },
          },
        ],
      },
    ],
    'route-tables': [
      {
        name: 'default',
      },
      {
        name: 'Public',
        routes: [
          {
            destination: '0.0.0.0/0',
            target: 'IGW',
          },
        ],
      },
      {
        name: 'Private',
        routes: [
          {
            destination: '0.0.0.0/0',
            target: 'NATGW_Public_azA',
          },
        ],
      },
    ],
  });
  new Vpc(stack, 'SharedNetwork', {
    accountKey: 'master',
    accounts: [],
    vpcConfig,
    limiter: new Limiter([]),
    accountStacks: testStacks,
    outputs: [],
    acceleratorName: 'test',
    installerVersion: '0.0.0',
<<<<<<< HEAD
=======
    subnetPools: [],
    vpcPools: [],
>>>>>>> d5e9a2f5
    existingAttachments: [],
  });

  // Convert the stack to a CloudFormation template
  const template = stackToCloudFormation(stack);
  const resources = resourcesToList(template.Resources);

  // There should be only on EIP Created
  const eip = resources.filter(r => r.Type === 'AWS::EC2::EIP');
  expect(eip).toHaveLength(1);

  // There should NAT Gatewsy Created
  const natGateways = resources.filter(r => r.Type === 'AWS::EC2::NatGateway');
  expect(natGateways).toHaveLength(1);

  // Route Tables
  const routeTables = resources.filter(r => r.Type === 'AWS::EC2::RouteTable');

  const privateRoute = routeTables.find(x => x.LogicalId.startsWith('SharedNetworkPrivate'));
  const routes = resources.filter(r => r.Type === 'AWS::EC2::Route');

  // Check NAT Gateway Route is assigned to Private Route Table
  expect(routes).toEqual(
    expect.arrayContaining([
      expect.objectContaining({
        Type: 'AWS::EC2::Route',
        Properties: expect.objectContaining({
          RouteTableId: {
            Ref: privateRoute!!.LogicalId,
          },
          NatGatewayId: {
            Ref: natGateways[0].LogicalId,
          },
        }),
      }),
    ]),
  );
});<|MERGE_RESOLUTION|>--- conflicted
+++ resolved
@@ -49,10 +49,6 @@
 
   const vpcConfig = parse(VpcConfigType, {
     name: 'shared-network',
-<<<<<<< HEAD
-    cidr: '10.2.0.0/16',
-    cidr2: ['10.3.0.0/16', '10.4.0.0/16'],
-=======
     cidr: [
       {
         value: '10.2.0.0/16',
@@ -64,7 +60,6 @@
         value: '10.4.0.0/16',
       },
     ],
->>>>>>> d5e9a2f5
     region: 'ca-central-1',
     deploy: 'local',
     'flow-logs': 'NONE',
@@ -201,11 +196,8 @@
     outputs: [],
     acceleratorName: 'test',
     installerVersion: '0.0.0',
-<<<<<<< HEAD
-=======
     subnetPools: [],
     vpcPools: [],
->>>>>>> d5e9a2f5
     existingAttachments: [],
   });
 
@@ -323,11 +315,8 @@
       outputs: [],
       acceleratorName: 'test',
       installerVersion: '0.0.0',
-<<<<<<< HEAD
-=======
       subnetPools: [],
       vpcPools: [],
->>>>>>> d5e9a2f5
       existingAttachments: [],
     });
   });
@@ -353,11 +342,8 @@
     outputs: [],
     acceleratorName: 'test',
     installerVersion: '0.0.0',
-<<<<<<< HEAD
-=======
     subnetPools: [],
     vpcPools: [],
->>>>>>> d5e9a2f5
     existingAttachments: [],
   });
 
@@ -391,11 +377,8 @@
     outputs: [],
     acceleratorName: 'test',
     installerVersion: '0.0.0',
-<<<<<<< HEAD
-=======
     subnetPools: [],
     vpcPools: [],
->>>>>>> d5e9a2f5
     existingAttachments: [],
   });
 
@@ -519,11 +502,8 @@
     outputs: [],
     acceleratorName: 'test',
     installerVersion: '0.0.0',
-<<<<<<< HEAD
-=======
     subnetPools: [],
     vpcPools: [],
->>>>>>> d5e9a2f5
     existingAttachments: [],
   });
 
