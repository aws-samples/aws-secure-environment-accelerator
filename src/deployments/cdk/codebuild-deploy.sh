#!/bin/sh

<<<<<<< HEAD

=======
>>>>>>> d5e9a2f5
if [ "${COMPUTE_TYPE}" = "BUILD_GENERAL1_MEDIUM" ]; then
  echo "Increasing the max_old_space_size to 2048"
  export NODE_OPTIONS=--max_old_space_size=2048
elif [ "${COMPUTE_TYPE}" = "BUILD_GENERAL1_LARGE" ]; then
  echo "The codebuild build type has changed from default to ${COMPUTE_TYPE}, increasing the max_old_space_size to 8192"
  export NODE_OPTIONS=--max_old_space_size=8192
elif [ "${COMPUTE_TYPE}" = "BUILD_GENERAL1_2XLARGE" ]; then
  echo "The codebuild build type has changed from default to ${COMPUTE_TYPE}, increasing the max_old_space_size to 16384"
  export NODE_OPTIONS=--max_old_space_size=16384
else
  echo "The codebuild build type is ${COMPUTE_TYPE}"
fi

if [ -z "${ACCELERATOR_PHASE}" ]; then
  echo "The environment variable ACCELERATOR_PHASE has to be set to the path of the app you want to deploy."
  exit 1
else
  phase_arg="--phase=${ACCELERATOR_PHASE}"
fi

if [ -n "${ACCELERATOR_REGION}" ]; then
  region_arg="--region ${ACCELERATOR_REGION}"
fi
if [ -n "${ACCELERATOR_ACCOUNT_KEY}" ]; then
  account_arg="--account-key=${ACCELERATOR_ACCOUNT_KEY}"
fi

echo "Deploying phase $ACCELERATOR_PHASE..."

pnpx ts-node --transpile-only cdk.ts deploy --parallel ${phase_arg} ${region_arg} ${account_arg}<|MERGE_RESOLUTION|>--- conflicted
+++ resolved
@@ -1,9 +1,5 @@
 #!/bin/sh
 
-<<<<<<< HEAD
-
-=======
->>>>>>> d5e9a2f5
 if [ "${COMPUTE_TYPE}" = "BUILD_GENERAL1_MEDIUM" ]; then
   echo "Increasing the max_old_space_size to 2048"
   export NODE_OPTIONS=--max_old_space_size=2048
