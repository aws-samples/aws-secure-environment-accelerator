/**
 *  Copyright 2021 Amazon.com, Inc. or its affiliates. All Rights Reserved.
 *
 *  Licensed under the Apache License, Version 2.0 (the "License"). You may not use this file except in compliance
 *  with the License. A copy of the License is located at
 *
 *      http://www.apache.org/licenses/LICENSE-2.0
 *
 *  or in the 'license' file accompanying this file. This file is distributed on an 'AS IS' BASIS, WITHOUT WARRANTIES
 *  OR CONDITIONS OF ANY KIND, express or implied. See the License for the specific language governing permissions
 *  and limitations under the License.
 */

import path from 'path';
import * as cdk from '@aws-cdk/core';
import * as cxschema from '@aws-cdk/cloud-assembly-schema';
import { CloudAssembly, CloudFormationStackArtifact, Environment } from '@aws-cdk/cx-api';
import { ToolkitInfo, Mode } from 'aws-cdk';
import { setLogLevel } from 'aws-cdk/lib/logging';
import { Bootstrapper } from 'aws-cdk/lib/api/bootstrap';
import { Configuration, Command } from 'aws-cdk/lib/settings';
import { SdkProvider } from 'aws-cdk/lib/api/aws-auth';
import { CloudFormationDeployments } from 'aws-cdk/lib/api/cloudformation-deployments';
import { PluginHost } from 'aws-cdk/lib/plugin';
import { debugModeEnabled } from '@aws-cdk/core/lib/debug';
import { AssumeProfilePlugin } from '@aws-accelerator/cdk-plugin-assume-role/src/assume-role-plugin';
import { fulfillAll } from './promise';
import { promises as fsp } from 'fs';

//Set microstats emitters
const microstatsOptions = { frequency: '5s' };

// Set debug logging
setLogLevel(1);

// Register the assume role plugin
const assumeRolePlugin = new AssumeProfilePlugin();
assumeRolePlugin.init(PluginHost.instance);

export interface CdkToolkitProps {
  assemblies: CloudAssembly[];
  configuration: Configuration;
  sdkProvider: SdkProvider;
}

export interface StackOutput {
  stack: string;
  account: string;
  region: string;
  name: string;
  value: string;
}

interface Tag {
  readonly Key: string;
  readonly Value: string;
}

export class CdkToolkit {
  private readonly cloudFormation: CloudFormationDeployments;
  private readonly toolkitStackName: string | undefined;
  private readonly toolkitBucketName: string | undefined;
  private readonly toolkitKmsKey: string | undefined;
  private readonly deploymentPageSize: number;
  private readonly tags: Tag[] | undefined;

  constructor(private readonly props: CdkToolkitProps) {
    this.cloudFormation = new CloudFormationDeployments({
      sdkProvider: props.sdkProvider,
    });

    // TODO Use the Accelerator prefix
    // TODO Remove configuration dependency
    const settings = this.props.configuration.settings;
    const env = process.env;
    this.deploymentPageSize = parseInt(env.DEPLOY_STACK_PAGE_SIZE) || 850;
    this.toolkitStackName = env.BOOTSTRAP_STACK_NAME || ToolkitInfo.determineName(settings.get(['toolkitStackName']));
    this.toolkitBucketName = settings.get(['toolkitBucket', 'bucketName']);
    this.toolkitKmsKey = settings.get(['toolkitBucket', 'kmsKeyId']);
    this.tags = settings.get(['tags']);
  }

  static async create(apps: cdk.Stage[]) {
    const assemblies = apps.map(app => app.synth());

    const configuration = new Configuration({
      _: [Command.BOOTSTRAP, ...[]],
      pathMetadata: false,
      assetMetadata: false,
      versionReporting: false,
    });
    await configuration.load();

    const sdkProvider = await SdkProvider.withAwsCliCompatibleDefaults({
      profile: configuration.settings.get(['profile']),
    });
    return new CdkToolkit({
      assemblies,
      configuration,
      sdkProvider,
    });
  }

  /**
   * Auxiliary method that wraps CdkToolkit.bootstrap.
   */
  async bootstrap() {
    const stacks = this.props.assemblies.flatMap(assembly => assembly.stacks);
    const promises = stacks.map(s => this.bootstrapEnvironment(s.environment));
    await fulfillAll(promises);
  }

  async bootstrapEnvironment(environment: Environment) {
    console.log(`Bootstrapping environment in account ${environment.account} and region ${environment.region}`);

    const trustedAccounts: string[] = [];
    const cloudFormationExecutionPolicies: string[] = [];

    await new Bootstrapper({
      source: 'default',
    }).bootstrapEnvironment(environment, this.props.sdkProvider, {
      toolkitStackName: this.toolkitStackName,
      roleArn: undefined,
      force: true,
      execute: true,
      tags: this.tags,
      parameters: {
        bucketName: this.toolkitBucketName,
        cloudFormationExecutionPolicies,
        kmsKeyId: this.toolkitKmsKey,
        trustedAccounts,
      },
    });
  }

  /**
   * Auxiliary method that wraps CdkToolkit.deploy.
   * @return The stack outputs.
   */
  async synth() {
    const stacks = this.props.assemblies.flatMap(assembly => assembly.stacks);
    stacks.map(s => s.template);
    stacks.map(stack => {
      const _ = stack.template; // Force synthesizing the template
      const templatePath = path.join(stack.assembly.directory, stack.templateFile);
      console.warn(
        `${stack.displayName} in account ${stack.environment.account} and region ${stack.environment.region} synthesized to ${templatePath}`,
      );
    });
  }

  /**
   * Deploys all stacks of the assembly.
   *
   * @return The stack outputs.
   */
  async deployAllStacks({ parallel }: { parallel: boolean }): Promise<StackOutput[]> {
    const stacks = this.props.assemblies.flatMap(assembly => assembly.stacks);
    if (stacks.length === 0) {
      console.log(`There are no stacks to be deployed`);
      return [];
    }

    let combinedOutputs: StackOutput[];
    if (parallel) {
      // Deploy all stacks in parallel
      const promises = stacks.map(stack => this.deployStack(stack));
      // Wait for all promises to be fulfilled
      const outputsList = await fulfillAll(promises);
      combinedOutputs = outputsList.reduce((result, output) => [...result, ...output]);
    } else {
      // Deploy all stacks sequentially
      combinedOutputs = [];
      for (const stack of stacks) {
        const output = await this.deployStack(stack);
        combinedOutputs.push(...output);
      }
    }

    // Merge all stack outputs
    return combinedOutputs;
  }
  async deploymentLog(stack: CloudFormationStackArtifact, message: string, messageType: string = 'INFO') {
    const stackLoggingInfo = {
      stackName: stack.displayName,
      stackEnvironment: stack.environment,
      assumeRoleArn: stack.assumeRoleArn || 'N/A',
      message,
      messageType,
    };

    console.log(JSON.stringify(stackLoggingInfo));
  }
<<<<<<< HEAD

  async sleep(ms) {
    return new Promise(resolve => setTimeout(resolve, ms));
  }

=======

  async sleep(ms) {
    return new Promise(resolve => setTimeout(resolve, ms));
  }

>>>>>>> d5e9a2f5
  async deployStack(stack: CloudFormationStackArtifact, retries: number = 0): Promise<StackOutput[]> {
    this.deploymentLog(stack, 'Deploying Stack');
    const stackExists = await this.cloudFormation.stackExists({ stack });
    this.deploymentLog(stack, `Stack Exists: ${stackExists}`);

    const resources = Object.keys(stack.template.Resources || {});

    if (resources.length === 0) {
      this.deploymentLog(stack, 'Stack has no resources');
      if (stackExists) {
        this.deploymentLog(stack, 'Deleting existing stack');
        this.destroyStack(stack);
      }
      return [];
    } else if (stackExists) {
      const sdk = await this.props.sdkProvider.forEnvironment(stack.environment, Mode.ForWriting);
      const cfn = sdk.cloudFormation();
      if (debugModeEnabled()) {
        cfn.config.logger = console;
      }
      this.deploymentLog(stack, 'Describing Stack');
      const existingStack = await cfn
        .describeStacks({
          StackName: stack.id,
        })
        .promise();
      const stackStatus = existingStack.Stacks[0].StackStatus;
      this.deploymentLog(stack, `Stack Status: ${stackStatus}`);

      try {
        if (stackStatus === 'ROLLBACK_COMPLETE') {
          this.deploymentLog(stack, 'Disabling termination protection');
          await cfn
            .updateTerminationProtection({
              StackName: stack.id,
              EnableTerminationProtection: false,
            })
            .promise();
          this.deploymentLog(stack, 'Disabled termination protection');
        }
      } catch (e) {
        this.deploymentLog(stack, 'Could not disable termination protection');
        console.log(e);
      }
    }

    try {
      // Add stack tags to the tags list
      // const tags = this.tags || [];
      const tags = [...tagsForStack(stack)];
      this.deploymentLog(stack, 'Calling deployStack API');
      const result = await this.cloudFormation.deployStack({
        stack,
        deployName: stack.stackName,
        execute: true,
        force: true,
        notificationArns: undefined,
        reuseAssets: [],
        roleArn: undefined,
        tags,
        toolkitStackName: this.toolkitStackName,
        usePreviousParameters: false,
      });

      if (result.noOp) {
        this.deploymentLog(stack, 'No changes to deploy');
      } else {
        this.deploymentLog(stack, 'Deployment Successful');
      }
      this.deploymentLog(stack, 'Deleting assembly directory');
      this.deleteAssemblyDir(stack.assembly.directory);
      this.deploymentLog(stack, 'Deleted assembly directory');

      return Object.entries(result.outputs).map(([name, value]) => ({
        stack: stack.stackName,
        account: stack.environment.account,
        region: stack.environment.region,
        name,
        value,
      }));
    } catch (e) {
      this.deploymentLog(stack, `Failed to deploy: ${e}`, 'ERROR');
      if (!stackExists) {
        this.deploymentLog(stack, 'Deleting failed stack');
        await this.destroyStack(stack);
        this.deploymentLog(stack, 'Deleted failed stack');
      }
      if (retries < 2) {
        console.log(e);
        this.deploymentLog(stack, `Deployment failed because of error. Retrying deployment ${retries}`);
        await this.sleep(10000);
        return await this.deployStack(stack, retries + 1);
      }
      throw e;
    }
  }

  /**
   * Destroy the given stack. It skips deletion when stack termination is turned on.
   */
  private async destroyStack(stack: CloudFormationStackArtifact): Promise<void> {
    this.deploymentLog(stack, 'Destroying stack');
    console.log(
      `Destroying ${stack.displayName} stack in account ${stack.environment.account} in region ${stack.environment.region}`,
    );
    try {
      const sdk = await this.props.sdkProvider.forEnvironment(stack.environment, Mode.ForWriting);
      const cfn = sdk.cloudFormation();
      this.deploymentLog(stack, 'Disabling termination protection');
      await cfn
        .updateTerminationProtection({
          StackName: stack.id,
          EnableTerminationProtection: false,
        })
        .promise();
      this.deploymentLog(stack, 'Disabled termination protection');
    } catch (e) {
      this.deploymentLog(stack, 'Cloud not disable termination protection');
    }
    try {
      this.deploymentLog(stack, 'Destroying stack');
      await this.cloudFormation.destroyStack({
        stack,
        deployName: stack.stackName,
        roleArn: undefined,
        force: true,
      });
      this.deploymentLog(stack, 'Successfully destroyed stack');
    } catch (e) {
      this.deploymentLog(stack, 'Could not destroy stack');
      console.log(e);
      if (e.errorMessage.includes('it may need to be manually deleted')) {
        return;
      }
      throw e;
    }
  }
  private async deleteAssemblyDir(assemblyPath: string) {
    try {
      await fsp.rmdir(assemblyPath, { recursive: true });
    } catch (err) {
      console.warn(err);
      console.log('Could not remove AssemblyDir for succesfully deployed stack', assemblyPath);
    }
  }
}

/**
 * See https://github.com/aws/aws-cdk/blob/master/packages/aws-cdk/lib/cdk-toolkit.ts
 *
 * @returns an array with the tags available in the stack metadata.
 */
function tagsForStack(stack: CloudFormationStackArtifact): Tag[] {
  const tagLists = stack.findMetadataByType(cxschema.ArtifactMetadataEntryType.STACK_TAGS).map(
    // the tags in the cloud assembly are stored differently
    // unfortunately.
    x => toCloudFormationTags(x.data as cxschema.Tag[]),
  );
  // Conditional operator to remove undefined (Will get for Accelerator)
  return Array.prototype.concat([], tagLists.length > 0 ? tagLists[0].filter(t => !!t) : []);
}

/**
 * See https://github.com/aws/aws-cdk/blob/master/packages/aws-cdk/lib/cdk-toolkit.ts
 *
 * Transform tags as they are retrieved from the cloud assembly,
 * to the way that CloudFormation expects them. (Different casing).
 */
function toCloudFormationTags(tags: cxschema.Tag[]): Tag[] {
  return tags.map(t => {
    // Ignoring Accelerator tag in CFN since that is duplicated
    if (t.key !== 'Accelerator') {
      return { Key: t.key, Value: t.value };
    }
  });
}<|MERGE_RESOLUTION|>--- conflicted
+++ resolved
@@ -191,19 +191,11 @@
 
     console.log(JSON.stringify(stackLoggingInfo));
   }
-<<<<<<< HEAD
 
   async sleep(ms) {
     return new Promise(resolve => setTimeout(resolve, ms));
   }
 
-=======
-
-  async sleep(ms) {
-    return new Promise(resolve => setTimeout(resolve, ms));
-  }
-
->>>>>>> d5e9a2f5
   async deployStack(stack: CloudFormationStackArtifact, retries: number = 0): Promise<StackOutput[]> {
     this.deploymentLog(stack, 'Deploying Stack');
     const stackExists = await this.cloudFormation.stackExists({ stack });
