{
  "replacements": {
    "addl_regions": {
      "a": ["${HOME_REGION}"],
      "b": ["${HOME_REGION}", "${GBL_REGION}"],
      "c": ["${HOME_REGION}", "${GBL_REGION}", "us-east-2", "us-west-1", "us-west-2"]
    },
    "INFO": "Deploying in us-east-1 requires removing ${GBL_REGION} from the above variables and replacing us-east-1 with a new 2nd region throughout the config file",
    "INFO1": "If deploying the firewalls, both cidr values below MUST be supplied",
    "cloud-cidr1": "10.0.0.0",
    "cloud-mask1": "255.0.0.0",
    "cloud-cidr2": "100.96.252.0",
    "cloud-mask2": "255.255.254.0",
    "range-restrict": ["10.0.0.0/8", "100.96.252.0/23", "100.96.250.0/23"],
    "range-mad": "100.96.252.0/23",
    "range-dev-test": ["0.0.0.0/0"],
    "alarm-not-ip": "10.10.10.*"
  },
  "global-options": {
    "ct-baseline": false,
    "default-s3-retention": 90,
    "central-bucket": "AWSDOC-EXAMPLE-BUCKET",
    "organization-admin-role": "OrganizationAccountAccessRole",
    "default-cwl-retention": 731,
    "workloadaccounts-suffix": 1,
    "workloadaccounts-prefix": "config",
    "workloadaccounts-param-filename": "config.json",
    "ignored-ous": ["UnManaged"],
    "additional-global-output-regions": [],
    "supported-regions": [
      "ap-northeast-1",
      "ap-northeast-2",
      "ap-northeast-3",
      "ap-south-1",
      "ap-southeast-1",
      "ap-southeast-2",
      "ca-central-1",
      "eu-central-1",
      "eu-north-1",
      "eu-west-1",
      "eu-west-2",
      "eu-west-3",
      "sa-east-1",
      "us-east-1",
      "us-east-2",
      "us-west-1",
      "us-west-2"
    ],
    "keep-default-vpc-regions": [],
    "aws-org-management": {
      "account": "management",
      "region": "${HOME_REGION}",
      "add-sns-topics": true
    },
    "central-security-services": {
      "account": "security",
      "region": "${HOME_REGION}",
      "security-hub-excl-regions": [],
      "security-hub": true,
      "guardduty": true,
      "guardduty-excl-regions": [],
      "guardduty-s3": true,
      "guardduty-s3-excl-regions": [],
      "cwl": true,
      "access-analyzer": true,
      "config-excl-regions": [],
      "config-aggr-excl-regions": [],
      "macie": true,
      "macie-excl-regions": [],
      "macie-frequency": "FIFTEEN_MINUTES",
      "macie-sensitive-sh": true,
      "fw-mgr-alert-level": "Low",
      "security-hub-findings-sns": "Low",
      "add-sns-topics": true,
      "config-aggr": true
    },
    "central-operations-services": {
      "account": "operations",
      "region": "${HOME_REGION}",
      "cwl": true,
      "cwl-access-level": "full"
    },
    "central-log-services": {
      "account": "log-archive",
      "region": "${HOME_REGION}",
      "s3-retention": 730,
      "cwl-glbl-exclusions": [],
      "cwl-exclusions": [],
      "ssm-to-s3": true,
      "ssm-to-cwl": true,
      "sns-excl-regions": [],
      "sns-subscription-emails": {
        "High": ["myemail+notifyT-high@example.com"],
        "Medium": ["myemail+notifyT-medium@example.com"],
        "Low": ["myemail+notifyT-low@example.com"]
      }
    },
    "additional-cwl-regions": {
      "us-east-1": {
        "kinesis-stream-shard-count": 1
      }
    },
    "reports": {
      "cost-and-usage-report": {
        "additional-schema-elements": ["RESOURCES"],
        "compression": "Parquet",
        "format": "Parquet",
        "report-name": "Cost-and-Usage-Report",
        "s3-prefix": "cur",
        "time-unit": "HOURLY",
        "additional-artifacts": ["ATHENA"],
        "refresh-closed-reports": true,
        "report-versioning": "OVERWRITE_REPORT"
      }
    },
    "vpc-flow-logs": {
      "filter": "ALL",
      "interval": 60,
      "default-format": false,
      "custom-fields": [
        "version",
        "account-id",
        "interface-id",
        "srcaddr",
        "dstaddr",
        "srcport",
        "dstport",
        "protocol",
        "packets",
        "bytes",
        "start",
        "end",
        "action",
        "log-status",
        "vpc-id",
        "subnet-id",
        "instance-id",
        "tcp-flags",
        "type",
        "pkt-srcaddr",
        "pkt-dstaddr",
        "region",
        "az-id",
        "pkt-src-aws-service",
        "pkt-dst-aws-service",
        "flow-direction",
        "traffic-path"
      ]
    },
    "security-hub-frameworks": {
      "standards": [
        {
          "name": "AWS Foundational Security Best Practices v1.0.0",
          "controls-to-disable": ["IAM.1", "EC2.10", "Lambda.4"]
        },
        {
          "name": "PCI DSS v3.2.1",
          "controls-to-disable": ["PCI.IAM.3", "PCI.S3.3", "PCI.EC2.3", "PCI.Lambda.2"]
        },
        {
          "name": "CIS AWS Foundations Benchmark v1.2.0",
<<<<<<< HEAD
          "controls-to-disable": ["CIS.1.20", "CIS.1.22"]
=======
          "controls-to-disable": ["CIS.1.20", "CIS.1.22", "CIS.2.6"]
>>>>>>> d5e9a2f5
        }
      ]
    },
    "iam-password-policies": {
      "allow-users-to-change-password": true,
      "hard-expiry": false,
      "require-uppercase-characters": true,
      "require-lowercase-characters": true,
      "require-symbols": true,
      "require-numbers": true,
      "minimum-password-length": 14,
      "password-reuse-prevention": 24,
      "max-password-age": 90
    },
    "scps": [
      {
        "name": "Guardrails-Part-0",
        "description": "ASEA Guardrails Part 0 Workload Accounts",
        "policy": "ASEA-Guardrails-Part0-WkldOUs.json"
      },
      {
        "name": "Guardrails-Part-1",
        "description": "ASEA Guardrails Part 1",
        "policy": "ASEA-Guardrails-Part1.json"
      },
      {
        "name": "Guardrails-Sensitive",
        "description": "ASEA Guardrails Sensitive Environment Specific",
        "policy": "ASEA-Guardrails-Sensitive.json"
      },
      {
        "name": "Guardrails-Unclass",
        "description": "ASEA Guardrails Unclassified Environment Specific",
        "policy": "ASEA-Guardrails-Unclass.json"
      },
      {
        "name": "Guardrails-Sandbox",
        "description": "ASEA Guardrails Sandbox Environment Specific",
        "policy": "ASEA-Guardrails-Sandbox.json"
      },
      {
        "name": "Quarantine-New-Object",
        "description": "ASEA Quarantine policy - Apply to ACCOUNTS that need to be quarantined",
        "policy": "Quarantine-New-Object.json"
      },
      {
        "name": "Guardrails-Part-0-Core",
        "description": "ASEA Guardrails Part 0 Core Accounts",
        "policy": "ASEA-Guardrails-Part0-CoreOUs.json"
      }
    ],
    "cloudwatch": {
      "metrics": [
        {
          "filter-name": "SecurityGroupChangeMetric",
          "accounts": ["management"],
          "regions": ["${HOME_REGION}"],
          "loggroup-name": "/${ACCELERATOR_PREFIX_ND}/CloudTrail",
          "filter-pattern": "{ ($.eventName = AuthorizeSecurityGroupIngress) || ($.eventName = AuthorizeSecurityGroupEgress) || ($.eventName = RevokeSecurityGroupIngress) || ($.eventName = RevokeSecurityGroupEgress) || ($.eventName = CreateSecurityGroup) || ($.eventName = DeleteSecurityGroup) }",
          "metric-namespace": "CloudTrailMetrics",
          "metric-name": "SecurityGroupEventCount",
          "metric-value": "1"
        },
        {
          "filter-name": "NetworkAclChangeMetric",
          "accounts": ["management"],
          "regions": ["${HOME_REGION}"],
          "loggroup-name": "/${ACCELERATOR_PREFIX_ND}/CloudTrail",
          "filter-pattern": "{ ($.eventName = CreateNetworkAcl) || ($.eventName = CreateNetworkAclEntry) || ($.eventName = DeleteNetworkAcl) || ($.eventName = DeleteNetworkAclEntry) || ($.eventName = ReplaceNetworkAclEntry) || ($.eventName = ReplaceNetworkAclAssociation)}",
          "metric-namespace": "CloudTrailMetrics",
          "metric-name": "NetworkAclEventCount",
          "metric-value": "1"
        },
        {
          "filter-name": "GatewayChangeMetric",
          "accounts": ["management"],
          "regions": ["${HOME_REGION}"],
          "loggroup-name": "/${ACCELERATOR_PREFIX_ND}/CloudTrail",
          "filter-pattern": "{ ($.eventName = CreateCustomerGateway) || ($.eventName = DeleteCustomerGateway) || ($.eventName = AttachInternetGateway) || ($.eventName = CreateInternetGateway) || ($.eventName = DeleteInternetGateway) || ($.eventName = DetachInternetGateway)}",
          "metric-namespace": "CloudTrailMetrics",
          "metric-name": "GatewayEventCount",
          "metric-value": "1"
        },
        {
          "filter-name": "VpcChangeMetric",
          "accounts": ["management"],
          "regions": ["${HOME_REGION}"],
          "loggroup-name": "/${ACCELERATOR_PREFIX_ND}/CloudTrail",
          "filter-pattern": "{ ($.eventName = CreateVpc) || ($.eventName = DeleteVpc) || ($.eventName = ModifyVpcAttribute) || ($.eventName = AcceptVpcPeeringConnection) || ($.eventName = CreateVpcPeeringConnection) || ($.eventName = DeleteVpcPeeringConnection) || ($.eventName = RejectVpcPeeringConnection) || ($.eventName = AttachClassicLinkVpc) || ($.eventName = DetachClassicLinkVpc) || ($.eventName = DisableVpcClassicLink) || ($.eventName = EnableVpcClassicLink) }",
          "metric-namespace": "CloudTrailMetrics",
          "metric-name": "VpcEventCount",
          "metric-value": "1"
        },
        {
          "filter-name": "Ec2InstanceChangeMetric",
          "accounts": ["management"],
          "regions": ["${HOME_REGION}"],
          "loggroup-name": "/${ACCELERATOR_PREFIX_ND}/CloudTrail",
          "filter-pattern": "{ ($.eventName = RunInstances) || ($.eventName = RebootInstances)|| ($.eventName = StartInstances) || ($.eventName = StopInstances) || ($.eventName= TerminateInstances) }",
          "metric-namespace": "CloudTrailMetrics",
          "metric-name": "EC2InstanceEventCount",
          "metric-value": "1"
        },
        {
          "filter-name": "Ec2LargeInstanceChangeMetric",
          "accounts": ["management"],
          "regions": ["${HOME_REGION}"],
          "loggroup-name": "/${ACCELERATOR_PREFIX_ND}/CloudTrail",
          "filter-pattern": "{ (($.eventName = RunInstances) || ($.eventName = RebootInstances)|| ($.eventName = StartInstances) || ($.eventName = StopInstances) || ($.eventName= TerminateInstances)) && (($.requestParameters.instanceType= *.32xlarge) || ($.requestParameters.instanceType= *.24xlarge) || ($.requestParameters.instanceType= *.18xlarge) || ($.requestParameters.instanceType= *.16xlarge) || ($.requestParameters.instanceType= *.12xlarge) || ($.requestParameters.instanceType= *.10xlarge) || ($.requestParameters.instanceType= *.9xlarge) || ($.requestParameters.instanceType= *.8xlarge) || ($.requestParameters.instanceType = *.4xlarge)) }",
          "metric-namespace": "CloudTrailMetrics",
          "metric-name": "EC2LargeInstanceEventCount",
          "metric-value": "1"
        },
        {
          "filter-name": "CloudTrailChangeMetric",
          "accounts": ["management"],
          "regions": ["${HOME_REGION}"],
          "loggroup-name": "/${ACCELERATOR_PREFIX_ND}/CloudTrail",
          "filter-pattern": "{ ($.eventName = CreateTrail) || ($.eventName = UpdateTrail)|| ($.eventName = DeleteTrail) || ($.eventName = StartLogging) || ($.eventName= StopLogging) }",
          "metric-namespace": "CloudTrailMetrics",
          "metric-name": "CloudTrailEventCount",
          "metric-value": "1"
        },
        {
          "filter-name": "ConsoleSignInFailureMetric",
          "accounts": ["management"],
          "regions": ["${HOME_REGION}"],
          "loggroup-name": "/${ACCELERATOR_PREFIX_ND}/CloudTrail",
          "filter-pattern": "{ ($.eventName = ConsoleLogin) && ($.errorMessage = \"Failedauthentication\") }",
          "metric-namespace": "CloudTrailMetrics",
          "metric-name": "ConsoleSignInFailureCount",
          "metric-value": "1"
        },
        {
          "filter-name": "AuthorizationFailureMetric",
          "accounts": ["management"],
          "regions": ["${HOME_REGION}"],
          "loggroup-name": "/${ACCELERATOR_PREFIX_ND}/CloudTrail",
          "filter-pattern": "{ (($.errorCode = \"*UnauthorizedOperation\") || ($.errorCode =\"AccessDenied*\") && ($.userIdentity.principalId != \"*AWSConfig-BucketConfigCheck\")) }",
          "metric-namespace": "CloudTrailMetrics",
          "metric-name": "AuthorizationFailureCount",
          "metric-value": "1"
        },
        {
          "filter-name": "IamPolicyChangesMetric",
          "accounts": ["management"],
          "regions": ["${HOME_REGION}"],
          "loggroup-name": "/${ACCELERATOR_PREFIX_ND}/CloudTrail",
          "filter-pattern": "{($.eventName=DeleteGroupPolicy)||($.eventName=DeleteRolePolicy)||($.eventName=DeleteUserPolicy)||($.eventName=PutGroupPolicy)||($.eventName=PutRolePolicy)||($.eventName=PutUserPolicy)||($.eventName=CreatePolicy)||($.eventName=DeletePolicy)||($.eventName=CreatePolicyVersion)||($.eventName=DeletePolicyVersion)||($.eventName=AttachRolePolicy)||($.eventName=DetachRolePolicy)||($.eventName=AttachUserPolicy)||($.eventName=DetachUserPolicy)||($.eventName=AttachGroupPolicy)||($.eventName=DetachGroupPolicy)}",
          "metric-namespace": "CloudTrailMetrics",
          "metric-name": "IAMPolicyEventCount",
          "metric-value": "1"
        },
        {
          "filter-name": "ConsoleSignInWithoutMfaMetric",
          "accounts": ["management"],
          "regions": ["${HOME_REGION}"],
          "loggroup-name": "/${ACCELERATOR_PREFIX_ND}/CloudTrail",
          "filter-pattern": "{($.eventName=\"ConsoleLogin\") && ($.additionalEventData.MFAUsed !=\"Yes\") && ($.userIdentity.type != \"AssumedRole\")}",
          "metric-namespace": "CloudTrailMetrics",
          "metric-name": "ConsoleSignInWithoutMfaCount",
          "metric-value": "1"
        },
        {
          "filter-name": "RootLoginMetric",
          "accounts": ["management"],
          "regions": ["${HOME_REGION}"],
          "loggroup-name": "/${ACCELERATOR_PREFIX_ND}/CloudTrail",
          "filter-pattern": "{ $.userIdentity.type = \"Root\" && $.userIdentity.invokedBy NOT EXISTS && $.eventType != \"AwsServiceEvent\" }",
          "metric-namespace": "CloudTrailMetrics",
          "metric-name": "RootLoginEventCount",
          "metric-value": "1"
        },
        {
          "filter-name": "DisableOrDeleteCMKMetric",
          "accounts": ["management"],
          "regions": ["${HOME_REGION}"],
          "loggroup-name": "/${ACCELERATOR_PREFIX_ND}/CloudTrail",
          "filter-pattern": "{($.eventSource=kms.amazonaws.com) && (($.eventName=DisableKey) || ($.eventName=ScheduleKeyDeletion))}",
          "metric-namespace": "CloudTrailMetrics",
          "metric-name": "DisableOrDeleteCMKCount",
          "metric-value": "1"
        },
        {
          "filter-name": "AWSConfigChangesMetric",
          "accounts": ["management"],
          "regions": ["${HOME_REGION}"],
          "loggroup-name": "/${ACCELERATOR_PREFIX_ND}/CloudTrail",
          "filter-pattern": "{($.eventSource=config.amazonaws.com) && (($.eventName=StopConfigurationRecorder) || ($.eventName=DeleteDeliveryChannel) || ($.eventName=PutDeliveryChannel) || ($.eventName=PutConfigurationRecorder))}",
          "metric-namespace": "CloudTrailMetrics",
          "metric-name": "AWSConfigChangesCount",
          "metric-value": "1"
        },
        {
          "filter-name": "RouteTableChangesMetric",
          "accounts": ["management"],
          "regions": ["${HOME_REGION}"],
          "loggroup-name": "/${ACCELERATOR_PREFIX_ND}/CloudTrail",
          "filter-pattern": "{($.eventName=CreateRoute) || ($.eventName=CreateRouteTable) || ($.eventName=ReplaceRoute) || ($.eventName=ReplaceRouteTableAssociation) || ($.eventName=DeleteRouteTable) || ($.eventName=DeleteRoute) || ($.eventName=DisassociateRouteTable)}",
          "metric-namespace": "CloudTrailMetrics",
          "metric-name": "RouteTableChangesCount",
          "metric-value": "1"
        },
        {
          "filter-name": "S3BucketPolicyChangesMetric",
          "accounts": ["management"],
          "regions": ["${HOME_REGION}"],
          "loggroup-name": "/${ACCELERATOR_PREFIX_ND}/CloudTrail",
          "filter-pattern": "{($.eventSource=s3.amazonaws.com) && (($.eventName=PutBucketAcl) || ($.eventName=PutBucketPolicy) || ($.eventName=PutBucketCors) || ($.eventName=PutBucketLifecycle) || ($.eventName=PutBucketReplication) || ($.eventName=DeleteBucketPolicy) || ($.eventName=DeleteBucketCors) || ($.eventName=DeleteBucketLifecycle) || ($.eventName=DeleteBucketReplication))}",
          "metric-namespace": "CloudTrailMetrics",
          "metric-name": "S3BucketPolicyChangesCount",
          "metric-value": "1"
        },
        {
          "filter-name": "SSOAuthUnapprovedIPMetric",
          "accounts": ["management"],
          "regions": ["${HOME_REGION}"],
          "loggroup-name": "/${ACCELERATOR_PREFIX_ND}/CloudTrail",
          "filter-pattern": "{ ($.eventSource=sso.amazonaws.com) && ($.eventName=Authenticate) && ($.sourceIPAddress != ${ALARM-NOT-IP}) }",
          "metric-namespace": "CloudTrailMetrics",
          "metric-name": "SSOAuthUnapprovedIPCount",
          "metric-value": "1"
        },
        {
          "filter-name": "IAMAuthUnapprovedIPMetric",
          "accounts": ["management"],
          "regions": ["${HOME_REGION}"],
          "loggroup-name": "/${ACCELERATOR_PREFIX_ND}/CloudTrail",
          "filter-pattern": "{ ($.eventName=ConsoleLogin) && ($.userIdentity.type=IAMUser) && ($.sourceIPAddress != ${ALARM-NOT-IP}) }",
          "metric-namespace": "CloudTrailMetrics",
          "metric-name": "IAMAuthUnapprovedIPCount",
          "metric-value": "1"
        },
        {
          "filter-name": "UnencryptedFilesystemCreatedMetric",
          "accounts": ["management"],
          "regions": ["${HOME_REGION}"],
          "loggroup-name": "/${ACCELERATOR_PREFIX_ND}/CloudTrail",
          "filter-pattern": "{ ($.eventName = CreateFileSystem) && ($.responseElements.encrypted IS FALSE) } ",
          "metric-namespace": "CloudTrailMetrics",
          "metric-name": "UnencryptedFilesystemCreatedCount",
          "metric-value": "1"
        },
        {
          "filter-name": "IgnoreAuthorizationFailureMetric",
          "accounts": ["management"],
          "regions": ["${HOME_REGION}"],
          "loggroup-name": "/${ACCELERATOR_PREFIX_ND}/CloudTrail",
          "filter-pattern": "{($.errorCode=\"*UnauthorizedOperation\") || ($.errorCode=\"AccessDenied*\")}",
          "metric-namespace": "CloudTrailMetrics",
          "metric-name": "IgnoreAuthorizationFailureCount",
          "metric-value": "1"
        },
        {
          "filter-name": "IgnoreConsoleSignInWithoutMfaMetric",
          "accounts": ["management"],
          "regions": ["${HOME_REGION}"],
          "loggroup-name": "/${ACCELERATOR_PREFIX_ND}/CloudTrail",
          "filter-pattern": "{($.eventName=\"ConsoleLogin\") && ($.additionalEventData.MFAUsed !=\"Yes\")}",
          "metric-namespace": "CloudTrailMetrics",
          "metric-name": "IgnoreConsoleSignInWithoutMfaCount",
          "metric-value": "1"
        }
      ],
      "alarms": {
        "default-accounts": ["management"],
        "default-regions": ["${HOME_REGION}"],
        "default-namespace": "CloudTrailMetrics",
        "default-statistic": "Sum",
        "default-period": 300,
        "default-threshold-type": "Static",
        "default-comparison-operator": "GreaterThanOrEqualToThreshold",
        "default-threshold": 1,
        "default-evaluation-periods": 1,
        "default-treat-missing-data": "notBreaching",
        "default-in-org-mgmt-use-lcl-sns": true,
        "definitions": [
          {
            "alarm-name": "AWS-Security-Group-Changed",
            "metric-name": "SecurityGroupEventCount",
            "sns-alert-level": "Low",
            "alarm-description": "Alarms when one or more API calls are made to create, update or delete a Security Group (in any account, any region of your AWS Organization)."
          },
          {
            "alarm-name": "AWS-Network-ACL-Changed",
            "metric-name": "NetworkAclEventCount",
            "sns-alert-level": "Medium",
            "alarm-description": "Alarms when one or more API calls are made to create, update or delete a Network ACL (in any account, any region of your AWS Organization)."
          },
          {
            "alarm-name": "AWS-Gateway-Changed",
            "metric-name": "GatewayEventCount",
            "sns-alert-level": "Medium",
            "alarm-description": "Alarms when one or more API calls are made to create, update or delete a Customer or Internet Gateway (in any account, any region of your AWS Organization)."
          },
          {
            "alarm-name": "AWS-VPC-Changed",
            "metric-name": "VpcEventCount",
            "sns-alert-level": "Medium",
            "alarm-description": "Alarms when one or more API calls are made to create, update or delete a VPC, VPC peering connection or VPC connection to classic (in any account, any region of your AWS Organization)."
          },
          {
            "alarm-name": "AWS-EC2-Instances-Changed",
            "metric-name": "EC2InstanceEventCount",
            "sns-alert-level": "Low",
            "alarm-description": "Alarms when one or more API calls are made to create, terminate, start, stop or reboot any EC2 instance (in any account, any region of your AWS Organization)."
          },
          {
            "alarm-name": "AWS-EC2-Large-Instance-Changed",
            "metric-name": "EC2LargeInstanceEventCount",
            "sns-alert-level": "Medium",
            "alarm-description": "Alarms when one or more API calls are made to create, terminate, start, stop or reboot a 4x, 8x, 9x, 10x, 12x, 16x, 18x, 24x, 32x-large EC2 instance (in any account, any region of your AWS Organization)."
          },
          {
            "alarm-name": "AWS-CloudTrail-Changed",
            "metric-name": "CloudTrailEventCount",
            "sns-alert-level": "High",
            "alarm-description": "Alarms when one or more API calls are made to create, update or delete a CloudTrail trail, or to start or stop logging to a trail (in any account, any region of your AWS Organization)."
          },
          {
            "alarm-name": "AWS-Console-SignIn-Failure",
            "metric-name": "ConsoleSignInFailureCount",
            "sns-alert-level": "High",
            "threshold": 3,
            "alarm-description": "Alarms when one or more unauthenticated API calls are made to sign into the console (in any account, any region of your AWS Organization)."
          },
          {
            "alarm-name": "AWS-Authorization-Failure",
            "metric-name": "AuthorizationFailureCount",
            "sns-alert-level": "Low",
            "alarm-description": "Alarms when one or more unauthorized API calls are made (in any account, any region of your AWS Organization)."
          },
          {
            "alarm-name": "AWS-IAM-Policy-Changed",
            "metric-name": "IAMPolicyEventCount",
            "sns-alert-level": "Medium",
            "alarm-description": "Alarms when one or more API calls are made to change an IAM policy (in any account, any region of your AWS Organization)."
          },
          {
            "alarm-name": "AWS-Console-SignIn-Without-MFA",
            "metric-name": "ConsoleSignInWithoutMfaCount",
            "sns-alert-level": "High",
            "alarm-description": "Alarms when MFA is NOT used to sign into the console with IAM (in any account, any region of your AWS Organization)."
          },
          {
            "alarm-name": "AWS-Root-Login",
            "metric-name": "RootLoginEventCount",
            "sns-alert-level": "High",
            "alarm-description": "Alarms when the root user successfully logs in one or more times (in any account, any region of your AWS Organization)."
          },
          {
            "alarm-name": "AWS-Disable-Or-Delete-KMS-CMK",
            "metric-name": "DisableOrDeleteCMKCount",
            "sns-alert-level": "High",
            "alarm-description": "Alarms when one or more Key Management Service Customer Managed Keys are disabled or scheduled for deletion (in any account, any region of your AWS Organization)."
          },
          {
            "alarm-name": "AWS-Config-Changed",
            "metric-name": "AWSConfigChangesCount",
            "sns-alert-level": "High",
            "alarm-description": "Alarms when one or more modifications are made to AWS Config Settings (in any account, any region of your AWS Organization)."
          },
          {
            "alarm-name": "AWS-Route-Table-Changed",
            "metric-name": "RouteTableChangesCount",
            "sns-alert-level": "Medium",
            "alarm-description": "Alarms when one or more API calls are made to create, update or delete a Route table (in any account, any region of your AWS Organization)."
          },
          {
            "alarm-name": "AWS-S3-Bucket-Policy-Changed",
            "metric-name": "S3BucketPolicyChangesCount",
            "sns-alert-level": "Medium",
            "alarm-description": "Alarms when one or more API calls are made to create, update or delete an S3 Bucket policy (in any account, any region of your AWS Organization)."
          },
          {
            "alarm-name": "AWS-SSO-Authentication-From-Unapproved-IP",
            "metric-name": "SSOAuthUnapprovedIPCount",
            "sns-alert-level": "High",
            "alarm-description": "Alarms when someone authenticates using AWS SSO from an unauthorized IP address range."
          },
          {
            "alarm-name": "AWS-IAM-Authentication-From-Unapproved-IP",
            "metric-name": "IAMAuthUnapprovedIPCount",
            "sns-alert-level": "High",
            "alarm-description": "Alarms when someone authenticates using AWS IAM from an unauthorized IP address range."
          },
          {
            "alarm-name": "AWS-Unencrypted-Filesystem-Created",
            "metric-name": "UnencryptedFilesystemCreatedCount",
            "sns-alert-level": "High",
            "alarm-description": "Alarms when one or more API calls are made to create an Unencrypted filesystem (i.e. EFS) (in any account, any region of your AWS Organization)."
          },
          {
            "alarm-name": "IGNORE-AWS-Authorization-Failure",
            "metric-name": "IgnoreAuthorizationFailureCount",
            "sns-alert-level": "Ignore",
            "alarm-description": "Alarms when one or more unauthorized API calls are made (in any account, any region of your AWS Organization)."
          },
          {
            "alarm-name": "IGNORE-AWS-Console-SignIn-Without-MFA",
            "metric-name": "IgnoreConsoleSignInWithoutMfaCount",
            "sns-alert-level": "Ignore",
            "alarm-description": "Alarms when MFA is NOT used to sign into the console with IAM (in any account, any region of your AWS Organization)."
          }
        ]
      }
    },
    "ssm-automation": [
      {
        "accounts": ["operations"],
        "regions": ["${HOME_REGION}", "us-east-1"],
        "documents": [
          {
            "name": "SSM-ELB-Enable-Logging",
            "description": "Calls the AWS CLI to enable access logs on a specified ELB.",
            "template": "ssm-elb-enable-logging.yaml"
          },
          {
            "name": "Put-S3-Encryption",
            "description": "Enables S3 encryption using KMS",
            "template": "s3-encryption.yaml"
          },
          {
            "name": "Attach-IAM-Instance-Profile",
            "description": "Attaches instance profiles to an EC2 instance",
            "template": "attach-iam-instance-profile.yaml"
          },
          {
            "name": "Attach-IAM-Role-Policy",
            "description": "Attachs Aws IAM Managed Policy to IAM Role.",
            "template": "attach-iam-role-policy.yaml"
          }
        ]
      }
    ],
    "aws-config": {
      "defaults": {
        "remediation": false,
        "remediation-attempts": 5,
        "remediation-retry-seconds": 60,
        "remediation-concurrency": 10
      },
      "rules": [
        {
          "name": "EC2-INSTANCE-PROFILE",
          "type": "custom",
          "resource-types": ["AWS::EC2::Instance"],
<<<<<<< HEAD
          "runtime": "nodejs12.x",
=======
          "runtime": "nodejs14.x",
>>>>>>> d5e9a2f5
          "remediation-action": "Attach-IAM-Instance-Profile",
          "remediation": true,
          "remediation-params": {
            "IamInstanceProfile": "EC2-Default-SSM-AD-Role-ip",
            "InstanceId": "RESOURCE_ID"
          }
        },
        {
          "name": "EC2-INSTANCE-PROFILE-PERMISSIONS",
          "type": "custom",
          "resource-types": ["AWS::IAM::Role"],
<<<<<<< HEAD
          "runtime": "nodejs12.x",
=======
          "runtime": "nodejs14.x",
>>>>>>> d5e9a2f5
          "parameters": {
            "AWSManagedPolicies": "AmazonSSMManagedInstanceCore, AmazonSSMDirectoryServiceAccess, CloudWatchAgentServerPolicy",
            "CustomerManagedPolicies": "${SEA::EC2InstaceProfilePermissions}",
            "ResourceId": "RESOURCE_ID"
          },
          "remediation": true,
          "remediation-action": "Attach-IAM-Role-Policy",
          "remediation-params": {
<<<<<<< HEAD
            "AWSManagedPolicies": ["AmazonSSMManagedInstanceCore", "AmazonSSMDirectoryServiceAccess", "CloudWatchAgentServerPolicy"],
            "CustomerManagedPolicies": ["${SEA::EC2InstaceProfilePermissions}"],
            "ResourceId": "RESOURCE_ID"
          }  
=======
            "AWSManagedPolicies": [
              "AmazonSSMManagedInstanceCore",
              "AmazonSSMDirectoryServiceAccess",
              "CloudWatchAgentServerPolicy"
            ],
            "CustomerManagedPolicies": ["${SEA::EC2InstaceProfilePermissions}"],
            "ResourceId": "RESOURCE_ID"
          }
>>>>>>> d5e9a2f5
        },
        {
          "name": "ELB_LOGGING_ENABLED",
          "remediation-action": "SSM-ELB-Enable-Logging",
          "remediation": true,
          "parameters": {
            "s3BucketNames": "${SEA::LogArchiveAesBucket}"
          },
          "remediation-params": {
            "LoadBalancerArn": "RESOURCE_ID",
            "LogDestination": "${SEA::LogArchiveAesBucket}"
          }
        },
        {
          "name": "S3_BUCKET_SERVER_SIDE_ENCRYPTION_ENABLED",
          "remediation-action": "Put-S3-Encryption",
          "remediation": true,
          "remediation-params": {
            "BucketName": "RESOURCE_ID",
            "KMSMasterKey": "${SEA::S3BucketEncryptionKey}"
          }
        },
        {
          "name": "ACM_CERTIFICATE_EXPIRATION_CHECK",
          "parameters": {
            "daysToExpiration": "90"
          }
        },
        {
          "name": "ALB_WAF_ENABLED"
        },
        {
          "name": "API_GW_CACHE_ENABLED_AND_ENCRYPTED"
        },
        {
<<<<<<< HEAD
          "name": "API_GW_EXECUTION_LOGGING_ENABLED"
        },
        {
=======
>>>>>>> d5e9a2f5
          "name": "CLOUD_TRAIL_ENABLED"
        },
        {
          "name": "CLOUDTRAIL_S3_DATAEVENTS_ENABLED"
        },
        {
          "name": "CLOUDTRAIL_SECURITY_TRAIL_ENABLED"
        },
        {
          "name": "CLOUDWATCH_ALARM_ACTION_CHECK",
          "parameters": {
            "alarmActionRequired": "TRUE",
            "insufficientDataActionRequired": "TRUE",
            "okActionRequired": "FALSE"
          }
        },
        {
          "name": "CW_LOGGROUP_RETENTION_PERIOD_CHECK"
        },
        {
          "name": "DB_INSTANCE_BACKUP_ENABLED"
        },
        {
          "name": "DYNAMODB_IN_BACKUP_PLAN"
        },
        {
          "name": "DYNAMODB_TABLE_ENCRYPTED_KMS"
        },
        {
          "name": "EBS_IN_BACKUP_PLAN"
        },
        {
          "name": "EC2_INSTANCE_DETAILED_MONITORING_ENABLED"
        },
        {
          "name": "EC2_MANAGEDINSTANCE_PATCH_COMPLIANCE_STATUS_CHECK"
        },
        {
          "name": "EC2_VOLUME_INUSE_CHECK",
          "parameters": {
            "deleteOnTermination": "TRUE"
          }
        },
        {
          "name": "ELASTICACHE_REDIS_CLUSTER_AUTOMATIC_BACKUP_CHECK"
        },
        {
          "name": "ELB_ACM_CERTIFICATE_REQUIRED"
        },
        {
          "name": "ELB_CROSS_ZONE_LOAD_BALANCING_ENABLED"
        },
        {
          "name": "EMR_KERBEROS_ENABLED"
        },
        {
          "name": "GUARDDUTY_NON_ARCHIVED_FINDINGS",
          "parameters": {
            "daysHighSev": "1",
            "daysLowSev": "30",
            "daysMediumSev": "7"
          }
        },
        {
          "name": "IAM_GROUP_HAS_USERS_CHECK"
        },
        {
          "name": "IAM_PASSWORD_POLICY",
          "parameters": {
            "MaxPasswordAge": "90",
            "MinimumPasswordLength": "14",
            "PasswordReusePrevention": "24",
            "RequireLowercaseCharacters": "TRUE",
            "RequireNumbers": "TRUE",
            "RequireSymbols": "TRUE",
            "RequireUppercaseCharacters": "TRUE"
          }
        },
        {
          "name": "IAM_USER_GROUP_MEMBERSHIP_CHECK"
        },
        {
          "name": "INCOMING_SSH_DISABLED"
        },
        {
          "name": "INSTANCES_IN_VPC"
        },
        {
          "name": "INTERNET_GATEWAY_AUTHORIZED_VPC_ONLY"
        },
        {
          "name": "RDS_IN_BACKUP_PLAN"
        },
        {
          "name": "REDSHIFT_CLUSTER_CONFIGURATION_CHECK",
          "parameters": {
            "clusterDbEncrypted": "TRUE",
            "loggingEnabled": "TRUE"
          }
        },
        {
          "name": "RESTRICTED_INCOMING_TRAFFIC",
          "parameters": {
            "blockedPort1": "20",
            "blockedPort2": "21",
            "blockedPort3": "3389",
            "blockedPort4": "3306",
            "blockedPort5": "4333"
          }
        },
        {
          "name": "S3_BUCKET_POLICY_GRANTEE_CHECK"
        },
        {
          "name": "S3_BUCKET_VERSIONING_ENABLED"
        },
        {
          "name": "SAGEMAKER_ENDPOINT_CONFIGURATION_KMS_KEY_CONFIGURED"
        },
        {
          "name": "SAGEMAKER_NOTEBOOK_INSTANCE_KMS_KEY_CONFIGURED"
        },
        {
          "name": "SECURITYHUB_ENABLED"
        },
        {
          "name": "VPC_SG_OPEN_ONLY_TO_AUTHORIZED_PORTS",
          "parameters": {
            "authorizedTcpPorts": "443",
            "authorizedUdpPorts": "1020-1025"
          }
        },
        {
          "name": "WAFV2_LOGGING_ENABLED"
        }
      ]
    },
    "cidr-pools": [
      {
        "cidr": "10.0.0.0/13",
        "pool": "main",
        "description": "The main address pool used to dynamically assign CIDR ranges.",
        "region": "${HOME_REGION}"
      },
      {
        "cidr": "100.96.252.0/23",
        "pool": "RFC6598a",
        "description": "Address pool used to dynamically assign CIDR ranges for the Managed Active Directory subnets in the Ops account.",
        "region": "${HOME_REGION}"
      },
      {
        "cidr": "100.96.250.0/23",
        "pool": "RFC6598b",
        "description": "Address pool used to dynamically assign CIDR ranges for the Perimeter VPC.",
        "region": "${HOME_REGION}"
      },
      {
        "cidr": "10.249.1.0/24",
        "pool": "ForSSO",
        "description": "A non-routable pool of addresses used to dynamically assign CIDR ranges for the Active Directory Connector subnets in the Organization Management/root account.",
        "region": "${HOME_REGION}"
      },
      {
        "cidr": "10.96.0.0/13",
        "pool": "east",
        "description": "Address pool used to dynamically assign CIDR ranges for region 2.",
        "region": "us-east-1"
      }
    ]
  },
  "mandatory-account-configs": {
    "shared-network": {
      "account-name": "SharedNetwork",
      "email": "myemail+aseaT-network@example.com---------------------REPLACE------------",
      "ou": "Infrastructure",
      "share-mad-from": "operations",
      "src-filename": "config.json",
      "description": "This Account is used for centralized or shared networking resources.",
      "budget": {
        "name": "SharedNetwork Budget",
        "period": "Monthly",
        "amount": 2000,
        "include": [
          "Upfront-reservation-fees",
          "Recurring-reservation-charges",
          "Other-subscription-costs",
          "Taxes",
          "Support-charges",
          "Discounts"
        ],
        "alerts": [
          {
            "type": "Actual",
            "threshold-percent": 50,
            "emails": ["myemail+aseaT-budg@example.com"]
          },
          {
            "type": "Actual",
            "threshold-percent": 75,
            "emails": ["myemail+aseaT-budg@example.com"]
          },
          {
            "type": "Actual",
            "threshold-percent": 90,
            "emails": ["myemail+aseaT-budg@example.com"]
          },
          {
            "type": "Actual",
            "threshold-percent": 100,
            "emails": ["myemail+aseaT-budg@example.com"]
          }
        ]
      },
      "iam": {
        "users": [],
        "policies": [
          {
            "policy-name": "Default-Boundary-Policy",
            "policy": "boundary-policy.txt"
          }
        ],
        "roles": [
          {
            "role": "EC2-Default-SSM-AD-Role",
            "type": "ec2",
            "ssm-log-archive-write-access": true,
            "policies": [
              "AmazonSSMManagedInstanceCore",
              "AmazonSSMDirectoryServiceAccess",
              "CloudWatchAgentServerPolicy"
            ],
            "boundary-policy": "Default-Boundary-Policy"
          }
        ]
      },
      "limits": {
        "Amazon VPC/Interface VPC endpoints per VPC": {
          "value": 90,
          "customer-confirm-inplace": false
        },
        "Amazon VPC/VPCs per Region": {
          "value": 15
        }
      },
      "vpc": [
        {
          "deploy": "local",
          "name": "Endpoint",
          "description": "This VPC is used to host AWS Service Endpoints, making AWS services available using private address space.",
          "cidr-src": "dynamic",
          "cidr": [
            {
              "size": 22,
              "pool": "main"
            }
          ],
          "region": "${HOME_REGION}",
          "use-central-endpoints": false,
          "flow-logs": "BOTH",
          "dns-resolver-logging": true,
          "subnets": [
            {
              "name": "Endpoint",
              "definitions": [
                {
                  "az": "a",
                  "route-table": "EndpointVPC_Common",
                  "cidr": {
                    "pool": "main",
                    "size": 24
                  }
                },
                {
                  "az": "b",
                  "route-table": "EndpointVPC_Common",
                  "cidr": {
                    "pool": "main",
                    "size": 24
                  }
                }
              ]
            }
          ],
          "gateway-endpoints": [],
          "route-tables": [
            {
              "name": "EndpointVPC_Common",
              "routes": [
                {
                  "destination": "0.0.0.0/0",
                  "target": "TGW"
                }
              ]
            }
          ],
          "tgw-attach": {
            "associate-to-tgw": "Main",
            "account": "shared-network",
            "associate-type": "ATTACH",
            "tgw-rt-associate": ["core"],
            "tgw-rt-propagate": ["core", "segregated", "shared", "standalone"],
            "blackhole-route": false,
            "attach-subnets": ["Endpoint"],
            "options": ["DNS-support"]
          },
          "interface-endpoints": {
            "subnet": "Endpoint",
            "endpoints": [
              "ec2",
              "ec2messages",
              "ssm",
              "ssmmessages",
              "secretsmanager",
              "cloudformation",
              "access-analyzer",
              "application-autoscaling",
              "appmesh-envoy-management",
              "athena",
              "autoscaling",
              "autoscaling-plans",
              "clouddirectory",
              "cloudtrail",
              "codebuild",
              "codecommit",
              "codepipeline",
              "config",
              "datasync",
              "ecr.dkr",
              "ecs",
              "ecs-agent",
              "ecs-telemetry",
              "elasticfilesystem",
              "elasticloadbalancing",
              "elasticmapreduce",
              "events",
              "execute-api",
              "git-codecommit",
              "glue",
              "kinesis-streams",
              "kms",
              "logs",
              "monitoring",
              "sagemaker.api",
              "sagemaker.runtime",
              "servicecatalog",
              "sms",
              "sns",
              "sqs",
              "storagegateway",
              "sts",
              "transfer",
              "workspaces",
              "awsconnector",
              "ecr.api",
              "kinesis-firehose",
              "states",
              "acm-pca",
              "cassandra",
              "ebs",
              "elasticbeanstalk",
              "elasticbeanstalk-health",
              "email-smtp",
              "license-manager",
              "macie2",
              "notebook",
              "synthetics",
              "transfer.server"
            ]
          },
          "resolvers": {
            "subnet": "Endpoint",
            "outbound": true,
            "inbound": true
          },
          "on-premise-rules": [
            {
              "zone": "on-premise-privatedomain1.example.ca",
              "outbound-ips": ["10.254.254.1", "10.254.253.1"]
            },
            {
              "zone": "on-premise-privatedomain2.example.ca",
              "outbound-ips": ["10.254.254.1", "10.254.253.1"]
            }
          ],
          "zones": {
            "public": ["cloud-hosted-publicdomain.example.ca"],
            "private": ["cloud-hosted-privatedomain.example.ca"]
          },
          "central-endpoint": true
        },
        {
          "deploy": "local",
          "name": "Endpoint-East",
          "description": "This VPC is used to host AWS Service Endpoints for us-east-1, making AWS services available using private address space.",
          "cidr-src": "dynamic",
          "cidr": [
            {
              "pool": "main",
              "size": 22
            }
          ],
          "region": "us-east-1",
          "use-central-endpoints": false,
          "flow-logs": "BOTH",
          "dns-resolver-logging": true,
          "subnets": [
            {
              "name": "Endpoint",
              "definitions": [
                {
                  "az": "a",
                  "route-table": "EndpointVPC_Common",
                  "cidr": {
                    "pool": "main",
                    "size": 24
                  }
                },
                {
                  "az": "b",
                  "route-table": "EndpointVPC_Common",
                  "cidr": {
                    "pool": "main",
                    "size": 24
                  }
                }
              ]
            }
          ],
          "gateway-endpoints": [],
          "route-tables": [
            {
              "name": "EndpointVPC_Common",
              "routes": [
                {
                  "destination": "0.0.0.0/0",
                  "target": "TGW"
                }
              ]
            }
          ],
          "tgw-attach": {
            "associate-to-tgw": "East",
            "account": "shared-network",
            "associate-type": "ATTACH",
            "tgw-rt-associate": ["core"],
            "tgw-rt-propagate": ["core", "segregated", "shared", "standalone"],
            "blackhole-route": false,
            "attach-subnets": ["Endpoint"],
            "options": ["DNS-support"]
          },
          "interface-endpoints": {
            "subnet": "Endpoint",
            "endpoints": [
              "ec2",
              "ec2messages",
              "ssm",
              "ssmmessages",
              "secretsmanager",
              "cloudformation",
              "access-analyzer",
              "application-autoscaling",
              "appmesh-envoy-management",
              "athena",
              "autoscaling",
              "autoscaling-plans",
              "clouddirectory",
              "cloudtrail",
              "codebuild",
              "codecommit",
              "codepipeline",
              "config",
              "datasync",
              "ecr.dkr",
              "ecs",
              "ecs-agent",
              "ecs-telemetry",
              "elasticfilesystem",
              "elasticloadbalancing",
              "elasticmapreduce",
              "events",
              "execute-api",
              "git-codecommit",
              "glue",
              "kinesis-streams",
              "kms",
              "logs",
              "monitoring",
              "sagemaker.api",
              "sagemaker.runtime",
              "servicecatalog",
              "sms",
              "sns",
              "sqs",
              "storagegateway",
              "sts",
              "transfer",
              "workspaces",
              "awsconnector",
              "ecr.api",
              "kinesis-firehose",
              "states",
              "acm-pca",
              "cassandra",
              "ebs",
              "elasticbeanstalk",
              "elasticbeanstalk-health",
              "email-smtp",
              "license-manager",
              "macie2",
              "notebook",
              "synthetics",
              "transfer.server"
            ]
          },
          "resolvers": {
            "subnet": "Endpoint",
            "outbound": true,
            "inbound": true
          },
          "on-premise-rules": [
            {
              "zone": "on-premise-privatedomain1.example.ca",
              "outbound-ips": ["10.254.254.1", "10.254.253.1"]
            },
            {
              "zone": "on-premise-privatedomain2.example.ca",
              "outbound-ips": ["10.254.254.1", "10.254.253.1"]
            }
          ],
          "zones": {
            "public": ["cloud-hosted-publicUSdomain.example.ca"],
            "private": ["cloud-hosted-privateUSdomain.example.ca"]
          },
          "central-endpoint": true
        }
      ],
      "deployments": {
        "tgw": [
          {
            "name": "Main",
            "asn": 65521,
            "region": "${HOME_REGION}",
            "features": {
              "DNS-support": true,
              "VPN-ECMP-support": true,
              "Default-route-table-association": false,
              "Default-route-table-propagation": false,
              "Auto-accept-sharing-attachments": true
            },
            "route-tables": ["core", "segregated", "shared", "standalone"],
            "tgw-routes": [
              {
                "name": "{TGW_ALL}",
                "routes": [
                  {
                    "destination": "10.96.0.0/13",
                    "target-tgw": "East"
                  }
                ]
              },
              {
                "name": "segregated",
                "routes": [
                  {
                    "destination": "111.111.111.111/32",
                    "blackhole-route": true
                  }
                ]
              },
              {
                "name": "shared",
                "routes": [
                  {
                    "destination": "122.122.122.122/32",
                    "target-vpc": "Test"
                  }
                ]
              }
            ]
          },
          {
            "name": "East",
            "asn": 64526,
            "region": "us-east-1",
            "features": {
              "DNS-support": true,
              "VPN-ECMP-support": true,
              "Default-route-table-association": false,
              "Default-route-table-propagation": false,
              "Auto-accept-sharing-attachments": true
            },
            "route-tables": ["core", "segregated", "shared", "standalone"],
            "tgw-attach": {
              "associate-to-tgw": "Main",
              "account": "shared-network",
              "region": "${HOME_REGION}",
              "tgw-rt-associate-local": ["core"],
              "tgw-rt-associate-remote": ["core"]
            },
            "tgw-routes": [
              {
                "name": "{TGW_ALL}",
                "routes": [
                  {
                    "destination": "0.0.0.0/0",
                    "target-tgw": "Main"
                  }
                ]
              },
              {
                "name": "segregated",
                "routes": [
                  {
                    "destination": "1.1.1.0/24",
                    "target-tgw": "Main"
                  }
                ]
              }
            ]
          }
        ]
      }
    },
    "operations": {
      "account-name": "Operations",
      "email": "myemail+aseaT-operations@example.com---------------------REPLACE------------",
      "ou": "Infrastructure",
      "account-warming-required": true,
      "limits": {},
      "src-filename": "config.json",
      "description": "This Account is used for centralized IT Operational resources (MAD, rsyslog, ITSM, etc.).",
      "iam": {
        "users": [],
        "policies": [
          {
            "policy-name": "Default-Boundary-Policy",
            "policy": "boundary-policy.txt"
          },
          {
            "policy-name": "${ACCELERATOR_PREFIX_ND}-RDGW-Custom-Policy",
            "policy": "rdgw-custom-policy.txt"
          }
        ],
        "roles": [
          {
            "role": "EC2-Default-SSM-AD-Role",
            "type": "ec2",
            "ssm-log-archive-write-access": true,
            "policies": [
              "AmazonSSMManagedInstanceCore",
              "AmazonSSMDirectoryServiceAccess",
              "CloudWatchAgentServerPolicy"
            ],
            "boundary-policy": "Default-Boundary-Policy"
          },
          {
            "role": "${ACCELERATOR_PREFIX_ND}-RDGW-Role",
            "type": "ec2",
            "ssm-log-archive-write-access": true,
            "policies": [
              "AmazonSSMManagedInstanceCore",
              "AmazonSSMDirectoryServiceAccess",
              "CloudWatchAgentServerPolicy",
              "${ACCELERATOR_PREFIX_ND}-RDGW-Custom-Policy"
            ],
            "boundary-policy": "Default-Boundary-Policy"
          },
          {
            "role": "${ACCELERATOR_PREFIX_ND}-Rsyslog-Role",
            "type": "ec2",
            "ssm-log-archive-write-access": true,
            "policies": ["AmazonSSMManagedInstanceCore", "CloudWatchAgentServerPolicy", "AmazonS3ReadOnlyAccess"],
            "boundary-policy": "Default-Boundary-Policy"
          }
        ]
      },
      "deployments": {
        "mad": {
          "dir-id": 1001,
          "description": "This directory is a) shared to most accounts in the organization to provide centralized Windows and Linux authentication for cloud workloads, b) used as an identity source for AWS SSO, c) used to inter-connect with on-premises directory services, and d) provides a single identities source for instance and AWS console access.",
          "deploy": true,
          "vpc-name": "Central",
          "region": "${HOME_REGION}",
          "subnet": "GCWide",
          "azs": ["a", "b"],
          "size": "Enterprise",
          "dns-domain": "example.local",
          "netbios-domain": "example",
          "central-resolver-rule-account": "shared-network",
          "central-resolver-rule-vpc": "Endpoint",
          "log-group-name": "/${ACCELERATOR_PREFIX_ND}/MAD/example.local",
<<<<<<< HEAD
          "share-to-account": "",
=======
>>>>>>> d5e9a2f5
          "restrict_srcips": "${RANGE-RESTRICT}",
          "num-rdgw-hosts": 1,
          "min-rdgw-hosts": 1,
          "max-rdgw-hosts": 2,
          "rdgw-max-instance-age": 7,
<<<<<<< HEAD
          "rdgw-instance-type": "t2.large",
=======
          "rdgw-instance-type": "t3.large",
          "image-path": "/aws/service/ami-windows-latest/Windows_Server-2016-English-Full-Base",
>>>>>>> d5e9a2f5
          "rdgw-instance-role": "${ACCELERATOR_PREFIX_ND}-RDGW-Role",
          "password-policies": {
            "history": 24,
            "max-age": 90,
            "min-age": 1,
            "min-len": 14,
            "complexity": true,
            "reversible": false,
            "failed-attempts": 6,
            "lockout-duration": 30,
            "lockout-attempts-reset": 30
          },
          "ad-groups": ["aws-Provisioning", "aws-Billing"],
          "ad-per-account-groups": ["*-Admin", "*-PowerUser", "*-View"],
          "adc-group": "ADConnector-grp",
          "ad-users": [
            {
              "user": "adconnector-usr",
              "email": "myemail+aseaT-adc-usr@example.com",
              "groups": ["ADConnector-grp"]
            },
            {
              "user": "User1",
              "email": "myemail+aseaT-User1@example.com",
              "groups": ["aws-Provisioning", "*-View", "*-Admin", "*-PowerUser", "AWS Delegated Administrators"]
            },
            {
              "user": "User2",
              "email": "myemail+aseaT-User2@example.com",
              "groups": ["*-View"]
            }
          ],
          "security-groups": [
            {
              "name": "RemoteDesktopGatewaySG",
              "inbound-rules": [
                {
                  "description": "Allow RDP Traffic Inbound",
                  "type": ["RDP"],
                  "source": "${RANGE-RESTRICT}"
                }
              ],
              "outbound-rules": [
                {
                  "description": "All Outbound",
                  "type": ["ALL"],
                  "source": ["0.0.0.0/0"]
                }
              ]
            }
          ]
        },
        "rsyslog": {
          "deploy": true,
          "vpc-name": "Central",
          "region": "${HOME_REGION}",
          "log-group-name": "rsyslog/var/log/messages",
          "security-groups": [
            {
              "name": "rsyslog",
              "inbound-rules": [
                {
                  "description": "Allow Traffic Inbound",
                  "tcp-ports": [514],
                  "udp-ports": [514],
                  "source": "${RANGE-RESTRICT}"
                }
              ],
              "outbound-rules": [
                {
                  "description": "All Outbound",
                  "type": ["ALL"],
                  "source": ["0.0.0.0/0"]
                }
              ]
            }
          ],
          "app-subnets": [
            {
              "name": "App",
              "az": "a"
            },
            {
              "name": "App",
              "az": "b"
            }
          ],
          "web-subnets": [
            {
              "name": "Web",
              "az": "a"
            },
            {
              "name": "Web",
              "az": "b"
            }
          ],
          "min-rsyslog-hosts": 1,
          "desired-rsyslog-hosts": 2,
          "max-rsyslog-hosts": 2,
          "ssm-image-id": "/aws/service/ami-amazon-linux-latest/amzn2-ami-hvm-x86_64-gp2",
          "rsyslog-instance-type": "t3.large",
          "rsyslog-instance-role": "${ACCELERATOR_PREFIX_ND}-Rsyslog-Role",
          "rsyslog-root-volume-size": 100,
          "rsyslog-max-instance-age": 7
        }
      }
    },
    "perimeter": {
      "account-name": "Perimeter",
      "email": "myemail+aseaT-perimeter@example.com---------------------REPLACE------------",
      "ou": "Infrastructure",
      "account-warming-required": true,
      "src-filename": "config.json",
      "description": "This Account is used for internet facing ingress/egress security services.",
      "populate-all-elbs-in-param-store": true,
      "limits": {
        "Amazon EC2/Number of EIPs": {
          "value": 5,
          "customer-confirm-inplace": false
        }
      },
      "budget": {
        "name": "Perimeter Budget",
        "period": "Monthly",
        "amount": 2000,
        "include": [
          "Upfront-reservation-fees",
          "Recurring-reservation-charges",
          "Other-subscription-costs",
          "Taxes",
          "Support-charges",
          "Discounts"
        ],
        "alerts": [
          {
            "type": "Actual",
            "threshold-percent": 50,
            "emails": ["myemail+aseaT-budg@example.com"]
          },
          {
            "type": "Actual",
            "threshold-percent": 75,
            "emails": ["myemail+aseaT-budg@example.com"]
          },
          {
            "type": "Actual",
            "threshold-percent": 90,
            "emails": ["myemail+aseaT-budg@example.com"]
          },
          {
            "type": "Actual",
            "threshold-percent": 100,
            "emails": ["myemail+aseaT-budg@example.com"]
          }
        ]
      },
      "certificates": [
        {
          "name": "PerimSelf-SignedCert",
          "type": "import",
          "priv-key": "certs/example1-cert.key",
          "cert": "certs/example1-cert.crt"
        }
      ],
      "alb": [
        {
          "name": "Public-Prod",
          "scheme": "internet-facing",
          "action-type": "forward",
          "ip-type": "ipv4",
          "listeners": "HTTPS",
          "ports": 443,
          "vpc": "Perimeter",
          "subnets": "Public",
          "cert-name": "PerimSelf-SignedCert",
          "security-policy": "ELBSecurityPolicy-FS-1-2-Res-2019-08",
          "security-group": "Public-Prod-ALB",
          "tg-stickiness": "1 hour",
          "target-alarms-notify": "AWS-Landing-Zone-Security-Notification",
          "target-alarms-when": "Minimum",
          "target-alarms-of": "Healthy Hosts",
          "target-alarms-is": "<",
          "target-alarms-Count": "2",
          "target-alarms-for": "5",
          "target-alarms-periods-of": "1",
          "access-logs": true,
          "targets": [
            {
              "target-name": "Firewalls",
              "target-type": "instance",
              "protocol": "HTTPS",
              "port": 7001,
              "health-check-protocol": "HTTPS",
              "health-check-path": "/health-check",
              "health-check-port": 7001,
              "target-instances": [
                {
                  "target": "firewall",
                  "name": "Firewall",
                  "az": "a"
                },
                {
                  "target": "firewall",
                  "name": "Firewall",
                  "az": "b"
                }
              ],
              "tg-weight": 1
            }
          ]
        },
        {
          "name": "Public-DevTest",
          "scheme": "internet-facing",
          "action-type": "forward",
          "ip-type": "ipv4",
          "listeners": "HTTPS",
          "ports": 443,
          "vpc": "Perimeter",
          "subnets": "Public",
          "cert-name": "PerimSelf-SignedCert",
          "security-policy": "ELBSecurityPolicy-FS-1-2-Res-2019-08",
          "security-group": "Public-DevTest-ALB",
          "tg-stickiness": "1 hour",
          "target-alarms-notify": "AWS-Landing-Zone-Security-Notification",
          "target-alarms-when": "Minimum",
          "target-alarms-of": "Healthy Hosts",
          "target-alarms-is": "<",
          "target-alarms-Count": "2",
          "target-alarms-for": "5",
          "target-alarms-periods-of": "1",
          "access-logs": true,
          "targets": [
            {
              "target-name": "Firewalls",
              "target-type": "instance",
              "protocol": "HTTPS",
              "port": 7002,
              "health-check-protocol": "HTTPS",
              "health-check-path": "/health-check",
              "health-check-port": 7001,
              "target-instances": [
                {
                  "target": "firewall",
                  "name": "Firewall",
                  "az": "a"
                },
                {
                  "target": "firewall",
                  "name": "Firewall",
                  "az": "b"
                }
              ],
              "tg-weight": 1
            }
          ]
        }
      ],
      "iam": {
        "users": [],
        "policies": [
          {
            "policy-name": "Default-Boundary-Policy",
            "policy": "boundary-policy.txt"
          },
          {
            "policy-name": "Firewall-Policy",
            "policy": "firewall-fg-policy.txt"
          }
        ],
        "roles": [
          {
            "role": "EC2-Default-SSM-AD-Role",
            "type": "ec2",
            "ssm-log-archive-write-access": true,
            "policies": [
              "AmazonSSMManagedInstanceCore",
              "AmazonSSMDirectoryServiceAccess",
              "CloudWatchAgentServerPolicy"
            ],
            "boundary-policy": "Default-Boundary-Policy"
          },
          {
            "role": "Firewall-Role",
            "type": "ec2",
            "policies": ["Firewall-Policy"],
            "boundary-policy": "Default-Boundary-Policy"
          }
        ]
      },
      "vpc": [
        {
          "deploy": "local",
          "name": "Perimeter",
<<<<<<< HEAD
          "cidr": "10.7.4.0/22",
          "cidr2": ["100.96.250.0/23"],
=======
          "description": "This VPC is used to hold centralized ingress/egress (perimeter) security services.",
          "cidr-src": "dynamic",
          "cidr": [
            {
              "size": 22,
              "pool": "main"
            },
            {
              "pool": "RFC6598b",
              "size": 23
            }
          ],
>>>>>>> d5e9a2f5
          "region": "${HOME_REGION}",
          "use-central-endpoints": false,
          "flow-logs": "BOTH",
          "dns-resolver-logging": true,
          "igw": true,
          "alb-forwarding": true,
          "vgw": {
            "asn": 65522
          },
          "subnets": [
            {
              "name": "Public",
              "definitions": [
                {
                  "az": "a",
                  "route-table": "Public_Shared",
                  "cidr": {
                    "pool": "RFC6598b",
                    "size": 26
                  }
                },
                {
                  "az": "b",
                  "route-table": "Public_Shared",
                  "cidr": {
                    "pool": "RFC6598b",
                    "size": 26
                  }
                }
              ]
            },
            {
              "name": "FWMgmt",
              "definitions": [
                {
                  "az": "a",
                  "route-table": "FWMgmt_azA",
                  "cidr": {
                    "pool": "RFC6598b",
                    "size": 27
                  }
                },
                {
                  "az": "b",
                  "route-table": "FWMgmt_azB",
                  "cidr": {
                    "pool": "RFC6598b",
                    "size": 27
                  }
                }
              ]
            },
            {
              "name": "Proxy",
              "definitions": [
                {
                  "az": "a",
                  "route-table": "Proxy_azA",
                  "cidr": {
                    "pool": "RFC6598b",
                    "size": 26
                  }
                },
                {
                  "az": "b",
                  "route-table": "Proxy_azB",
                  "cidr": {
                    "pool": "RFC6598b",
                    "size": 26
                  }
                }
              ]
            },
            {
              "name": "OnPremise",
              "definitions": [
                {
                  "az": "a",
                  "route-table": "OnPremise_Shared",
                  "cidr": {
                    "pool": "RFC6598b",
                    "size": 26
                  }
                },
                {
                  "az": "b",
                  "route-table": "OnPremise_Shared",
                  "cidr": {
                    "pool": "RFC6598b",
                    "size": 26
                  }
                }
              ]
            },
            {
              "name": "Detonation",
              "definitions": [
                {
                  "az": "a",
                  "route-table": "Detonation_Shared",
                  "cidr": {
                    "pool": "main",
                    "size": 24
                  }
                },
                {
                  "az": "b",
                  "route-table": "Detonation_Shared",
                  "cidr": {
                    "pool": "main",
                    "size": 24
                  }
                }
              ]
            }
          ],
          "gateway-endpoints": ["s3"],
          "route-tables": [
            {
              "name": "OnPremise_Shared"
            },
            {
              "name": "Public_Shared",
              "routes": [
                {
                  "destination": "0.0.0.0/0",
                  "target": "IGW"
                }
              ]
            },
            {
              "name": "FWMgmt_azA",
              "routes": [
                {
                  "destination": "10.0.0.0/8",
                  "target": "VGW"
                },
                {
                  "destination": "0.0.0.0/0",
                  "target": "firewall",
                  "name": "Firewall",
                  "az": "a",
                  "port": "OnPremise"
                },
                {
                  "destination": "s3",
                  "target": "s3"
                }
              ]
            },
            {
              "name": "FWMgmt_azB",
              "routes": [
                {
                  "destination": "10.0.0.0/8",
                  "target": "VGW"
                },
                {
                  "destination": "0.0.0.0/0",
                  "target": "firewall",
                  "name": "Firewall",
                  "az": "b",
                  "port": "OnPremise"
                },
                {
                  "destination": "s3",
                  "target": "s3"
                }
              ]
            },
            {
              "name": "Proxy_azA",
              "routes": [
                {
                  "destination": "0.0.0.0/0",
                  "target": "firewall",
                  "name": "Firewall",
                  "az": "a",
                  "port": "Proxy"
                }
              ]
            },
            {
              "name": "Proxy_azB",
              "routes": [
                {
                  "destination": "0.0.0.0/0",
                  "target": "firewall",
                  "name": "Firewall",
                  "az": "b",
                  "port": "Proxy"
                }
              ]
            },
            {
              "name": "Detonation_Shared"
            }
          ],
          "security-groups": [
            {
              "name": "Public-Prod-ALB",
              "inbound-rules": [
                {
                  "description": "TLS Traffic Inbound",
                  "type": ["HTTPS"],
                  "source": ["0.0.0.0/0"]
                }
              ],
              "outbound-rules": [
                {
                  "description": "All Outbound",
                  "type": ["ALL"],
                  "source": ["0.0.0.0/0"]
                }
              ]
            },
            {
              "name": "Public-DevTest-ALB",
              "inbound-rules": [
                {
                  "description": "TLS Traffic Inbound",
                  "type": ["HTTPS"],
                  "source": "${RANGE-DEV-TEST}"
                }
              ],
              "outbound-rules": [
                {
                  "description": "All Outbound",
                  "type": ["ALL"],
                  "source": ["0.0.0.0/0"]
                }
              ]
            },
            {
              "name": "FirewallMgr",
              "inbound-rules": [
                {
                  "description": "Allow Mgmt Traffic Inbound",
                  "tcp-ports": [22, 443, 514, 541, 2032, 3000, 5199, 6020, 6028, 8080],
                  "udp-ports": [9443],
                  "source": "${RANGE-RESTRICT}"
                }
              ],
              "outbound-rules": [
                {
                  "description": "All Outbound",
                  "type": ["ALL"],
                  "source": ["0.0.0.0/0"]
                }
              ]
            },
            {
              "name": "Firewalls",
              "inbound-rules": [
                {
                  "description": "All Allowed Inbound Traffic",
                  "tcp-ports": [443, 8080],
                  "source": ["0.0.0.0/0"]
                },
                {
                  "description": "Mgmt Traffic, Customer Outbound traffic and ALBs",
                  "type": ["ALL"],
                  "source": "${RANGE-RESTRICT}"
                }
              ],
              "outbound-rules": [
                {
                  "description": "All Outbound",
                  "type": ["ALL"],
                  "source": ["0.0.0.0/0"]
                }
              ]
            }
          ],
          "interface-endpoints": {
            "subnet": "Proxy",
            "endpoints": ["ssm", "ssmmessages", "ec2messages", "kms", "logs", "monitoring"]
          }
        }
      ],
      "deployments": {
        "firewalls": [
          {
            "name": "Firewall",
<<<<<<< HEAD
=======
            "deploy": true,
>>>>>>> d5e9a2f5
            "image-id": "ami-02bedc73195b4f137",
            "instance-sizes": "c5n.2xlarge",
            "region": "${HOME_REGION}",
            "security-group": "Firewalls",
            "fw-instance-role": "Firewall-Role",
            "vpc": "Perimeter",
            "ports": [
              {
                "name": "Public",
                "subnet": "Public",
                "create-eip": true,
                "create-cgw": true
              },
              {
                "name": "OnPremise",
                "subnet": "OnPremise",
                "create-eip": false,
                "create-cgw": false
              },
              {
                "name": "FWMgmt",
                "subnet": "FWMgmt",
                "create-eip": false,
                "create-cgw": false
              },
              {
                "name": "Proxy",
                "subnet": "Proxy",
                "create-eip": false,
                "create-cgw": false
              }
            ],
            "license": ["firewall/license1.lic", "firewall/license2.lic"],
            "config": "firewall/firewall-example.txt",
            "block-device-mappings": ["/dev/sda1", "/dev/sdb"],
            "fw-cgw-name": "Perimeter_fw",
            "fw-cgw-asn": 65523,
            "fw-cgw-routing": "Dynamic",
            "tgw-attach": {
              "associate-to-tgw": "Main",
              "account": "shared-network",
              "name": "TGW-to-Perimeter",
              "associate-type": "VPN",
              "tgw-rt-associate": ["core"],
              "tgw-rt-propagate": ["core", "segregated", "shared", "standalone"],
              "blackhole-route": false,
              "attach-subnets": [],
              "options": ["DNS-support"]
            }
          },
          {
            "type": "CGW",
            "deploy": false,
            "name": "OnPremFirewall-Example",
            "region": "${HOME_REGION}",
            "fw-cgw-name": "OnPremise_fw",
            "fw-ips": ["99.80.205.24"],
            "fw-cgw-asn": 65530,
            "fw-cgw-routing": "Dynamic",
            "tgw-attach": {
              "associate-to-tgw": "Main",
              "account": "shared-network",
              "name": "TGW-to-Perimeter",
              "associate-type": "VPN",
              "tgw-rt-associate": ["core"],
              "tgw-rt-propagate": ["core", "segregated", "shared", "standalone"],
              "blackhole-route": false,
              "attach-subnets": [],
              "options": ["DNS-support"]
            }
          }
        ],
        "xxfirewall-manager": {
          "name": "FirewallMgr",
          "image-id": "ami-0a0e17ee05506072e",
          "instance-sizes": "c5.large",
          "block-device-mappings": ["/dev/sda1", "/dev/sdb"],
          "version": "6.4.4",
          "region": "${HOME_REGION}",
          "vpc": "Perimeter",
          "security-group": "FirewallMgr",
          "subnet": {
            "name": "FWMgmt",
            "az": "a"
          },
          "create-eip": true
        }
      }
    },
    "management": {
      "account-name": "ASEA-Main",
      "email": "myemail+aseaT-management@example.com---------------------REPLACE------------",
      "ou": "Security",
      "src-filename": "config.json",
      "description": "This is the Organization Management or root account.  Access must be highly restricted.  This account should not contain customer resources.",
      "gui-perm": true,
      "budget": {
        "name": "Organization Budget",
        "period": "Monthly",
        "amount": 10000,
        "include": [
          "Upfront-reservation-fees",
          "Recurring-reservation-charges",
          "Other-subscription-costs",
          "Taxes",
          "Support-charges",
          "Discounts"
        ],
        "alerts": [
          {
            "type": "Actual",
            "threshold-percent": 50,
            "emails": ["myemail+aseaT-budg@example.com"]
          },
          {
            "type": "Actual",
            "threshold-percent": 75,
            "emails": ["myemail+aseaT-budg@example.com"]
          },
          {
            "type": "Actual",
            "threshold-percent": 90,
            "emails": ["myemail+aseaT-budg@example.com"]
          },
          {
            "type": "Actual",
            "threshold-percent": 100,
            "emails": ["myemail+aseaT-budg@example.com"]
          }
        ]
      },
      "s3-retention": 180,
      "limits": {},
      "iam": {
        "users": [
          {
            "user-ids": ["bgUser1", "bgUser2"],
            "group": "BreakGlassAdmins",
            "policies": ["AdministratorAccess"],
            "boundary-policy": "Default-Boundary-Policy"
          },
          {
            "user-ids": ["OpsUser1", "OpsUser2"],
            "group": "OpsAdmins",
            "policies": ["AdministratorAccess"],
            "boundary-policy": "Default-Boundary-Policy"
          }
        ],
        "policies": [
          {
            "policy-name": "Default-Boundary-Policy",
            "policy": "boundary-policy.txt"
          }
        ],
        "roles": []
      },
      "vpc": [
        {
          "deploy": "local",
          "name": "ForSSO",
          "description": "This VPC is deployed in the Organization Management/root account to enable the deployment of the Active Directory Connector, enabling the use of Active Directory as the Identity source for AWS SSO.",
          "cidr-src": "dynamic",
          "cidr": [
            {
              "size": 24,
              "pool": "ForSSO"
            }
          ],
          "region": "${HOME_REGION}",
          "use-central-endpoints": false,
          "flow-logs": "BOTH",
          "dns-resolver-logging": true,
          "subnets": [
            {
              "name": "ForSSO",
              "definitions": [
                {
                  "az": "a",
                  "route-table": "ForSSO_Shared",
                  "cidr": {
                    "pool": "ForSSO",
                    "size": 27
                  }
                },
                {
                  "az": "b",
                  "route-table": "ForSSO_Shared",
                  "cidr": {
                    "pool": "ForSSO",
                    "size": 27
                  }
                },
                {
                  "az": "d",
                  "route-table": "ForSSO_Shared",
                  "cidr": {
                    "pool": "ForSSO",
                    "size": 27
                  }
                }
              ]
            }
          ],
          "gateway-endpoints": [],
          "route-tables": [
            {
              "name": "ForSSO_Shared",
              "routes": [
                {
                  "destination": {
                    "account": "shared-network",
                    "vpc": "Central",
                    "subnet": "GCWide"
                  },
                  "target": "pcx"
                }
              ]
            }
          ]
        }
      ],
      "deployments": {
        "adc": {
          "deploy": true,
          "vpc-name": "ForSSO",
          "subnet": "ForSSO",
          "azs": ["a", "b"],
          "size": "Small",
          "restrict_srcips": ["10.249.1.0/24", "${RANGE-MAD}"],
          "connect-account-key": "operations",
          "connect-dir-id": 1001
        }
      }
    },
    "log-archive": {
      "account-name": "log-archive",
      "ou": "Security",
      "email": "myemail+aseaT-log@example.com---------------------REPLACE------------",
      "src-filename": "config.json",
      "description": "This Account is used to centralized and store immutable logs for the Organization.",
      "gui-perm": true
    },
    "security": {
      "account-name": "security",
      "ou": "Security",
      "email": "myemail+aseaT-sec@example.com---------------------REPLACE------------",
      "src-filename": "config.json",
      "description": "This Account is used to centralized access to AWS security tooling and consoles.",
      "gui-perm": true
    }
  },
  "workload-account-configs": {
    "my-unclass": {
      "account-name": "MyUnClass",
      "email": "myemail+aseaT-myunclass@example.com---------------------REPLACE------",
      "src-filename": "config.json",
      "ou": "UnClass",
      "description": "This is an OPTIONAL SAMPLE workload account.  As this is a UnClass account, it is to be used for services and workloads hosted outside the home region.",
      "vpc": [
        {
          "deploy": "local",
          "name": "Acct-vpc-East",
          "description": "This VPC is deployed directly in MyUnClass account only.",
          "cidr-src": "dynamic",
          "cidr": [
            {
              "pool": "east",
              "size": 16
            }
          ],
          "region": "us-east-1",
          "use-central-endpoints": true,
          "flow-logs": "BOTH",
          "dns-resolver-logging": true,
          "subnets": [
            {
              "name": "TGW",
              "definitions": [
                {
                  "az": "a",
                  "route-table": "${CONFIG::VPC_NAME}_Common",
                  "cidr": {
                    "pool": "east",
                    "size": 27
                  }
                },
                {
                  "az": "b",
                  "route-table": "${CONFIG::VPC_NAME}_Common",
                  "cidr": {
                    "pool": "east",
                    "size": 27
                  }
                }
              ]
            },
            {
              "name": "Web",
              "definitions": [
                {
                  "az": "a",
                  "route-table": "${CONFIG::VPC_NAME}_Common",
                  "cidr": {
                    "pool": "east",
                    "size": 20
                  }
                },
                {
                  "az": "b",
                  "route-table": "${CONFIG::VPC_NAME}_Common",
                  "cidr": {
                    "pool": "east",
                    "size": 20
                  }
                }
              ]
            },
            {
              "name": "App",
              "definitions": [
                {
                  "az": "a",
                  "route-table": "${CONFIG::VPC_NAME}_Common",
                  "cidr": {
                    "pool": "east",
                    "size": 19
                  }
                },
                {
                  "az": "b",
                  "route-table": "${CONFIG::VPC_NAME}_Common",
                  "cidr": {
                    "pool": "east",
                    "size": 19
                  }
                }
              ]
            },
            {
              "name": "Data",
              "definitions": [
                {
                  "az": "a",
                  "route-table": "${CONFIG::VPC_NAME}_Common",
                  "cidr": {
                    "pool": "east",
                    "size": 20
                  }
                },
                {
                  "az": "b",
                  "route-table": "${CONFIG::VPC_NAME}_Common",
                  "cidr": {
                    "pool": "east",
                    "size": 20
                  }
                }
              ],
              "nacls": [
                {
                  "rule": 100,
                  "protocol": -1,
                  "ports": -1,
                  "rule-action": "deny",
                  "egress": true,
                  "cidr-blocks": [
                    {
                      "vpc": "${CONFIG::VPC_NAME}",
                      "subnet": ["Web"]
                    },
                    {
                      "vpc": "Central",
                      "subnet": ["Data"]
                    }
                  ]
                },
                {
                  "rule": 32000,
                  "protocol": -1,
                  "ports": -1,
                  "rule-action": "allow",
                  "egress": true,
                  "cidr-blocks": ["0.0.0.0/0"]
                },
                {
                  "rule": 100,
                  "protocol": -1,
                  "ports": -1,
                  "rule-action": "deny",
                  "egress": false,
                  "cidr-blocks": [
                    {
                      "vpc": "${CONFIG::VPC_NAME}",
                      "subnet": ["Web"]
                    },
                    {
                      "vpc": "Central",
                      "subnet": ["Data"]
                    }
                  ]
                },
                {
                  "rule": 32000,
                  "protocol": -1,
                  "ports": -1,
                  "rule-action": "allow",
                  "egress": false,
                  "cidr-blocks": ["0.0.0.0/0"]
                }
              ]
            }
          ],
          "gateway-endpoints": ["s3", "dynamodb"],
          "route-tables": [
            {
              "name": "${CONFIG::VPC_NAME}_Common",
              "routes": [
                {
                  "destination": "0.0.0.0/0",
                  "target": "TGW"
                },
                {
                  "destination": "s3",
                  "target": "s3"
                },
                {
                  "destination": "DynamoDB",
                  "target": "DynamoDB"
                }
              ]
            }
          ],
          "security-groups": [
            {
              "name": "Web",
              "inbound-rules": [
                {
                  "description": "World Web Traffic Inbound",
                  "type": ["HTTP", "HTTPS"],
                  "source": ["0.0.0.0/0"]
                },
                {
                  "description": "Central VPC Traffic Inbound",
                  "type": ["ALL"],
                  "source": [
                    {
                      "vpc": "Central",
                      "subnet": ["Web", "App", "Mgmt", "GCWide"]
                    }
                  ]
                }
              ],
              "outbound-rules": [
                {
                  "description": "All Outbound",
                  "type": ["ALL"],
                  "source": ["0.0.0.0/0"]
                }
              ]
            },
            {
              "name": "App",
              "inbound-rules": [
                {
                  "description": "Central VPC Traffic Inbound",
                  "type": ["ALL"],
                  "source": [
                    {
                      "vpc": "Central",
                      "subnet": ["Web", "App", "Mgmt", "GCWide"]
                    }
                  ]
                },
                {
                  "description": "Local Web Tier Inbound",
                  "type": ["ALL"],
                  "source": [
                    {
                      "security-group": ["Web"]
                    }
                  ]
                },
                {
                  "description": "Allow East/West Communication Inbound",
                  "type": ["ALL"],
                  "source": [
                    {
                      "security-group": ["App"]
                    }
                  ]
                }
              ],
              "outbound-rules": [
                {
                  "description": "All Outbound",
                  "type": ["ALL"],
                  "source": ["0.0.0.0/0"]
                }
              ]
            },
            {
              "name": "Data",
              "inbound-rules": [
                {
                  "description": "Central VPC Traffic Inbound",
                  "type": ["ALL"],
                  "source": [
                    {
                      "vpc": "Central",
                      "subnet": ["Web", "App", "Mgmt", "GCWide"]
                    }
                  ]
                },
                {
                  "description": "Local App DB Traffic Inbound",
                  "type": ["MSSQL", "MYSQL/AURORA", "REDSHIFT", "POSTGRESQL", "ORACLE-RDS"],
                  "source": [
                    {
                      "security-group": ["App"]
                    }
                  ]
                },
                {
                  "description": "Allow East/West Communication Inbound",
                  "type": ["ALL"],
                  "source": [
                    {
                      "security-group": ["Data"]
                    }
                  ]
                }
              ],
              "outbound-rules": [
                {
                  "description": "All Outbound",
                  "type": ["ALL"],
                  "source": ["0.0.0.0/0"]
                }
              ]
            }
          ],
          "tgw-attach": {
            "associate-to-tgw": "East",
            "account": "shared-network",
            "associate-type": "ATTACH",
            "tgw-rt-associate": ["segregated"],
            "tgw-rt-propagate": ["core", "shared"],
            "blackhole-route": true,
            "attach-subnets": ["TGW"],
            "options": ["DNS-support"]
          },
          "interface-endpoints": {
            "subnet": "App",
            "endpoints": ["ec2", "ec2messages", "ssm", "ssmmessages", "kms"]
          }
        }
      ]
    }
  },
  "organizational-units": {
    "Security": {
      "type": "ignore",
      "description": "The Security OU is used to hold AWS accounts containing AWS security resources shared or utilized by the rest of the Organization.",
      "scps": ["Guardrails-Part-0-Core", "Guardrails-Part-1", "Guardrails-Sensitive"],
      "gui-perm": true,
      "default-budgets": {
        "name": "Default Security Budget",
        "period": "Monthly",
        "amount": 1000,
        "include": [
          "Upfront-reservation-fees",
          "Recurring-reservation-charges",
          "Other-subscription-costs",
          "Taxes",
          "Support-charges",
          "Discounts"
        ],
        "alerts": [
          {
            "type": "Actual",
            "threshold-percent": 50,
            "emails": ["myemail+aseaT-budg@example.com"]
          },
          {
            "type": "Actual",
            "threshold-percent": 75,
            "emails": ["myemail+aseaT-budg@example.com"]
          },
          {
            "type": "Actual",
            "threshold-percent": 90,
            "emails": ["myemail+aseaT-budg@example.com"]
          },
          {
            "type": "Actual",
            "threshold-percent": 100,
            "emails": ["myemail+aseaT-budg@example.com"]
          }
        ]
      },
      "ssm-automation": [
        {
          "account": "operations",
          "regions": ["${HOME_REGION}"],
<<<<<<< HEAD
          "documents": ["SSM-ELB-Enable-Logging", "Put-S3-Encryption", "Attach-IAM-Instance-Profile", "Attach-IAM-Role-Policy"]
=======
          "documents": [
            "SSM-ELB-Enable-Logging",
            "Put-S3-Encryption",
            "Attach-IAM-Instance-Profile",
            "Attach-IAM-Role-Policy"
          ]
>>>>>>> d5e9a2f5
        }
      ],
      "aws-config": [
        {
          "excl-regions": ["ap-northeast-3"],
          "rules": [
            "EC2-INSTANCE-PROFILE",
            "EC2-INSTANCE-PROFILE-PERMISSIONS",
<<<<<<< HEAD
=======
            "ELB_LOGGING_ENABLED",
            "S3_BUCKET_SERVER_SIDE_ENCRYPTION_ENABLED",
            "ACM_CERTIFICATE_EXPIRATION_CHECK",
            "ALB_WAF_ENABLED",
            "API_GW_CACHE_ENABLED_AND_ENCRYPTED",
            "CLOUD_TRAIL_ENABLED",
            "CLOUDTRAIL_S3_DATAEVENTS_ENABLED",
            "CLOUDTRAIL_SECURITY_TRAIL_ENABLED",
            "CLOUDWATCH_ALARM_ACTION_CHECK",
            "CW_LOGGROUP_RETENTION_PERIOD_CHECK",
            "DB_INSTANCE_BACKUP_ENABLED",
            "DYNAMODB_IN_BACKUP_PLAN",
            "DYNAMODB_TABLE_ENCRYPTED_KMS",
            "EBS_IN_BACKUP_PLAN",
            "EC2_INSTANCE_DETAILED_MONITORING_ENABLED",
            "EC2_MANAGEDINSTANCE_PATCH_COMPLIANCE_STATUS_CHECK",
            "EC2_VOLUME_INUSE_CHECK",
            "ELASTICACHE_REDIS_CLUSTER_AUTOMATIC_BACKUP_CHECK",
            "ELB_ACM_CERTIFICATE_REQUIRED",
            "ELB_CROSS_ZONE_LOAD_BALANCING_ENABLED",
            "EMR_KERBEROS_ENABLED",
            "GUARDDUTY_NON_ARCHIVED_FINDINGS",
            "IAM_GROUP_HAS_USERS_CHECK",
            "IAM_PASSWORD_POLICY",
            "IAM_USER_GROUP_MEMBERSHIP_CHECK",
            "INCOMING_SSH_DISABLED",
            "INSTANCES_IN_VPC",
            "INTERNET_GATEWAY_AUTHORIZED_VPC_ONLY",
            "RDS_IN_BACKUP_PLAN",
            "REDSHIFT_CLUSTER_CONFIGURATION_CHECK",
            "RESTRICTED_INCOMING_TRAFFIC",
            "S3_BUCKET_POLICY_GRANTEE_CHECK",
            "S3_BUCKET_VERSIONING_ENABLED",
            "SAGEMAKER_ENDPOINT_CONFIGURATION_KMS_KEY_CONFIGURED",
            "SAGEMAKER_NOTEBOOK_INSTANCE_KMS_KEY_CONFIGURED",
            "SECURITYHUB_ENABLED",
            "VPC_SG_OPEN_ONLY_TO_AUTHORIZED_PORTS",
            "WAFV2_LOGGING_ENABLED"
          ],
          "remediate-regions": ["${HOME_REGION}"]
        }
      ]
    },
    "Infrastructure": {
      "type": "ignore",
      "description": "The Infrastructure OU is used to hold AWS accounts containing AWS infrastructure resources shared or utilized by the rest of the Organization.",
      "scps": ["Guardrails-Part-0-Core", "Guardrails-Part-1", "Guardrails-Sensitive"],
      "default-budgets": {
        "name": "Default Infrastructure Budget",
        "period": "Monthly",
        "amount": 1000,
        "include": [
          "Upfront-reservation-fees",
          "Recurring-reservation-charges",
          "Other-subscription-costs",
          "Taxes",
          "Support-charges",
          "Discounts"
        ],
        "alerts": [
          {
            "type": "Actual",
            "threshold-percent": 50,
            "emails": ["myemail+aseaT-budg@example.com"]
          },
          {
            "type": "Actual",
            "threshold-percent": 75,
            "emails": ["myemail+aseaT-budg@example.com"]
          },
          {
            "type": "Actual",
            "threshold-percent": 90,
            "emails": ["myemail+aseaT-budg@example.com"]
          },
          {
            "type": "Actual",
            "threshold-percent": 100,
            "emails": ["myemail+aseaT-budg@example.com"]
          }
        ]
      },
      "ssm-automation": [
        {
          "account": "operations",
          "regions": ["${HOME_REGION}"],
          "documents": [
            "SSM-ELB-Enable-Logging",
            "Put-S3-Encryption",
            "Attach-IAM-Instance-Profile",
            "Attach-IAM-Role-Policy"
          ]
        }
      ],
      "aws-config": [
        {
          "excl-regions": ["ap-northeast-3"],
          "rules": [
            "EC2-INSTANCE-PROFILE",
            "EC2-INSTANCE-PROFILE-PERMISSIONS",
>>>>>>> d5e9a2f5
            "ELB_LOGGING_ENABLED",
            "S3_BUCKET_SERVER_SIDE_ENCRYPTION_ENABLED",
            "ACM_CERTIFICATE_EXPIRATION_CHECK",
            "ALB_WAF_ENABLED",
            "API_GW_CACHE_ENABLED_AND_ENCRYPTED",
<<<<<<< HEAD
            "API_GW_EXECUTION_LOGGING_ENABLED",
=======
>>>>>>> d5e9a2f5
            "CLOUD_TRAIL_ENABLED",
            "CLOUDTRAIL_S3_DATAEVENTS_ENABLED",
            "CLOUDTRAIL_SECURITY_TRAIL_ENABLED",
            "CLOUDWATCH_ALARM_ACTION_CHECK",
            "CW_LOGGROUP_RETENTION_PERIOD_CHECK",
            "DB_INSTANCE_BACKUP_ENABLED",
            "DYNAMODB_IN_BACKUP_PLAN",
            "DYNAMODB_TABLE_ENCRYPTED_KMS",
            "EBS_IN_BACKUP_PLAN",
            "EC2_INSTANCE_DETAILED_MONITORING_ENABLED",
            "EC2_MANAGEDINSTANCE_PATCH_COMPLIANCE_STATUS_CHECK",
            "EC2_VOLUME_INUSE_CHECK",
            "ELASTICACHE_REDIS_CLUSTER_AUTOMATIC_BACKUP_CHECK",
            "ELB_ACM_CERTIFICATE_REQUIRED",
            "ELB_CROSS_ZONE_LOAD_BALANCING_ENABLED",
            "EMR_KERBEROS_ENABLED",
            "GUARDDUTY_NON_ARCHIVED_FINDINGS",
            "IAM_GROUP_HAS_USERS_CHECK",
            "IAM_PASSWORD_POLICY",
            "IAM_USER_GROUP_MEMBERSHIP_CHECK",
            "INCOMING_SSH_DISABLED",
            "INSTANCES_IN_VPC",
            "INTERNET_GATEWAY_AUTHORIZED_VPC_ONLY",
            "RDS_IN_BACKUP_PLAN",
            "REDSHIFT_CLUSTER_CONFIGURATION_CHECK",
            "RESTRICTED_INCOMING_TRAFFIC",
            "S3_BUCKET_POLICY_GRANTEE_CHECK",
            "S3_BUCKET_VERSIONING_ENABLED",
            "SAGEMAKER_ENDPOINT_CONFIGURATION_KMS_KEY_CONFIGURED",
            "SAGEMAKER_NOTEBOOK_INSTANCE_KMS_KEY_CONFIGURED",
            "SECURITYHUB_ENABLED",
            "VPC_SG_OPEN_ONLY_TO_AUTHORIZED_PORTS",
            "WAFV2_LOGGING_ENABLED"
          ],
          "remediate-regions": ["${HOME_REGION}"]
        }
      ]
    },
    "Central": {
      "type": "mandatory",
      "description": "The Central OU is used to hold AWS accounts which contain group or team resources used across OU boundaries like code promotion tools.",
      "share-mad-from": "operations",
      "scps": ["Guardrails-Part-0", "Guardrails-Part-1", "Guardrails-Sensitive"],
      "default-budgets": {
        "name": "Default Central Budget",
        "period": "Monthly",
        "amount": 500,
        "include": [
          "Upfront-reservation-fees",
          "Recurring-reservation-charges",
          "Other-subscription-costs",
          "Taxes",
          "Support-charges",
          "Discounts"
        ],
        "alerts": [
          {
            "type": "Actual",
            "threshold-percent": 50,
            "emails": ["myemail+aseaT-budg@example.com"]
          },
          {
            "type": "Actual",
            "threshold-percent": 75,
            "emails": ["myemail+aseaT-budg@example.com"]
          },
          {
            "type": "Actual",
            "threshold-percent": 90,
            "emails": ["myemail+aseaT-budg@example.com"]
          },
          {
            "type": "Actual",
            "threshold-percent": 100,
            "emails": ["myemail+aseaT-budg@example.com"]
          }
        ]
      },
      "vpc": [
        {
          "deploy": "shared-network",
<<<<<<< HEAD
          "name": "Central",
          "cidr": "10.1.0.0/16",
          "cidr2": ["100.96.252.0/23"],
=======
          "name": "${CONFIG::OU_NAME}",
          "description": "This VPC is deployed in the shared network account and it's subnets are shared out to the Operations account and every account in the Central OU.",
          "cidr-src": "dynamic",
          "cidr": [
            {
              "size": 16,
              "pool": "main"
            },
            {
              "pool": "RFC6598a",
              "size": 23
            }
          ],
>>>>>>> d5e9a2f5
          "region": "${HOME_REGION}",
          "use-central-endpoints": true,
          "flow-logs": "BOTH",
          "dns-resolver-logging": true,
          "pcx": {
            "source": "management",
            "source-vpc": "ForSSO",
            "source-subnets": "ForSSO",
            "local-subnets": "GCWide"
          },
          "subnets": [
            {
              "name": "TGW",
              "share-to-ou-accounts": false,
              "share-to-specific-accounts": [],
              "definitions": [
                {
                  "az": "a",
                  "route-table": "${CONFIG::VPC_NAME}VPC_Common",
                  "cidr": {
                    "pool": "main",
                    "size": 27
                  }
                },
                {
                  "az": "b",
                  "route-table": "${CONFIG::VPC_NAME}VPC_Common",
                  "cidr": {
                    "pool": "main",
                    "size": 27
                  }
                },
                {
                  "az": "d",
                  "route-table": "${CONFIG::VPC_NAME}VPC_Common",
                  "cidr": {
                    "pool": "main",
                    "size": 27
                  },
                  "disabled": false
                }
              ]
            },
            {
              "name": "Web",
              "share-to-ou-accounts": true,
              "share-to-specific-accounts": ["operations"],
              "definitions": [
                {
                  "az": "a",
                  "route-table": "${CONFIG::VPC_NAME}VPC_Common",
                  "cidr": {
                    "pool": "main",
                    "size": 20
                  }
                },
                {
                  "az": "b",
                  "route-table": "${CONFIG::VPC_NAME}VPC_Common",
                  "cidr": {
                    "pool": "main",
                    "size": 20
                  }
                },
                {
                  "az": "d",
                  "route-table": "${CONFIG::VPC_NAME}VPC_Common",
                  "cidr": {
                    "pool": "main",
                    "size": 20
                  },
                  "disabled": false
                }
              ]
            },
            {
              "name": "App",
              "share-to-ou-accounts": true,
              "share-to-specific-accounts": ["operations"],
              "definitions": [
                {
                  "az": "a",
                  "route-table": "${CONFIG::VPC_NAME}VPC_Common",
                  "cidr": {
                    "pool": "main",
                    "size": 19
                  }
                },
                {
                  "az": "b",
                  "route-table": "${CONFIG::VPC_NAME}VPC_Common",
                  "cidr": {
                    "pool": "main",
                    "size": 19
                  }
                },
                {
                  "az": "d",
                  "route-table": "${CONFIG::VPC_NAME}VPC_Common",
                  "cidr": {
                    "pool": "main",
                    "size": 19
                  },
                  "disabled": false
                }
              ]
            },
            {
              "name": "Data",
              "share-to-ou-accounts": true,
              "share-to-specific-accounts": ["operations"],
              "definitions": [
                {
                  "az": "a",
                  "route-table": "${CONFIG::VPC_NAME}VPC_Common",
                  "cidr": {
                    "pool": "main",
                    "size": 20
                  }
                },
                {
                  "az": "b",
                  "route-table": "${CONFIG::VPC_NAME}VPC_Common",
                  "cidr": {
                    "pool": "main",
                    "size": 20
                  }
                },
                {
                  "az": "d",
                  "route-table": "${CONFIG::VPC_NAME}VPC_Common",
                  "cidr": {
                    "pool": "main",
                    "size": 20
                  },
                  "disabled": false
                }
              ],
              "nacls": [
                {
                  "rule": 100,
                  "protocol": -1,
                  "ports": -1,
                  "rule-action": "deny",
                  "egress": true,
                  "cidr-blocks": [
                    {
                      "vpc": "${CONFIG::VPC_NAME}",
                      "subnet": ["Web"]
                    }
                  ]
                },
                {
                  "rule": 32000,
                  "protocol": -1,
                  "ports": -1,
                  "rule-action": "allow",
                  "egress": true,
                  "cidr-blocks": ["0.0.0.0/0"]
                },
                {
                  "rule": 100,
                  "protocol": -1,
                  "ports": -1,
                  "rule-action": "deny",
                  "egress": false,
                  "cidr-blocks": [
                    {
                      "vpc": "${CONFIG::VPC_NAME}",
                      "subnet": ["Web"]
                    }
                  ]
                },
                {
                  "rule": 32000,
                  "protocol": -1,
                  "ports": -1,
                  "rule-action": "allow",
                  "egress": false,
                  "cidr-blocks": ["0.0.0.0/0"]
                }
              ]
            },
            {
              "name": "Mgmt",
              "share-to-ou-accounts": false,
              "share-to-specific-accounts": ["operations"],
              "definitions": [
                {
                  "az": "a",
                  "route-table": "${CONFIG::VPC_NAME}VPC_Common",
                  "cidr": {
                    "pool": "main",
                    "size": 21
                  }
                },
                {
                  "az": "b",
                  "route-table": "${CONFIG::VPC_NAME}VPC_Common",
                  "cidr": {
                    "pool": "main",
                    "size": 21
                  }
                },
                {
                  "az": "d",
                  "route-table": "${CONFIG::VPC_NAME}VPC_Common",
                  "cidr": {
                    "pool": "main",
                    "size": 21
                  },
                  "disabled": false
                }
              ]
            },
            {
              "name": "GCWide",
              "share-to-ou-accounts": false,
              "share-to-specific-accounts": ["operations"],
              "definitions": [
                {
                  "az": "a",
<<<<<<< HEAD
                  "route-table": "CentralVPC_GCWide",
                  "cidr": "100.96.252.0/25"
                },
                {
                  "az": "b",
                  "route-table": "CentralVPC_GCWide",
                  "cidr": "100.96.252.128/25"
                },
                {
                  "az": "d",
                  "route-table": "CentralVPC_GCWide",
                  "cidr": "100.96.253.0/25",
=======
                  "route-table": "${CONFIG::VPC_NAME}VPC_GCWide",
                  "cidr": {
                    "pool": "RFC6598a",
                    "size": 25
                  }
                },
                {
                  "az": "b",
                  "route-table": "${CONFIG::VPC_NAME}VPC_GCWide",
                  "cidr": {
                    "pool": "RFC6598a",
                    "size": 25
                  }
                },
                {
                  "az": "d",
                  "route-table": "${CONFIG::VPC_NAME}VPC_GCWide",
                  "cidr": {
                    "pool": "RFC6598a",
                    "size": 25
                  },
>>>>>>> d5e9a2f5
                  "disabled": false
                }
              ]
            }
          ],
          "gateway-endpoints": ["s3", "dynamodb"],
          "route-tables": [
            {
              "name": "${CONFIG::VPC_NAME}VPC_Common",
              "routes": [
                {
                  "destination": "0.0.0.0/0",
                  "target": "TGW"
                },
                {
                  "destination": "s3",
                  "target": "s3"
                },
                {
                  "destination": "DynamoDB",
                  "target": "DynamoDB"
                }
              ]
            },
            {
              "name": "${CONFIG::VPC_NAME}VPC_GCWide",
              "routes": [
                {
                  "destination": "0.0.0.0/0",
                  "target": "TGW"
                },
                {
                  "destination": "s3",
                  "target": "s3"
                },
                {
                  "destination": "DynamoDB",
                  "target": "DynamoDB"
                },
                {
                  "destination": {
                    "account": "management",
                    "vpc": "ForSSO",
                    "subnet": "ForSSO"
                  },
                  "target": "pcx"
                }
              ]
            }
          ],
          "security-groups": [
            {
              "name": "Mgmt",
              "inbound-rules": [
                {
                  "description": "Mgmt RDP/SSH Traffic Inbound",
                  "type": ["RDP", "SSH"],
                  "source": "${RANGE-RESTRICT}"
                }
              ],
              "outbound-rules": [
                {
                  "description": "All Outbound",
                  "type": ["ALL"],
                  "source": ["0.0.0.0/0"]
                }
              ]
            },
            {
              "name": "Web",
              "inbound-rules": [
                {
                  "description": "World Web Traffic Inbound",
                  "type": ["HTTP", "HTTPS"],
                  "source": ["0.0.0.0/0"]
                },
                {
                  "description": "Local Mgmt Traffic Inbound",
                  "type": ["ALL"],
                  "source": [
                    {
                      "security-group": ["Mgmt"]
                    }
                  ]
                }
              ],
              "outbound-rules": [
                {
                  "description": "All Outbound",
                  "type": ["ALL"],
                  "source": ["0.0.0.0/0"]
                }
              ]
            },
            {
              "name": "App",
              "inbound-rules": [
                {
                  "description": "Local Mgmt Traffic Inbound",
                  "type": ["ALL"],
                  "source": [
                    {
                      "security-group": ["Mgmt"]
                    }
                  ]
                },
                {
                  "description": "Local Web Tier Inbound",
                  "type": ["ALL"],
                  "source": [
                    {
                      "security-group": ["Web"]
                    }
                  ]
                },
                {
                  "description": "Allow East/West Communication Inbound",
                  "type": ["ALL"],
                  "source": [
                    {
                      "security-group": ["App"]
                    }
                  ]
                }
              ],
              "outbound-rules": [
                {
                  "description": "All Outbound",
                  "type": ["ALL"],
                  "source": ["0.0.0.0/0"]
                }
              ]
            },
            {
              "name": "Data",
              "inbound-rules": [
                {
                  "description": "Local Mgmt Traffic Inbound",
                  "type": ["ALL"],
                  "source": [
                    {
                      "security-group": ["Mgmt"]
                    }
                  ]
                },
                {
                  "description": "Local App DB Traffic Inbound",
                  "type": ["MSSQL", "MYSQL/AURORA", "REDSHIFT", "POSTGRESQL", "ORACLE-RDS"],
                  "source": [
                    {
                      "security-group": ["App"]
                    }
                  ]
                },
                {
                  "description": "Allow East/West Communication Inbound",
                  "type": ["ALL"],
                  "source": [
                    {
                      "security-group": ["Data"]
                    }
                  ]
                }
              ],
              "outbound-rules": [
                {
                  "description": "All Outbound",
                  "type": ["ALL"],
                  "source": ["0.0.0.0/0"]
                }
              ]
            }
          ],
          "tgw-attach": {
            "associate-to-tgw": "Main",
            "account": "shared-network",
            "associate-type": "ATTACH",
            "tgw-rt-associate": ["shared"],
            "tgw-rt-propagate": ["core", "shared", "segregated"],
            "blackhole-route": false,
            "attach-subnets": ["TGW"],
            "options": ["DNS-support"]
          }
        }
      ],
      "iam": {
        "users": [],
        "policies": [
          {
            "policy-name": "Default-Boundary-Policy",
            "policy": "boundary-policy.txt"
          }
        ],
        "roles": [
          {
            "role": "EC2-Default-SSM-AD-Role",
            "type": "ec2",
            "ssm-log-archive-write-access": true,
            "policies": [
              "AmazonSSMManagedInstanceCore",
              "AmazonSSMDirectoryServiceAccess",
              "CloudWatchAgentServerPolicy"
            ],
            "boundary-policy": "Default-Boundary-Policy"
          }
        ]
      },
      "ssm-automation": [
        {
          "account": "operations",
          "regions": ["${HOME_REGION}"],
<<<<<<< HEAD
          "documents": ["SSM-ELB-Enable-Logging", "Put-S3-Encryption", "Attach-IAM-Instance-Profile", "Attach-IAM-Role-Policy"]
=======
          "documents": [
            "SSM-ELB-Enable-Logging",
            "Put-S3-Encryption",
            "Attach-IAM-Instance-Profile",
            "Attach-IAM-Role-Policy"
          ]
>>>>>>> d5e9a2f5
        }
      ],
      "aws-config": [
        {
          "excl-regions": ["ap-northeast-3"],
          "rules": [
            "EC2-INSTANCE-PROFILE",
            "EC2-INSTANCE-PROFILE-PERMISSIONS",
            "ELB_LOGGING_ENABLED",
            "S3_BUCKET_SERVER_SIDE_ENCRYPTION_ENABLED",
            "ACM_CERTIFICATE_EXPIRATION_CHECK",
            "ALB_WAF_ENABLED",
            "API_GW_CACHE_ENABLED_AND_ENCRYPTED",
<<<<<<< HEAD
            "API_GW_EXECUTION_LOGGING_ENABLED",
=======
>>>>>>> d5e9a2f5
            "CLOUD_TRAIL_ENABLED",
            "CLOUDTRAIL_S3_DATAEVENTS_ENABLED",
            "CLOUDTRAIL_SECURITY_TRAIL_ENABLED",
            "CLOUDWATCH_ALARM_ACTION_CHECK",
            "CW_LOGGROUP_RETENTION_PERIOD_CHECK",
            "DB_INSTANCE_BACKUP_ENABLED",
            "DYNAMODB_IN_BACKUP_PLAN",
            "DYNAMODB_TABLE_ENCRYPTED_KMS",
            "EBS_IN_BACKUP_PLAN",
            "EC2_INSTANCE_DETAILED_MONITORING_ENABLED",
            "EC2_MANAGEDINSTANCE_PATCH_COMPLIANCE_STATUS_CHECK",
            "EC2_VOLUME_INUSE_CHECK",
            "ELASTICACHE_REDIS_CLUSTER_AUTOMATIC_BACKUP_CHECK",
            "ELB_ACM_CERTIFICATE_REQUIRED",
            "ELB_CROSS_ZONE_LOAD_BALANCING_ENABLED",
            "EMR_KERBEROS_ENABLED",
            "GUARDDUTY_NON_ARCHIVED_FINDINGS",
            "IAM_GROUP_HAS_USERS_CHECK",
            "IAM_PASSWORD_POLICY",
            "IAM_USER_GROUP_MEMBERSHIP_CHECK",
            "INCOMING_SSH_DISABLED",
            "INSTANCES_IN_VPC",
            "INTERNET_GATEWAY_AUTHORIZED_VPC_ONLY",
            "RDS_IN_BACKUP_PLAN",
            "REDSHIFT_CLUSTER_CONFIGURATION_CHECK",
            "RESTRICTED_INCOMING_TRAFFIC",
            "S3_BUCKET_POLICY_GRANTEE_CHECK",
            "S3_BUCKET_VERSIONING_ENABLED",
            "SAGEMAKER_ENDPOINT_CONFIGURATION_KMS_KEY_CONFIGURED",
            "SAGEMAKER_NOTEBOOK_INSTANCE_KMS_KEY_CONFIGURED",
            "SECURITYHUB_ENABLED",
            "VPC_SG_OPEN_ONLY_TO_AUTHORIZED_PORTS",
            "WAFV2_LOGGING_ENABLED"
          ],
          "remediate-regions": ["${HOME_REGION}"]
        }
      ]
    },
    "Dev": {
      "type": "workload",
      "description": "The Dev OU is used to hold accounts at the Development or similiarly permissioned stage of the SDLC cycle containing sensitive unclassified data or workloads.",
      "share-mad-from": "operations",
      "scps": ["Guardrails-Part-0", "Guardrails-Part-1", "Guardrails-Sensitive"],
      "default-budgets": {
        "name": "Default Dev Budget",
        "period": "Monthly",
        "amount": 2000,
        "include": [
          "Upfront-reservation-fees",
          "Recurring-reservation-charges",
          "Other-subscription-costs",
          "Taxes",
          "Support-charges",
          "Discounts"
        ],
        "alerts": [
          {
            "type": "Actual",
            "threshold-percent": 50,
            "emails": ["myemail+aseaT-budg@example.com"]
          },
          {
            "type": "Actual",
            "threshold-percent": 75,
            "emails": ["myemail+aseaT-budg@example.com"]
          },
          {
            "type": "Actual",
            "threshold-percent": 90,
            "emails": ["myemail+aseaT-budg@example.com"]
          },
          {
            "type": "Actual",
            "threshold-percent": 100,
            "emails": ["myemail+aseaT-budg@example.com"]
          }
        ]
      },
      "certificates": [
        {
          "name": "DevSelf-SignedCert",
          "type": "import",
          "priv-key": "certs/example1-cert.key",
          "cert": "certs/example1-cert.crt"
        }
      ],
      "alb": [
        {
          "name": "Core",
          "scheme": "internal",
          "action-type": "forward",
          "ip-type": "ipv4",
          "listeners": "HTTPS",
          "ports": 443,
          "vpc": "Dev",
          "subnets": "Web",
          "cert-name": "DevSelf-SignedCert",
          "security-policy": "ELBSecurityPolicy-FS-1-2-Res-2019-08",
          "security-group": "Web",
          "access-logs": true,
          "targets": [
            {
              "target-name": "health-check-Lambda",
              "target-type": "lambda",
              "health-check-path": "/health-check",
              "lambda-filename": "internal-dev-alb-lambda.txt"
            }
          ]
        }
      ],
      "vpc": [
        {
          "deploy": "shared-network",
          "name": "${CONFIG::OU_NAME}",
          "description": "This VPC is deployed in the shared network account and it's subnets are shared out to every account in the Dev OU.",
          "cidr-src": "dynamic",
          "cidr": [
            {
              "size": 16,
              "pool": "main"
            }
          ],
          "region": "${HOME_REGION}",
          "use-central-endpoints": true,
          "flow-logs": "BOTH",
          "dns-resolver-logging": true,
          "subnets": [
            {
              "name": "TGW",
              "share-to-ou-accounts": false,
              "share-to-specific-accounts": [],
              "definitions": [
                {
                  "az": "a",
                  "route-table": "${CONFIG::VPC_NAME}VPC_Common",
                  "cidr": {
                    "pool": "main",
                    "size": 27
                  }
                },
                {
                  "az": "b",
                  "route-table": "${CONFIG::VPC_NAME}VPC_Common",
                  "cidr": {
                    "pool": "main",
                    "size": 27
                  }
                },
                {
                  "az": "d",
                  "route-table": "${CONFIG::VPC_NAME}VPC_Common",
                  "cidr": {
                    "pool": "main",
                    "size": 27
                  },
                  "disabled": false
                }
              ]
            },
            {
              "name": "Web",
              "share-to-ou-accounts": true,
              "share-to-specific-accounts": [],
              "definitions": [
                {
                  "az": "a",
                  "route-table": "${CONFIG::VPC_NAME}VPC_Common",
                  "cidr": {
                    "pool": "main",
                    "size": 20
                  }
                },
                {
                  "az": "b",
                  "route-table": "${CONFIG::VPC_NAME}VPC_Common",
                  "cidr": {
                    "pool": "main",
                    "size": 20
                  }
                },
                {
                  "az": "d",
                  "route-table": "${CONFIG::VPC_NAME}VPC_Common",
                  "cidr": {
                    "pool": "main",
                    "size": 20
                  },
                  "disabled": false
                }
              ]
            },
            {
              "name": "App",
              "share-to-ou-accounts": true,
              "share-to-specific-accounts": [],
              "definitions": [
                {
                  "az": "a",
                  "route-table": "${CONFIG::VPC_NAME}VPC_Common",
                  "cidr": {
                    "pool": "main",
                    "size": 19
                  }
                },
                {
                  "az": "b",
                  "route-table": "${CONFIG::VPC_NAME}VPC_Common",
                  "cidr": {
                    "pool": "main",
                    "size": 19
                  }
                },
                {
                  "az": "d",
                  "route-table": "${CONFIG::VPC_NAME}VPC_Common",
                  "cidr": {
                    "pool": "main",
                    "size": 19
                  },
                  "disabled": false
                }
              ]
            },
            {
              "name": "Data",
              "share-to-ou-accounts": true,
              "share-to-specific-accounts": [],
              "definitions": [
                {
                  "az": "a",
                  "route-table": "${CONFIG::VPC_NAME}VPC_Common",
                  "cidr": {
                    "pool": "main",
                    "size": 20
                  }
                },
                {
                  "az": "b",
                  "route-table": "${CONFIG::VPC_NAME}VPC_Common",
                  "cidr": {
                    "pool": "main",
                    "size": 20
                  }
                },
                {
                  "az": "d",
                  "route-table": "${CONFIG::VPC_NAME}VPC_Common",
                  "cidr": {
                    "pool": "main",
                    "size": 20
                  },
                  "disabled": false
                }
              ],
              "nacls": [
                {
                  "rule": 100,
                  "protocol": -1,
                  "ports": -1,
                  "rule-action": "deny",
                  "egress": true,
                  "cidr-blocks": [
                    {
                      "vpc": "${CONFIG::VPC_NAME}",
                      "subnet": ["Web"]
                    },
                    {
                      "vpc": "Central",
                      "subnet": ["Data"]
                    }
                  ]
                },
                {
                  "rule": 32000,
                  "protocol": -1,
                  "ports": -1,
                  "rule-action": "allow",
                  "egress": true,
                  "cidr-blocks": ["0.0.0.0/0"]
                },
                {
                  "rule": 100,
                  "protocol": -1,
                  "ports": -1,
                  "rule-action": "deny",
                  "egress": false,
                  "cidr-blocks": [
                    {
                      "vpc": "${CONFIG::VPC_NAME}",
                      "subnet": ["Web"]
                    },
                    {
                      "vpc": "Central",
                      "subnet": ["Data"]
                    }
                  ]
                },
                {
                  "rule": 32000,
                  "protocol": -1,
                  "ports": -1,
                  "rule-action": "allow",
                  "egress": false,
                  "cidr-blocks": ["0.0.0.0/0"]
                }
              ]
            },
            {
              "name": "Mgmt",
              "share-to-ou-accounts": false,
              "share-to-specific-accounts": [],
              "definitions": [
                {
                  "az": "a",
                  "route-table": "${CONFIG::VPC_NAME}VPC_Common",
                  "cidr": {
                    "pool": "main",
                    "size": 21
                  }
                },
                {
                  "az": "b",
                  "route-table": "${CONFIG::VPC_NAME}VPC_Common",
                  "cidr": {
                    "pool": "main",
                    "size": 21
                  }
                },
                {
                  "az": "d",
                  "route-table": "${CONFIG::VPC_NAME}VPC_Common",
                  "cidr": {
                    "pool": "main",
                    "size": 21
                  },
                  "disabled": false
                }
              ]
            }
          ],
          "gateway-endpoints": ["s3", "dynamodb"],
          "route-tables": [
            {
              "name": "${CONFIG::VPC_NAME}VPC_Common",
              "routes": [
                {
                  "destination": "0.0.0.0/0",
                  "target": "TGW"
                },
                {
                  "destination": "s3",
                  "target": "s3"
                },
                {
                  "destination": "DynamoDB",
                  "target": "DynamoDB"
                }
              ]
            }
          ],
          "security-groups": [
            {
              "name": "Mgmt",
              "inbound-rules": [
                {
                  "description": "Mgmt RDP/SSH Traffic Inbound",
                  "type": ["RDP", "SSH"],
                  "source": "${RANGE-RESTRICT}"
                },
                {
                  "description": "Central VPC Traffic Inbound",
                  "type": ["ALL"],
                  "source": [
                    {
                      "vpc": "Central",
                      "subnet": ["Web", "App", "Mgmt", "GCWide"]
                    }
                  ]
                }
              ],
              "outbound-rules": [
                {
                  "description": "All Outbound",
                  "type": ["ALL"],
                  "source": ["0.0.0.0/0"]
                }
              ]
            },
            {
              "name": "Web",
              "inbound-rules": [
                {
                  "description": "World Web Traffic Inbound",
                  "type": ["HTTP", "HTTPS"],
                  "source": ["0.0.0.0/0"]
                },
                {
                  "description": "Central VPC Traffic Inbound",
                  "type": ["ALL"],
                  "source": [
                    {
                      "vpc": "Central",
                      "subnet": ["Web", "App", "Mgmt", "GCWide"]
                    }
                  ]
                },
                {
                  "description": "Local Mgmt Traffic Inbound",
                  "type": ["ALL"],
                  "source": [
                    {
                      "security-group": ["Mgmt"]
                    }
                  ]
                }
              ],
              "outbound-rules": [
                {
                  "description": "All Outbound",
                  "type": ["ALL"],
                  "source": ["0.0.0.0/0"]
                }
              ]
            },
            {
              "name": "App",
              "inbound-rules": [
                {
                  "description": "Central VPC Traffic Inbound",
                  "type": ["ALL"],
                  "source": [
                    {
                      "vpc": "Central",
                      "subnet": ["Web", "App", "Mgmt", "GCWide"]
                    }
                  ]
                },
                {
                  "description": "Local Mgmt Traffic Inbound",
                  "type": ["ALL"],
                  "source": [
                    {
                      "security-group": ["Mgmt"]
                    }
                  ]
                },
                {
                  "description": "Local Web Tier Inbound",
                  "type": ["ALL"],
                  "source": [
                    {
                      "security-group": ["Web"]
                    }
                  ]
                },
                {
                  "description": "Allow East/West Communication Inbound",
                  "type": ["ALL"],
                  "source": [
                    {
                      "security-group": ["App"]
                    }
                  ]
                }
              ],
              "outbound-rules": [
                {
                  "description": "All Outbound",
                  "type": ["ALL"],
                  "source": ["0.0.0.0/0"]
                }
              ]
            },
            {
              "name": "Data",
              "inbound-rules": [
                {
                  "description": "Central VPC Traffic Inbound",
                  "type": ["ALL"],
                  "source": [
                    {
                      "vpc": "Central",
                      "subnet": ["Web", "App", "Mgmt", "GCWide"]
                    }
                  ]
                },
                {
                  "description": "Local Mgmt Traffic Inbound",
                  "type": ["ALL"],
                  "source": [
                    {
                      "security-group": ["Mgmt"]
                    }
                  ]
                },
                {
                  "description": "Local App DB Traffic Inbound",
                  "type": ["MSSQL", "MYSQL/AURORA", "REDSHIFT", "POSTGRESQL", "ORACLE-RDS"],
                  "source": [
                    {
                      "security-group": ["App"]
                    }
                  ]
                },
                {
                  "description": "Allow East/West Communication Inbound",
                  "type": ["ALL"],
                  "source": [
                    {
                      "security-group": ["Data"]
                    }
                  ]
                }
              ],
              "outbound-rules": [
                {
                  "description": "All Outbound",
                  "type": ["ALL"],
                  "source": ["0.0.0.0/0"]
                }
              ]
            }
          ],
          "tgw-attach": {
            "associate-to-tgw": "Main",
            "account": "shared-network",
            "associate-type": "ATTACH",
            "tgw-rt-associate": ["segregated"],
            "tgw-rt-propagate": ["core", "shared"],
            "blackhole-route": true,
            "attach-subnets": ["TGW"],
            "options": ["DNS-support"]
          }
        }
      ],
      "iam": {
        "users": [],
        "policies": [
          {
            "policy-name": "Default-Boundary-Policy",
            "policy": "boundary-policy.txt"
          }
        ],
        "roles": [
          {
            "role": "EC2-Default-SSM-AD-Role",
            "type": "ec2",
            "ssm-log-archive-write-access": true,
            "policies": [
              "AmazonSSMManagedInstanceCore",
              "AmazonSSMDirectoryServiceAccess",
              "CloudWatchAgentServerPolicy"
            ],
            "boundary-policy": "Default-Boundary-Policy"
          }
        ]
      },
      "ssm-automation": [
        {
          "account": "operations",
          "regions": ["${HOME_REGION}"],
<<<<<<< HEAD
          "documents": ["SSM-ELB-Enable-Logging", "Put-S3-Encryption", "Attach-IAM-Instance-Profile", "Attach-IAM-Role-Policy"]
=======
          "documents": [
            "SSM-ELB-Enable-Logging",
            "Put-S3-Encryption",
            "Attach-IAM-Instance-Profile",
            "Attach-IAM-Role-Policy"
          ]
>>>>>>> d5e9a2f5
        }
      ],
      "aws-config": [
        {
          "excl-regions": ["ap-northeast-3"],
          "rules": [
            "EC2-INSTANCE-PROFILE",
            "EC2-INSTANCE-PROFILE-PERMISSIONS",
            "ELB_LOGGING_ENABLED",
            "S3_BUCKET_SERVER_SIDE_ENCRYPTION_ENABLED",
            "ACM_CERTIFICATE_EXPIRATION_CHECK",
            "ALB_WAF_ENABLED",
            "API_GW_CACHE_ENABLED_AND_ENCRYPTED",
<<<<<<< HEAD
            "API_GW_EXECUTION_LOGGING_ENABLED",
=======
>>>>>>> d5e9a2f5
            "CLOUD_TRAIL_ENABLED",
            "CLOUDTRAIL_S3_DATAEVENTS_ENABLED",
            "CLOUDTRAIL_SECURITY_TRAIL_ENABLED",
            "CLOUDWATCH_ALARM_ACTION_CHECK",
            "CW_LOGGROUP_RETENTION_PERIOD_CHECK",
            "DB_INSTANCE_BACKUP_ENABLED",
            "DYNAMODB_IN_BACKUP_PLAN",
            "DYNAMODB_TABLE_ENCRYPTED_KMS",
            "EBS_IN_BACKUP_PLAN",
            "EC2_INSTANCE_DETAILED_MONITORING_ENABLED",
            "EC2_MANAGEDINSTANCE_PATCH_COMPLIANCE_STATUS_CHECK",
            "EC2_VOLUME_INUSE_CHECK",
            "ELASTICACHE_REDIS_CLUSTER_AUTOMATIC_BACKUP_CHECK",
            "ELB_ACM_CERTIFICATE_REQUIRED",
            "ELB_CROSS_ZONE_LOAD_BALANCING_ENABLED",
            "EMR_KERBEROS_ENABLED",
            "GUARDDUTY_NON_ARCHIVED_FINDINGS",
            "IAM_GROUP_HAS_USERS_CHECK",
            "IAM_PASSWORD_POLICY",
            "IAM_USER_GROUP_MEMBERSHIP_CHECK",
            "INCOMING_SSH_DISABLED",
            "INSTANCES_IN_VPC",
            "INTERNET_GATEWAY_AUTHORIZED_VPC_ONLY",
            "RDS_IN_BACKUP_PLAN",
            "REDSHIFT_CLUSTER_CONFIGURATION_CHECK",
            "RESTRICTED_INCOMING_TRAFFIC",
            "S3_BUCKET_POLICY_GRANTEE_CHECK",
            "S3_BUCKET_VERSIONING_ENABLED",
            "SAGEMAKER_ENDPOINT_CONFIGURATION_KMS_KEY_CONFIGURED",
            "SAGEMAKER_NOTEBOOK_INSTANCE_KMS_KEY_CONFIGURED",
            "SECURITYHUB_ENABLED",
            "VPC_SG_OPEN_ONLY_TO_AUTHORIZED_PORTS",
            "WAFV2_LOGGING_ENABLED"
          ],
          "remediate-regions": ["${HOME_REGION}"]
        }
      ]
    },
    "Test": {
      "type": "workload",
      "description": "The Test OU is used to hold accounts at the Test or similiarly permissioned (i.e. QA) stage of the SDLC cycle containing sensitive unclassified data or workloads.",
      "share-mad-from": "operations",
      "scps": ["Guardrails-Part-0", "Guardrails-Part-1", "Guardrails-Sensitive"],
      "default-budgets": {
        "name": "Default Test Budget",
        "period": "Monthly",
        "amount": 1000,
        "include": [
          "Upfront-reservation-fees",
          "Recurring-reservation-charges",
          "Other-subscription-costs",
          "Taxes",
          "Support-charges",
          "Discounts"
        ],
        "alerts": [
          {
            "type": "Actual",
            "threshold-percent": 50,
            "emails": ["myemail+aseaT-budg@example.com"]
          },
          {
            "type": "Actual",
            "threshold-percent": 75,
            "emails": ["myemail+aseaT-budg@example.com"]
          },
          {
            "type": "Actual",
            "threshold-percent": 90,
            "emails": ["myemail+aseaT-budg@example.com"]
          },
          {
            "type": "Actual",
            "threshold-percent": 100,
            "emails": ["myemail+aseaT-budg@example.com"]
          }
        ]
      },
      "certificates": [
        {
          "name": "TestSelf-SignedCert",
          "type": "import",
          "priv-key": "certs/example1-cert.key",
          "cert": "certs/example1-cert.crt"
        }
      ],
      "alb": [
        {
          "name": "Core",
          "scheme": "internal",
          "action-type": "forward",
          "ip-type": "ipv4",
          "listeners": "HTTPS",
          "ports": 443,
          "vpc": "Test",
          "subnets": "Web",
          "cert-name": "TestSelf-SignedCert",
          "security-policy": "ELBSecurityPolicy-FS-1-2-Res-2019-08",
          "security-group": "Web",
          "access-logs": true,
          "targets": [
            {
              "target-name": "health-check-Lambda",
              "target-type": "lambda",
              "health-check-path": "/health-check",
              "lambda-filename": "internal-test-alb-lambda.txt"
            }
          ]
        }
      ],
      "vpc": [
        {
          "deploy": "shared-network",
          "name": "${CONFIG::OU_NAME}",
          "description": "This VPC is deployed in the shared network account and it's subnets are shared out to every account in the Test OU.",
          "cidr-src": "dynamic",
          "cidr": [
            {
              "size": 16,
              "pool": "main"
            }
          ],
          "region": "${HOME_REGION}",
          "use-central-endpoints": true,
          "flow-logs": "BOTH",
          "dns-resolver-logging": true,
          "subnets": [
            {
              "name": "TGW",
              "share-to-ou-accounts": false,
              "share-to-specific-accounts": [],
              "definitions": [
                {
                  "az": "a",
                  "route-table": "${CONFIG::VPC_NAME}VPC_Common",
                  "cidr": {
                    "pool": "main",
                    "size": 27
                  }
                },
                {
                  "az": "b",
                  "route-table": "${CONFIG::VPC_NAME}VPC_Common",
                  "cidr": {
                    "pool": "main",
                    "size": 27
                  }
                },
                {
                  "az": "d",
                  "route-table": "${CONFIG::VPC_NAME}VPC_Common",
                  "cidr": {
                    "pool": "main",
                    "size": 27
                  },
                  "disabled": false
                }
              ]
            },
            {
              "name": "Web",
              "share-to-ou-accounts": true,
              "share-to-specific-accounts": [],
              "definitions": [
                {
                  "az": "a",
                  "route-table": "${CONFIG::VPC_NAME}VPC_Common",
                  "cidr": {
                    "pool": "main",
                    "size": 20
                  }
                },
                {
                  "az": "b",
                  "route-table": "${CONFIG::VPC_NAME}VPC_Common",
                  "cidr": {
                    "pool": "main",
                    "size": 20
                  }
                },
                {
                  "az": "d",
                  "route-table": "${CONFIG::VPC_NAME}VPC_Common",
                  "cidr": {
                    "pool": "main",
                    "size": 20
                  },
                  "disabled": false
                }
              ]
            },
            {
              "name": "App",
              "share-to-ou-accounts": true,
              "share-to-specific-accounts": [],
              "definitions": [
                {
                  "az": "a",
                  "route-table": "${CONFIG::VPC_NAME}VPC_Common",
                  "cidr": {
                    "pool": "main",
                    "size": 19
                  }
                },
                {
                  "az": "b",
                  "route-table": "${CONFIG::VPC_NAME}VPC_Common",
                  "cidr": {
                    "pool": "main",
                    "size": 19
                  }
                },
                {
                  "az": "d",
                  "route-table": "${CONFIG::VPC_NAME}VPC_Common",
                  "cidr": {
                    "pool": "main",
                    "size": 19
                  },
                  "disabled": false
                }
              ]
            },
            {
              "name": "Data",
              "share-to-ou-accounts": true,
              "share-to-specific-accounts": [],
              "definitions": [
                {
                  "az": "a",
                  "route-table": "${CONFIG::VPC_NAME}VPC_Common",
                  "cidr": {
                    "pool": "main",
                    "size": 20
                  }
                },
                {
                  "az": "b",
                  "route-table": "${CONFIG::VPC_NAME}VPC_Common",
                  "cidr": {
                    "pool": "main",
                    "size": 20
                  }
                },
                {
                  "az": "d",
                  "route-table": "${CONFIG::VPC_NAME}VPC_Common",
                  "cidr": {
                    "pool": "main",
                    "size": 20
                  },
                  "disabled": false
                }
              ],
              "nacls": [
                {
                  "rule": 100,
                  "protocol": -1,
                  "ports": -1,
                  "rule-action": "deny",
                  "egress": true,
                  "cidr-blocks": [
                    {
                      "vpc": "${CONFIG::VPC_NAME}",
                      "subnet": ["Web"]
                    },
                    {
                      "vpc": "Central",
                      "subnet": ["Data"]
                    }
                  ]
                },
                {
                  "rule": 32000,
                  "protocol": -1,
                  "ports": -1,
                  "rule-action": "allow",
                  "egress": true,
                  "cidr-blocks": ["0.0.0.0/0"]
                },
                {
                  "rule": 100,
                  "protocol": -1,
                  "ports": -1,
                  "rule-action": "deny",
                  "egress": false,
                  "cidr-blocks": [
                    {
                      "vpc": "${CONFIG::VPC_NAME}",
                      "subnet": ["Web"]
                    },
                    {
                      "vpc": "Central",
                      "subnet": ["Data"]
                    }
                  ]
                },
                {
                  "rule": 32000,
                  "protocol": -1,
                  "ports": -1,
                  "rule-action": "allow",
                  "egress": false,
                  "cidr-blocks": ["0.0.0.0/0"]
                }
              ]
            },
            {
              "name": "Mgmt",
              "share-to-ou-accounts": false,
              "share-to-specific-accounts": [],
              "definitions": [
                {
                  "az": "a",
                  "route-table": "${CONFIG::VPC_NAME}VPC_Common",
                  "cidr": {
                    "pool": "main",
                    "size": 21
                  }
                },
                {
                  "az": "b",
                  "route-table": "${CONFIG::VPC_NAME}VPC_Common",
                  "cidr": {
                    "pool": "main",
                    "size": 21
                  }
                },
                {
                  "az": "d",
                  "route-table": "${CONFIG::VPC_NAME}VPC_Common",
                  "cidr": {
                    "pool": "main",
                    "size": 21
                  },
                  "disabled": false
                }
              ]
            }
          ],
          "gateway-endpoints": ["s3", "dynamodb"],
          "route-tables": [
            {
              "name": "${CONFIG::VPC_NAME}VPC_Common",
              "routes": [
                {
                  "destination": "0.0.0.0/0",
                  "target": "TGW"
                },
                {
                  "destination": "s3",
                  "target": "s3"
                },
                {
                  "destination": "DynamoDB",
                  "target": "DynamoDB"
                }
              ]
            }
          ],
          "security-groups": [
            {
              "name": "Mgmt",
              "inbound-rules": [
                {
                  "description": "Mgmt RDP/SSH Traffic Inbound",
                  "type": ["RDP", "SSH"],
                  "source": "${RANGE-RESTRICT}"
                },
                {
                  "description": "Central VPC Traffic Inbound",
                  "type": ["ALL"],
                  "source": [
                    {
                      "vpc": "Central",
                      "subnet": ["Web", "App", "Mgmt", "GCWide"]
                    }
                  ]
                }
              ],
              "outbound-rules": [
                {
                  "description": "All Outbound",
                  "type": ["ALL"],
                  "source": ["0.0.0.0/0"]
                }
              ]
            },
            {
              "name": "Web",
              "inbound-rules": [
                {
                  "description": "World Web Traffic Inbound",
                  "type": ["HTTP", "HTTPS"],
                  "source": ["0.0.0.0/0"]
                },
                {
                  "description": "Central VPC Traffic Inbound",
                  "type": ["ALL"],
                  "source": [
                    {
                      "vpc": "Central",
                      "subnet": ["Web", "App", "Mgmt", "GCWide"]
                    }
                  ]
                },
                {
                  "description": "Local Mgmt Traffic Inbound",
                  "type": ["ALL"],
                  "source": [
                    {
                      "security-group": ["Mgmt"]
                    }
                  ]
                }
              ],
              "outbound-rules": [
                {
                  "description": "All Outbound",
                  "type": ["ALL"],
                  "source": ["0.0.0.0/0"]
                }
              ]
            },
            {
              "name": "App",
              "inbound-rules": [
                {
                  "description": "Central VPC Traffic Inbound",
                  "type": ["ALL"],
                  "source": [
                    {
                      "vpc": "Central",
                      "subnet": ["Web", "App", "Mgmt", "GCWide"]
                    }
                  ]
                },
                {
                  "description": "Local Mgmt Traffic Inbound",
                  "type": ["ALL"],
                  "source": [
                    {
                      "security-group": ["Mgmt"]
                    }
                  ]
                },
                {
                  "description": "Local Web Tier Inbound",
                  "type": ["ALL"],
                  "source": [
                    {
                      "security-group": ["Web"]
                    }
                  ]
                },
                {
                  "description": "Allow East/West Communication Inbound",
                  "type": ["ALL"],
                  "source": [
                    {
                      "security-group": ["App"]
                    }
                  ]
                }
              ],
              "outbound-rules": [
                {
                  "description": "All Outbound",
                  "type": ["ALL"],
                  "source": ["0.0.0.0/0"]
                }
              ]
            },
            {
              "name": "Data",
              "inbound-rules": [
                {
                  "description": "Central VPC Traffic Inbound",
                  "type": ["ALL"],
                  "source": [
                    {
                      "vpc": "Central",
                      "subnet": ["Web", "App", "Mgmt", "GCWide"]
                    }
                  ]
                },
                {
                  "description": "Local Mgmt Traffic Inbound",
                  "type": ["ALL"],
                  "source": [
                    {
                      "security-group": ["Mgmt"]
                    }
                  ]
                },
                {
                  "description": "Local App DB Traffic Inbound",
                  "type": ["MSSQL", "MYSQL/AURORA", "REDSHIFT", "POSTGRESQL", "ORACLE-RDS"],
                  "source": [
                    {
                      "security-group": ["App"]
                    }
                  ]
                },
                {
                  "description": "Allow East/West Communication Inbound",
                  "type": ["ALL"],
                  "source": [
                    {
                      "security-group": ["Data"]
                    }
                  ]
                }
              ],
              "outbound-rules": [
                {
                  "description": "All Outbound",
                  "type": ["ALL"],
                  "source": ["0.0.0.0/0"]
                }
              ]
            }
          ],
          "tgw-attach": {
            "associate-to-tgw": "Main",
            "account": "shared-network",
            "associate-type": "ATTACH",
            "tgw-rt-associate": ["segregated"],
            "tgw-rt-propagate": ["core", "shared"],
            "blackhole-route": true,
            "attach-subnets": ["TGW"],
            "options": ["DNS-support"]
          }
        }
      ],
      "iam": {
        "users": [],
        "policies": [
          {
            "policy-name": "Default-Boundary-Policy",
            "policy": "boundary-policy.txt"
          }
        ],
        "roles": [
          {
            "role": "EC2-Default-SSM-AD-Role",
            "type": "ec2",
            "ssm-log-archive-write-access": true,
            "policies": [
              "AmazonSSMManagedInstanceCore",
              "AmazonSSMDirectoryServiceAccess",
              "CloudWatchAgentServerPolicy"
            ],
            "boundary-policy": "Default-Boundary-Policy"
          }
        ]
      },
      "ssm-automation": [
        {
          "account": "operations",
          "regions": ["${HOME_REGION}"],
<<<<<<< HEAD
          "documents": ["SSM-ELB-Enable-Logging", "Put-S3-Encryption", "Attach-IAM-Instance-Profile", "Attach-IAM-Role-Policy"]
=======
          "documents": [
            "SSM-ELB-Enable-Logging",
            "Put-S3-Encryption",
            "Attach-IAM-Instance-Profile",
            "Attach-IAM-Role-Policy"
          ]
>>>>>>> d5e9a2f5
        }
      ],
      "aws-config": [
        {
          "excl-regions": ["ap-northeast-3"],
          "rules": [
            "EC2-INSTANCE-PROFILE",
            "EC2-INSTANCE-PROFILE-PERMISSIONS",
            "ELB_LOGGING_ENABLED",
            "S3_BUCKET_SERVER_SIDE_ENCRYPTION_ENABLED",
            "ACM_CERTIFICATE_EXPIRATION_CHECK",
            "ALB_WAF_ENABLED",
            "API_GW_CACHE_ENABLED_AND_ENCRYPTED",
<<<<<<< HEAD
            "API_GW_EXECUTION_LOGGING_ENABLED",
=======
>>>>>>> d5e9a2f5
            "CLOUD_TRAIL_ENABLED",
            "CLOUDTRAIL_S3_DATAEVENTS_ENABLED",
            "CLOUDTRAIL_SECURITY_TRAIL_ENABLED",
            "CLOUDWATCH_ALARM_ACTION_CHECK",
            "CW_LOGGROUP_RETENTION_PERIOD_CHECK",
            "DB_INSTANCE_BACKUP_ENABLED",
            "DYNAMODB_IN_BACKUP_PLAN",
            "DYNAMODB_TABLE_ENCRYPTED_KMS",
            "EBS_IN_BACKUP_PLAN",
            "EC2_INSTANCE_DETAILED_MONITORING_ENABLED",
            "EC2_MANAGEDINSTANCE_PATCH_COMPLIANCE_STATUS_CHECK",
            "EC2_VOLUME_INUSE_CHECK",
            "ELASTICACHE_REDIS_CLUSTER_AUTOMATIC_BACKUP_CHECK",
            "ELB_ACM_CERTIFICATE_REQUIRED",
            "ELB_CROSS_ZONE_LOAD_BALANCING_ENABLED",
            "EMR_KERBEROS_ENABLED",
            "GUARDDUTY_NON_ARCHIVED_FINDINGS",
            "IAM_GROUP_HAS_USERS_CHECK",
            "IAM_PASSWORD_POLICY",
            "IAM_USER_GROUP_MEMBERSHIP_CHECK",
            "INCOMING_SSH_DISABLED",
            "INSTANCES_IN_VPC",
            "INTERNET_GATEWAY_AUTHORIZED_VPC_ONLY",
            "RDS_IN_BACKUP_PLAN",
            "REDSHIFT_CLUSTER_CONFIGURATION_CHECK",
            "RESTRICTED_INCOMING_TRAFFIC",
            "S3_BUCKET_POLICY_GRANTEE_CHECK",
            "S3_BUCKET_VERSIONING_ENABLED",
            "SAGEMAKER_ENDPOINT_CONFIGURATION_KMS_KEY_CONFIGURED",
            "SAGEMAKER_NOTEBOOK_INSTANCE_KMS_KEY_CONFIGURED",
            "SECURITYHUB_ENABLED",
            "VPC_SG_OPEN_ONLY_TO_AUTHORIZED_PORTS",
            "WAFV2_LOGGING_ENABLED"
          ],
          "remediate-regions": ["${HOME_REGION}"]
        }
      ]
    },
    "Prod": {
      "type": "workload",
      "description": "The Prod OU is used to hold accounts at the Production or similiarly permissioned (i.e. Pre-Prod) stage of the SDLC cycle containing sensitive unclassified data or workloads.",
      "share-mad-from": "operations",
      "scps": ["Guardrails-Part-0", "Guardrails-Part-1", "Guardrails-Sensitive"],
      "default-budgets": {
        "name": "Default Prod Budget",
        "period": "Monthly",
        "amount": 1000,
        "include": [
          "Upfront-reservation-fees",
          "Recurring-reservation-charges",
          "Other-subscription-costs",
          "Taxes",
          "Support-charges",
          "Discounts"
        ],
        "alerts": [
          {
            "type": "Actual",
            "threshold-percent": 50,
            "emails": ["myemail+aseaT-budg@example.com"]
          },
          {
            "type": "Actual",
            "threshold-percent": 75,
            "emails": ["myemail+aseaT-budg@example.com"]
          },
          {
            "type": "Actual",
            "threshold-percent": 90,
            "emails": ["myemail+aseaT-budg@example.com"]
          },
          {
            "type": "Actual",
            "threshold-percent": 100,
            "emails": ["myemail+aseaT-budg@example.com"]
          }
        ]
      },
      "certificates": [
        {
          "name": "ProdSelf-SignedCert",
          "type": "import",
          "priv-key": "certs/example1-cert.key",
          "cert": "certs/example1-cert.crt"
        }
      ],
      "alb": [
        {
          "name": "Core",
          "scheme": "internal",
          "action-type": "forward",
          "ip-type": "ipv4",
          "listeners": "HTTPS",
          "ports": 443,
          "vpc": "Prod",
          "subnets": "Web",
          "cert-name": "ProdSelf-SignedCert",
          "security-policy": "ELBSecurityPolicy-FS-1-2-Res-2019-08",
          "security-group": "Web",
          "access-logs": true,
          "targets": [
            {
              "target-name": "health-check-Lambda",
              "target-type": "lambda",
              "health-check-path": "/health-check",
              "lambda-filename": "internal-prod-alb-lambda.txt"
            }
          ]
        }
      ],
      "vpc": [
        {
          "deploy": "shared-network",
          "name": "${CONFIG::OU_NAME}",
          "description": "This VPC is deployed in the shared network account and it's subnets are shared out to every account in the Prod OU.",
          "cidr-src": "dynamic",
          "cidr": [
            {
              "size": 16,
              "pool": "main"
            }
          ],
          "region": "${HOME_REGION}",
          "use-central-endpoints": true,
          "flow-logs": "BOTH",
          "dns-resolver-logging": true,
          "subnets": [
            {
              "name": "TGW",
              "share-to-ou-accounts": false,
              "share-to-specific-accounts": [],
              "definitions": [
                {
                  "az": "a",
                  "route-table": "${CONFIG::VPC_NAME}VPC_Common",
                  "cidr": {
                    "pool": "main",
                    "size": 27
                  }
                },
                {
                  "az": "b",
                  "route-table": "${CONFIG::VPC_NAME}VPC_Common",
                  "cidr": {
                    "pool": "main",
                    "size": 27
                  }
                },
                {
                  "az": "d",
                  "route-table": "${CONFIG::VPC_NAME}VPC_Common",
                  "cidr": {
                    "pool": "main",
                    "size": 27
                  },
                  "disabled": false
                }
              ]
            },
            {
              "name": "Web",
              "share-to-ou-accounts": true,
              "share-to-specific-accounts": [],
              "definitions": [
                {
                  "az": "a",
                  "route-table": "${CONFIG::VPC_NAME}VPC_Common",
                  "cidr": {
                    "pool": "main",
                    "size": 20
                  }
                },
                {
                  "az": "b",
                  "route-table": "${CONFIG::VPC_NAME}VPC_Common",
                  "cidr": {
                    "pool": "main",
                    "size": 20
                  }
                },
                {
                  "az": "d",
                  "route-table": "${CONFIG::VPC_NAME}VPC_Common",
                  "cidr": {
                    "pool": "main",
                    "size": 20
                  },
                  "disabled": false
                }
              ]
            },
            {
              "name": "App",
              "share-to-ou-accounts": true,
              "share-to-specific-accounts": [],
              "definitions": [
                {
                  "az": "a",
                  "route-table": "${CONFIG::VPC_NAME}VPC_Common",
                  "cidr": {
                    "pool": "main",
                    "size": 19
                  }
                },
                {
                  "az": "b",
                  "route-table": "${CONFIG::VPC_NAME}VPC_Common",
                  "cidr": {
                    "pool": "main",
                    "size": 19
                  }
                },
                {
                  "az": "d",
                  "route-table": "${CONFIG::VPC_NAME}VPC_Common",
                  "cidr": {
                    "pool": "main",
                    "size": 19
                  },
                  "disabled": false
                }
              ]
            },
            {
              "name": "Data",
              "share-to-ou-accounts": true,
              "share-to-specific-accounts": [],
              "definitions": [
                {
                  "az": "a",
                  "route-table": "${CONFIG::VPC_NAME}VPC_Common",
                  "cidr": {
                    "pool": "main",
                    "size": 20
                  }
                },
                {
                  "az": "b",
                  "route-table": "${CONFIG::VPC_NAME}VPC_Common",
                  "cidr": {
                    "pool": "main",
                    "size": 20
                  }
                },
                {
                  "az": "d",
                  "route-table": "${CONFIG::VPC_NAME}VPC_Common",
                  "cidr": {
                    "pool": "main",
                    "size": 20
                  },
                  "disabled": false
                }
              ],
              "nacls": [
                {
                  "rule": 100,
                  "protocol": -1,
                  "ports": -1,
                  "rule-action": "deny",
                  "egress": true,
                  "cidr-blocks": [
                    {
                      "vpc": "${CONFIG::VPC_NAME}",
                      "subnet": ["Web"]
                    },
                    {
                      "vpc": "Central",
                      "subnet": ["Data"]
                    }
                  ]
                },
                {
                  "rule": 32000,
                  "protocol": -1,
                  "ports": -1,
                  "rule-action": "allow",
                  "egress": true,
                  "cidr-blocks": ["0.0.0.0/0"]
                },
                {
                  "rule": 100,
                  "protocol": -1,
                  "ports": -1,
                  "rule-action": "deny",
                  "egress": false,
                  "cidr-blocks": [
                    {
                      "vpc": "${CONFIG::VPC_NAME}",
                      "subnet": ["Web"]
                    },
                    {
                      "vpc": "Central",
                      "subnet": ["Data"]
                    }
                  ]
                },
                {
                  "rule": 32000,
                  "protocol": -1,
                  "ports": -1,
                  "rule-action": "allow",
                  "egress": false,
                  "cidr-blocks": ["0.0.0.0/0"]
                }
              ]
            },
            {
              "name": "Mgmt",
              "share-to-ou-accounts": false,
              "share-to-specific-accounts": [],
              "definitions": [
                {
                  "az": "a",
                  "route-table": "${CONFIG::VPC_NAME}VPC_Common",
                  "cidr": {
                    "pool": "main",
                    "size": 21
                  }
                },
                {
                  "az": "b",
                  "route-table": "${CONFIG::VPC_NAME}VPC_Common",
                  "cidr": {
                    "pool": "main",
                    "size": 21
                  }
                },
                {
                  "az": "d",
                  "route-table": "${CONFIG::VPC_NAME}VPC_Common",
                  "cidr": {
                    "pool": "main",
                    "size": 21
                  },
                  "disabled": false
                }
              ]
            }
          ],
          "gateway-endpoints": ["s3", "dynamodb"],
          "route-tables": [
            {
              "name": "${CONFIG::VPC_NAME}VPC_Common",
              "routes": [
                {
                  "destination": "0.0.0.0/0",
                  "target": "TGW"
                },
                {
                  "destination": "s3",
                  "target": "s3"
                },
                {
                  "destination": "DynamoDB",
                  "target": "DynamoDB"
                }
              ]
            }
          ],
          "security-groups": [
            {
              "name": "Mgmt",
              "inbound-rules": [
                {
                  "description": "Mgmt RDP/SSH Traffic Inbound",
                  "type": ["RDP", "SSH"],
                  "source": "${RANGE-RESTRICT}"
                },
                {
                  "description": "Central VPC Traffic Inbound",
                  "type": ["ALL"],
                  "source": [
                    {
                      "vpc": "Central",
                      "subnet": ["Web", "App", "Mgmt", "GCWide"]
                    }
                  ]
                }
              ],
              "outbound-rules": [
                {
                  "description": "All Outbound",
                  "type": ["ALL"],
                  "source": ["0.0.0.0/0"]
                }
              ]
            },
            {
              "name": "Web",
              "inbound-rules": [
                {
                  "description": "World Web Traffic Inbound",
                  "type": ["HTTP", "HTTPS"],
                  "source": ["0.0.0.0/0"]
                },
                {
                  "description": "Central VPC Traffic Inbound",
                  "type": ["ALL"],
                  "source": [
                    {
                      "vpc": "Central",
                      "subnet": ["Web", "App", "Mgmt", "GCWide"]
                    }
                  ]
                },
                {
                  "description": "Local Mgmt Traffic Inbound",
                  "type": ["ALL"],
                  "source": [
                    {
                      "security-group": ["Mgmt"]
                    }
                  ]
                }
              ],
              "outbound-rules": [
                {
                  "description": "All Outbound",
                  "type": ["ALL"],
                  "source": ["0.0.0.0/0"]
                }
              ]
            },
            {
              "name": "App",
              "inbound-rules": [
                {
                  "description": "Central VPC Traffic Inbound",
                  "type": ["ALL"],
                  "source": [
                    {
                      "vpc": "Central",
                      "subnet": ["Web", "App", "Mgmt", "GCWide"]
                    }
                  ]
                },
                {
                  "description": "Local Mgmt Traffic Inbound",
                  "type": ["ALL"],
                  "source": [
                    {
                      "security-group": ["Mgmt"]
                    }
                  ]
                },
                {
                  "description": "Local Web Tier Inbound",
                  "type": ["ALL"],
                  "source": [
                    {
                      "security-group": ["Web"]
                    }
                  ]
                },
                {
                  "description": "Allow East/West Communication Inbound",
                  "type": ["ALL"],
                  "source": [
                    {
                      "security-group": ["App"]
                    }
                  ]
                }
              ],
              "outbound-rules": [
                {
                  "description": "All Outbound",
                  "type": ["ALL"],
                  "source": ["0.0.0.0/0"]
                }
              ]
            },
            {
              "name": "Data",
              "inbound-rules": [
                {
                  "description": "Central VPC Traffic Inbound",
                  "type": ["ALL"],
                  "source": [
                    {
                      "vpc": "Central",
                      "subnet": ["Web", "App", "Mgmt", "GCWide"]
                    }
                  ]
                },
                {
                  "description": "Local Mgmt Traffic Inbound",
                  "type": ["ALL"],
                  "source": [
                    {
                      "security-group": ["Mgmt"]
                    }
                  ]
                },
                {
                  "description": "Local App DB Traffic Inbound",
                  "type": ["MSSQL", "MYSQL/AURORA", "REDSHIFT", "POSTGRESQL", "ORACLE-RDS"],
                  "source": [
                    {
                      "security-group": ["App"]
                    }
                  ]
                },
                {
                  "description": "Allow East/West Communication Inbound",
                  "type": ["ALL"],
                  "source": [
                    {
                      "security-group": ["Data"]
                    }
                  ]
                }
              ],
              "outbound-rules": [
                {
                  "description": "All Outbound",
                  "type": ["ALL"],
                  "source": ["0.0.0.0/0"]
                }
              ]
            }
          ],
          "tgw-attach": {
            "associate-to-tgw": "Main",
            "account": "shared-network",
            "associate-type": "ATTACH",
            "tgw-rt-associate": ["segregated"],
            "tgw-rt-propagate": ["core", "shared"],
            "blackhole-route": true,
            "attach-subnets": ["TGW"],
            "options": ["DNS-support"]
          }
        }
      ],
      "iam": {
        "users": [],
        "policies": [
          {
            "policy-name": "Default-Boundary-Policy",
            "policy": "boundary-policy.txt"
          }
        ],
        "roles": [
          {
            "role": "EC2-Default-SSM-AD-Role",
            "type": "ec2",
            "ssm-log-archive-write-access": true,
            "policies": [
              "AmazonSSMManagedInstanceCore",
              "AmazonSSMDirectoryServiceAccess",
              "CloudWatchAgentServerPolicy"
            ],
            "boundary-policy": "Default-Boundary-Policy"
          }
        ]
      },
      "ssm-automation": [
        {
          "account": "operations",
          "regions": ["${HOME_REGION}"],
<<<<<<< HEAD
          "documents": ["SSM-ELB-Enable-Logging", "Put-S3-Encryption", "Attach-IAM-Instance-Profile", "Attach-IAM-Role-Policy"]
=======
          "documents": [
            "SSM-ELB-Enable-Logging",
            "Put-S3-Encryption",
            "Attach-IAM-Instance-Profile",
            "Attach-IAM-Role-Policy"
          ]
>>>>>>> d5e9a2f5
        }
      ],
      "aws-config": [
        {
          "excl-regions": ["ap-northeast-3"],
          "rules": [
            "EC2-INSTANCE-PROFILE",
            "EC2-INSTANCE-PROFILE-PERMISSIONS",
            "ELB_LOGGING_ENABLED",
            "S3_BUCKET_SERVER_SIDE_ENCRYPTION_ENABLED",
            "ACM_CERTIFICATE_EXPIRATION_CHECK",
            "ALB_WAF_ENABLED",
            "API_GW_CACHE_ENABLED_AND_ENCRYPTED",
<<<<<<< HEAD
            "API_GW_EXECUTION_LOGGING_ENABLED",
=======
>>>>>>> d5e9a2f5
            "CLOUD_TRAIL_ENABLED",
            "CLOUDTRAIL_S3_DATAEVENTS_ENABLED",
            "CLOUDTRAIL_SECURITY_TRAIL_ENABLED",
            "CLOUDWATCH_ALARM_ACTION_CHECK",
            "CW_LOGGROUP_RETENTION_PERIOD_CHECK",
            "DB_INSTANCE_BACKUP_ENABLED",
            "DYNAMODB_IN_BACKUP_PLAN",
            "DYNAMODB_TABLE_ENCRYPTED_KMS",
            "EBS_IN_BACKUP_PLAN",
            "EC2_INSTANCE_DETAILED_MONITORING_ENABLED",
            "EC2_MANAGEDINSTANCE_PATCH_COMPLIANCE_STATUS_CHECK",
            "EC2_VOLUME_INUSE_CHECK",
            "ELASTICACHE_REDIS_CLUSTER_AUTOMATIC_BACKUP_CHECK",
            "ELB_ACM_CERTIFICATE_REQUIRED",
            "ELB_CROSS_ZONE_LOAD_BALANCING_ENABLED",
            "EMR_KERBEROS_ENABLED",
            "GUARDDUTY_NON_ARCHIVED_FINDINGS",
            "IAM_GROUP_HAS_USERS_CHECK",
            "IAM_PASSWORD_POLICY",
            "IAM_USER_GROUP_MEMBERSHIP_CHECK",
            "INCOMING_SSH_DISABLED",
            "INSTANCES_IN_VPC",
            "INTERNET_GATEWAY_AUTHORIZED_VPC_ONLY",
            "RDS_IN_BACKUP_PLAN",
            "REDSHIFT_CLUSTER_CONFIGURATION_CHECK",
            "RESTRICTED_INCOMING_TRAFFIC",
            "S3_BUCKET_POLICY_GRANTEE_CHECK",
            "S3_BUCKET_VERSIONING_ENABLED",
            "SAGEMAKER_ENDPOINT_CONFIGURATION_KMS_KEY_CONFIGURED",
            "SAGEMAKER_NOTEBOOK_INSTANCE_KMS_KEY_CONFIGURED",
            "SECURITYHUB_ENABLED",
            "VPC_SG_OPEN_ONLY_TO_AUTHORIZED_PORTS",
            "WAFV2_LOGGING_ENABLED"
          ],
          "remediate-regions": ["${HOME_REGION}"]
        }
      ]
    },
    "UnClass": {
      "type": "workload",
      "description": "Non-sensitive workloads should be placed with sensitive worksloads (Dev/Test/Prod/Central OU's). Used for accounts with AWS Console users without appropriate security clearance or deploying AWS services not approved for use with sensitive data.",
      "share-mad-from": "operations",
      "scps": ["Guardrails-Part-0", "Guardrails-Part-1", "Guardrails-Unclass"],
      "default-budgets": {
        "name": "Default Unclass Budget",
        "period": "Monthly",
        "amount": 1000,
        "include": [
          "Upfront-reservation-fees",
          "Recurring-reservation-charges",
          "Other-subscription-costs",
          "Taxes",
          "Support-charges",
          "Discounts"
        ],
        "alerts": [
          {
            "type": "Actual",
            "threshold-percent": 50,
            "emails": ["myemail+aseaT-budg@example.com"]
          },
          {
            "type": "Actual",
            "threshold-percent": 75,
            "emails": ["myemail+aseaT-budg@example.com"]
          },
          {
            "type": "Actual",
            "threshold-percent": 90,
            "emails": ["myemail+aseaT-budg@example.com"]
          },
          {
            "type": "Actual",
            "threshold-percent": 100,
            "emails": ["myemail+aseaT-budg@example.com"]
          }
        ]
      },
      "vpc": [
        {
          "deploy": "shared-network",
          "name": "${CONFIG::OU_NAME}",
          "description": "This VPC is deployed in the shared network account and it's subnets are shared out to every account in the Unclass OU.",
          "cidr-src": "dynamic",
          "cidr": [
            {
              "size": 16,
              "pool": "main"
            }
          ],
          "region": "${HOME_REGION}",
          "use-central-endpoints": true,
          "flow-logs": "BOTH",
          "dns-resolver-logging": true,
          "subnets": [
            {
              "name": "TGW",
              "share-to-ou-accounts": false,
              "share-to-specific-accounts": [],
              "definitions": [
                {
                  "az": "a",
                  "route-table": "${CONFIG::VPC_NAME}VPC_Common",
                  "cidr": {
                    "pool": "main",
                    "size": 27
                  }
                },
                {
                  "az": "b",
                  "route-table": "${CONFIG::VPC_NAME}VPC_Common",
                  "cidr": {
                    "pool": "main",
                    "size": 27
                  }
                },
                {
                  "az": "d",
                  "route-table": "${CONFIG::VPC_NAME}VPC_Common",
                  "cidr": {
                    "pool": "main",
                    "size": 27
                  },
                  "disabled": false
                }
              ]
            },
            {
              "name": "Web",
              "share-to-ou-accounts": true,
              "share-to-specific-accounts": [],
              "definitions": [
                {
                  "az": "a",
                  "route-table": "${CONFIG::VPC_NAME}VPC_Common",
                  "cidr": {
                    "pool": "main",
                    "size": 20
                  }
                },
                {
                  "az": "b",
                  "route-table": "${CONFIG::VPC_NAME}VPC_Common",
                  "cidr": {
                    "pool": "main",
                    "size": 20
                  }
                },
                {
                  "az": "d",
                  "route-table": "${CONFIG::VPC_NAME}VPC_Common",
                  "cidr": {
                    "pool": "main",
                    "size": 20
                  },
                  "disabled": false
                }
              ]
            },
            {
              "name": "App",
              "share-to-ou-accounts": true,
              "share-to-specific-accounts": [],
              "definitions": [
                {
                  "az": "a",
                  "route-table": "${CONFIG::VPC_NAME}VPC_Common",
                  "cidr": {
                    "pool": "main",
                    "size": 19
                  }
                },
                {
                  "az": "b",
                  "route-table": "${CONFIG::VPC_NAME}VPC_Common",
                  "cidr": {
                    "pool": "main",
                    "size": 19
                  }
                },
                {
                  "az": "d",
                  "route-table": "${CONFIG::VPC_NAME}VPC_Common",
                  "cidr": {
                    "pool": "main",
                    "size": 19
                  },
                  "disabled": false
                }
              ]
            },
            {
              "name": "Data",
              "share-to-ou-accounts": true,
              "share-to-specific-accounts": [],
              "definitions": [
                {
                  "az": "a",
                  "route-table": "${CONFIG::VPC_NAME}VPC_Common",
                  "cidr": {
                    "pool": "main",
                    "size": 20
                  }
                },
                {
                  "az": "b",
                  "route-table": "${CONFIG::VPC_NAME}VPC_Common",
                  "cidr": {
                    "pool": "main",
                    "size": 20
                  }
                },
                {
                  "az": "d",
                  "route-table": "${CONFIG::VPC_NAME}VPC_Common",
                  "cidr": {
                    "pool": "main",
                    "size": 20
                  },
                  "disabled": false
                }
              ],
              "nacls": [
                {
                  "rule": 100,
                  "protocol": -1,
                  "ports": -1,
                  "rule-action": "deny",
                  "egress": true,
                  "cidr-blocks": [
                    {
                      "vpc": "${CONFIG::VPC_NAME}",
                      "subnet": ["Web"]
                    },
                    {
                      "vpc": "Central",
                      "subnet": ["Data"]
                    }
                  ]
                },
                {
                  "rule": 32000,
                  "protocol": -1,
                  "ports": -1,
                  "rule-action": "allow",
                  "egress": true,
                  "cidr-blocks": ["0.0.0.0/0"]
                },
                {
                  "rule": 100,
                  "protocol": -1,
                  "ports": -1,
                  "rule-action": "deny",
                  "egress": false,
                  "cidr-blocks": [
                    {
                      "vpc": "${CONFIG::VPC_NAME}",
                      "subnet": ["Web"]
                    },
                    {
                      "vpc": "Central",
                      "subnet": ["Data"]
                    }
                  ]
                },
                {
                  "rule": 32000,
                  "protocol": -1,
                  "ports": -1,
                  "rule-action": "allow",
                  "egress": false,
                  "cidr-blocks": ["0.0.0.0/0"]
                }
              ]
            },
            {
              "name": "Mgmt",
              "share-to-ou-accounts": false,
              "share-to-specific-accounts": [],
              "definitions": [
                {
                  "az": "a",
                  "route-table": "${CONFIG::VPC_NAME}VPC_Common",
                  "cidr": {
                    "pool": "main",
                    "size": 21
                  }
                },
                {
                  "az": "b",
                  "route-table": "${CONFIG::VPC_NAME}VPC_Common",
                  "cidr": {
                    "pool": "main",
                    "size": 21
                  }
                },
                {
                  "az": "d",
                  "route-table": "${CONFIG::VPC_NAME}VPC_Common",
                  "cidr": {
                    "pool": "main",
                    "size": 21
                  },
                  "disabled": false
                }
              ]
            }
          ],
          "gateway-endpoints": ["s3", "dynamodb"],
          "route-tables": [
            {
              "name": "${CONFIG::VPC_NAME}VPC_Common",
              "routes": [
                {
                  "destination": "0.0.0.0/0",
                  "target": "TGW"
                },
                {
                  "destination": "s3",
                  "target": "s3"
                },
                {
                  "destination": "DynamoDB",
                  "target": "DynamoDB"
                }
              ]
            }
          ],
          "security-groups": [
            {
              "name": "Mgmt",
              "inbound-rules": [
                {
                  "description": "Mgmt RDP/SSH Traffic Inbound",
                  "type": ["RDP", "SSH"],
                  "source": "${RANGE-RESTRICT}"
                },
                {
                  "description": "Central VPC Traffic Inbound",
                  "type": ["ALL"],
                  "source": [
                    {
                      "vpc": "Central",
                      "subnet": ["Web", "App", "Mgmt", "GCWide"]
                    }
                  ]
                }
              ],
              "outbound-rules": [
                {
                  "description": "All Outbound",
                  "type": ["ALL"],
                  "source": ["0.0.0.0/0"]
                }
              ]
            },
            {
              "name": "Web",
              "inbound-rules": [
                {
                  "description": "World Web Traffic Inbound",
                  "type": ["HTTP", "HTTPS"],
                  "source": ["0.0.0.0/0"]
                },
                {
                  "description": "Central VPC Traffic Inbound",
                  "type": ["ALL"],
                  "source": [
                    {
                      "vpc": "Central",
                      "subnet": ["Web", "App", "Mgmt", "GCWide"]
                    }
                  ]
                },
                {
                  "description": "Local Mgmt Traffic Inbound",
                  "type": ["ALL"],
                  "source": [
                    {
                      "security-group": ["Mgmt"]
                    }
                  ]
                }
              ],
              "outbound-rules": [
                {
                  "description": "All Outbound",
                  "type": ["ALL"],
                  "source": ["0.0.0.0/0"]
                }
              ]
            },
            {
              "name": "App",
              "inbound-rules": [
                {
                  "description": "Central VPC Traffic Inbound",
                  "type": ["ALL"],
                  "source": [
                    {
                      "vpc": "Central",
                      "subnet": ["Web", "App", "Mgmt", "GCWide"]
                    }
                  ]
                },
                {
                  "description": "Local Mgmt Traffic Inbound",
                  "type": ["ALL"],
                  "source": [
                    {
                      "security-group": ["Mgmt"]
                    }
                  ]
                },
                {
                  "description": "Local Web Tier Inbound",
                  "type": ["ALL"],
                  "source": [
                    {
                      "security-group": ["Web"]
                    }
                  ]
                },
                {
                  "description": "Allow East/West Communication Inbound",
                  "type": ["ALL"],
                  "source": [
                    {
                      "security-group": ["App"]
                    }
                  ]
                }
              ],
              "outbound-rules": [
                {
                  "description": "All Outbound",
                  "type": ["ALL"],
                  "source": ["0.0.0.0/0"]
                }
              ]
            },
            {
              "name": "Data",
              "inbound-rules": [
                {
                  "description": "Central VPC Traffic Inbound",
                  "type": ["ALL"],
                  "source": [
                    {
                      "vpc": "Central",
                      "subnet": ["Web", "App", "Mgmt", "GCWide"]
                    }
                  ]
                },
                {
                  "description": "Local Mgmt Traffic Inbound",
                  "type": ["ALL"],
                  "source": [
                    {
                      "security-group": ["Mgmt"]
                    }
                  ]
                },
                {
                  "description": "Local App DB Traffic Inbound",
                  "type": ["MSSQL", "MYSQL/AURORA", "REDSHIFT", "POSTGRESQL", "ORACLE-RDS"],
                  "source": [
                    {
                      "security-group": ["App"]
                    }
                  ]
                },
                {
                  "description": "Allow East/West Communication Inbound",
                  "type": ["ALL"],
                  "source": [
                    {
                      "security-group": ["Data"]
                    }
                  ]
                }
              ],
              "outbound-rules": [
                {
                  "description": "All Outbound",
                  "type": ["ALL"],
                  "source": ["0.0.0.0/0"]
                }
              ]
            }
          ],
          "tgw-attach": {
            "associate-to-tgw": "Main",
            "account": "shared-network",
            "associate-type": "ATTACH",
            "tgw-rt-associate": ["segregated"],
            "tgw-rt-propagate": ["core", "shared"],
            "blackhole-route": true,
            "attach-subnets": ["TGW"],
            "options": ["DNS-support"]
          }
        },
        {
          "deploy": "shared-network",
          "name": "UnClass-East",
          "description": "This VPC is deployed in the shared network account us-east-1 region and it's subnets are shared out to every account in the Unclass OU.",
          "cidr-src": "dynamic",
          "cidr": [
            {
              "pool": "east",
              "size": 16
            }
          ],
          "region": "us-east-1",
          "use-central-endpoints": true,
          "flow-logs": "BOTH",
          "dns-resolver-logging": true,
          "subnets": [
            {
              "name": "TGW",
              "share-to-ou-accounts": false,
              "share-to-specific-accounts": [],
              "definitions": [
                {
                  "az": "a",
                  "route-table": "${CONFIG::VPC_NAME}_Common",
                  "cidr": {
                    "pool": "east",
                    "size": 27
                  }
                },
                {
                  "az": "b",
                  "route-table": "${CONFIG::VPC_NAME}_Common",
                  "cidr": {
                    "pool": "east",
                    "size": 27
                  }
                }
              ]
            },
            {
              "name": "Web",
              "share-to-ou-accounts": true,
              "share-to-specific-accounts": [],
              "definitions": [
                {
                  "az": "a",
                  "route-table": "${CONFIG::VPC_NAME}_Common",
                  "cidr": {
                    "pool": "east",
                    "size": 20
                  }
                },
                {
                  "az": "b",
                  "route-table": "${CONFIG::VPC_NAME}_Common",
                  "cidr": {
                    "pool": "east",
                    "size": 20
                  }
                }
              ]
            },
            {
              "name": "App",
              "share-to-ou-accounts": true,
              "share-to-specific-accounts": [],
              "definitions": [
                {
                  "az": "a",
                  "route-table": "${CONFIG::VPC_NAME}_Common",
                  "cidr": {
                    "pool": "east",
                    "size": 19
                  }
                },
                {
                  "az": "b",
                  "route-table": "${CONFIG::VPC_NAME}_Common",
                  "cidr": {
                    "pool": "east",
                    "size": 19
                  }
                }
              ]
            },
            {
              "name": "Data",
              "share-to-ou-accounts": true,
              "share-to-specific-accounts": [],
              "definitions": [
                {
                  "az": "a",
                  "route-table": "${CONFIG::VPC_NAME}_Common",
                  "cidr": {
                    "pool": "east",
                    "size": 20
                  }
                },
                {
                  "az": "b",
                  "route-table": "${CONFIG::VPC_NAME}_Common",
                  "cidr": {
                    "pool": "east",
                    "size": 20
                  }
                }
              ],
              "nacls": [
                {
                  "rule": 100,
                  "protocol": -1,
                  "ports": -1,
                  "rule-action": "deny",
                  "egress": true,
                  "cidr-blocks": [
                    {
                      "vpc": "${CONFIG::VPC_NAME}",
                      "subnet": ["Web"]
                    },
                    {
                      "vpc": "Central",
                      "subnet": ["Data"]
                    }
                  ]
                },
                {
                  "rule": 32000,
                  "protocol": -1,
                  "ports": -1,
                  "rule-action": "allow",
                  "egress": true,
                  "cidr-blocks": ["0.0.0.0/0"]
                },
                {
                  "rule": 100,
                  "protocol": -1,
                  "ports": -1,
                  "rule-action": "deny",
                  "egress": false,
                  "cidr-blocks": [
                    {
                      "vpc": "${CONFIG::VPC_NAME}",
                      "subnet": ["Web"]
                    },
                    {
                      "vpc": "Central",
                      "subnet": ["Data"]
                    }
                  ]
                },
                {
                  "rule": 32000,
                  "protocol": -1,
                  "ports": -1,
                  "rule-action": "allow",
                  "egress": false,
                  "cidr-blocks": ["0.0.0.0/0"]
                }
              ]
            }
          ],
          "gateway-endpoints": ["s3", "dynamodb"],
          "route-tables": [
            {
              "name": "${CONFIG::VPC_NAME}_Common",
              "routes": [
                {
                  "destination": "0.0.0.0/0",
                  "target": "TGW"
                },
                {
                  "destination": "s3",
                  "target": "s3"
                },
                {
                  "destination": "DynamoDB",
                  "target": "DynamoDB"
                }
              ]
            }
          ],
          "security-groups": [
            {
              "name": "Web",
              "inbound-rules": [
                {
                  "description": "World Web Traffic Inbound",
                  "type": ["HTTP", "HTTPS"],
                  "source": ["0.0.0.0/0"]
                },
                {
                  "description": "Central VPC Traffic Inbound",
                  "type": ["ALL"],
                  "source": [
                    {
                      "vpc": "Central",
                      "subnet": ["Web", "App", "Mgmt", "GCWide"]
                    }
                  ]
                }
              ],
              "outbound-rules": [
                {
                  "description": "All Outbound",
                  "type": ["ALL"],
                  "source": ["0.0.0.0/0"]
                }
              ]
            },
            {
              "name": "App",
              "inbound-rules": [
                {
                  "description": "Central VPC Traffic Inbound",
                  "type": ["ALL"],
                  "source": [
                    {
                      "vpc": "Central",
                      "subnet": ["Web", "App", "Mgmt", "GCWide"]
                    }
                  ]
                },
                {
                  "description": "Local Web Tier Inbound",
                  "type": ["ALL"],
                  "source": [
                    {
                      "security-group": ["Web"]
                    }
                  ]
                },
                {
                  "description": "Allow East/West Communication Inbound",
                  "type": ["ALL"],
                  "source": [
                    {
                      "security-group": ["App"]
                    }
                  ]
                }
              ],
              "outbound-rules": [
                {
                  "description": "All Outbound",
                  "type": ["ALL"],
                  "source": ["0.0.0.0/0"]
                }
              ]
            },
            {
              "name": "Data",
              "inbound-rules": [
                {
                  "description": "Central VPC Traffic Inbound",
                  "type": ["ALL"],
                  "source": [
                    {
                      "vpc": "Central",
                      "subnet": ["Web", "App", "Mgmt", "GCWide"]
                    }
                  ]
                },
                {
                  "description": "Local App DB Traffic Inbound",
                  "type": ["MSSQL", "MYSQL/AURORA", "REDSHIFT", "POSTGRESQL", "ORACLE-RDS"],
                  "source": [
                    {
                      "security-group": ["App"]
                    }
                  ]
                },
                {
                  "description": "Allow East/West Communication Inbound",
                  "type": ["ALL"],
                  "source": [
                    {
                      "security-group": ["Data"]
                    }
                  ]
                }
              ],
              "outbound-rules": [
                {
                  "description": "All Outbound",
                  "type": ["ALL"],
                  "source": ["0.0.0.0/0"]
                }
              ]
            }
          ],
          "tgw-attach": {
            "associate-to-tgw": "East",
            "account": "shared-network",
            "associate-type": "ATTACH",
            "tgw-rt-associate": ["segregated"],
            "tgw-rt-propagate": ["core", "shared"],
            "blackhole-route": true,
            "attach-subnets": ["TGW"],
            "options": ["DNS-support"]
          }
        }
      ],
      "iam": {
        "users": [],
        "policies": [
          {
            "policy-name": "Default-Boundary-Policy",
            "policy": "boundary-policy.txt"
          }
        ],
        "roles": [
          {
            "role": "EC2-Default-SSM-AD-Role",
            "type": "ec2",
            "ssm-log-archive-write-access": true,
            "policies": [
              "AmazonSSMManagedInstanceCore",
              "AmazonSSMDirectoryServiceAccess",
              "CloudWatchAgentServerPolicy"
            ],
            "boundary-policy": "Default-Boundary-Policy"
          }
        ]
      },
      "ssm-automation": [
        {
          "account": "operations",
          "regions": ["${HOME_REGION}", "us-east-1"],
<<<<<<< HEAD
          "documents": ["SSM-ELB-Enable-Logging", "Put-S3-Encryption", "Attach-IAM-Instance-Profile", "Attach-IAM-Role-Policy"]
=======
          "documents": [
            "SSM-ELB-Enable-Logging",
            "Put-S3-Encryption",
            "Attach-IAM-Instance-Profile",
            "Attach-IAM-Role-Policy"
          ]
>>>>>>> d5e9a2f5
        }
      ],
      "aws-config": [
        {
          "excl-regions": ["ap-northeast-3"],
          "rules": [
            "EC2-INSTANCE-PROFILE",
            "EC2-INSTANCE-PROFILE-PERMISSIONS",
            "ELB_LOGGING_ENABLED",
            "S3_BUCKET_SERVER_SIDE_ENCRYPTION_ENABLED",
            "ACM_CERTIFICATE_EXPIRATION_CHECK",
            "ALB_WAF_ENABLED",
            "API_GW_CACHE_ENABLED_AND_ENCRYPTED",
<<<<<<< HEAD
            "API_GW_EXECUTION_LOGGING_ENABLED",
=======
>>>>>>> d5e9a2f5
            "CLOUD_TRAIL_ENABLED",
            "CLOUDTRAIL_S3_DATAEVENTS_ENABLED",
            "CLOUDTRAIL_SECURITY_TRAIL_ENABLED",
            "CLOUDWATCH_ALARM_ACTION_CHECK",
            "CW_LOGGROUP_RETENTION_PERIOD_CHECK",
            "DB_INSTANCE_BACKUP_ENABLED",
            "DYNAMODB_IN_BACKUP_PLAN",
            "DYNAMODB_TABLE_ENCRYPTED_KMS",
            "EBS_IN_BACKUP_PLAN",
            "EC2_INSTANCE_DETAILED_MONITORING_ENABLED",
            "EC2_MANAGEDINSTANCE_PATCH_COMPLIANCE_STATUS_CHECK",
            "EC2_VOLUME_INUSE_CHECK",
            "ELASTICACHE_REDIS_CLUSTER_AUTOMATIC_BACKUP_CHECK",
            "ELB_ACM_CERTIFICATE_REQUIRED",
            "ELB_CROSS_ZONE_LOAD_BALANCING_ENABLED",
            "EMR_KERBEROS_ENABLED",
            "GUARDDUTY_NON_ARCHIVED_FINDINGS",
            "IAM_GROUP_HAS_USERS_CHECK",
            "IAM_PASSWORD_POLICY",
            "IAM_USER_GROUP_MEMBERSHIP_CHECK",
            "INCOMING_SSH_DISABLED",
            "INSTANCES_IN_VPC",
            "INTERNET_GATEWAY_AUTHORIZED_VPC_ONLY",
            "RDS_IN_BACKUP_PLAN",
            "REDSHIFT_CLUSTER_CONFIGURATION_CHECK",
            "RESTRICTED_INCOMING_TRAFFIC",
            "S3_BUCKET_POLICY_GRANTEE_CHECK",
            "S3_BUCKET_VERSIONING_ENABLED",
            "SAGEMAKER_ENDPOINT_CONFIGURATION_KMS_KEY_CONFIGURED",
            "SAGEMAKER_NOTEBOOK_INSTANCE_KMS_KEY_CONFIGURED",
            "SECURITYHUB_ENABLED",
            "VPC_SG_OPEN_ONLY_TO_AUTHORIZED_PORTS",
            "WAFV2_LOGGING_ENABLED"
          ],
          "remediate-regions": ["${HOME_REGION}", "us-east-1"]
        }
      ]
    },
    "Sandbox": {
      "type": "workload",
      "description": "The Sandbox OU offers the most cloud native, agile experience and is used for experimentation.  It is not to be used to hold production workloads or data as it offers the fewest security controls.",
      "scps": ["Guardrails-Part-0", "Guardrails-Part-1", "Guardrails-Sandbox"],
      "default-budgets": {
        "name": "Default Sandbox Budget",
        "period": "Monthly",
        "amount": 200,
        "include": [
          "Upfront-reservation-fees",
          "Recurring-reservation-charges",
          "Other-subscription-costs",
          "Taxes",
          "Support-charges",
          "Discounts"
        ],
        "alerts": [
          {
            "type": "Actual",
            "threshold-percent": 50,
            "emails": ["myemail+aseaT-budg@example.com"]
          },
          {
            "type": "Actual",
            "threshold-percent": 75,
            "emails": ["myemail+aseaT-budg@example.com"]
          },
          {
            "type": "Actual",
            "threshold-percent": 90,
            "emails": ["myemail+aseaT-budg@example.com"]
          },
          {
            "type": "Actual",
            "threshold-percent": 100,
            "emails": ["myemail+aseaT-budg@example.com"]
          }
        ]
      },
      "vpc": [
        {
          "deploy": "local",
          "name": "${CONFIG::OU_NAME}",
          "description": "This VPC is deployed locally in each Sandbox account and each account/VPC is deployed with the same identical CIDR range.  This VPC has no access to the rest of the Organizations networking and has direct internet access and does not use the perimeter ingress/egress services.",
          "cidr-src": "dynamic",
          "cidr": [
            {
              "size": 16,
              "pool": "main"
            }
          ],
          "region": "${HOME_REGION}",
          "use-central-endpoints": false,
          "flow-logs": "BOTH",
          "dns-resolver-logging": true,
          "igw": true,
          "natgw": {
            "subnet": {
              "name": "Web",
              "az": "a"
            }
          },
          "subnets": [
            {
              "name": "Web",
              "share-to-ou-accounts": false,
              "share-to-specific-accounts": [],
              "definitions": [
                {
                  "az": "a",
                  "route-table": "SandboxVPC_IGW",
                  "cidr": {
                    "pool": "main",
                    "size": 20
                  }
                },
                {
                  "az": "b",
                  "route-table": "SandboxVPC_IGW",
                  "cidr": {
                    "pool": "main",
                    "size": 20
                  }
                },
                {
                  "az": "d",
                  "route-table": "SandboxVPC_IGW",
                  "cidr": {
                    "pool": "main",
                    "size": 20
                  },
                  "disabled": false
                }
              ]
            },
            {
              "name": "App",
              "share-to-ou-accounts": false,
              "share-to-specific-accounts": [],
              "definitions": [
                {
                  "az": "a",
                  "route-table": "SandboxVPC_Common",
                  "cidr": {
                    "pool": "main",
                    "size": 19
                  }
                },
                {
                  "az": "b",
                  "route-table": "SandboxVPC_Common",
                  "cidr": {
                    "pool": "main",
                    "size": 19
                  }
                },
                {
                  "az": "d",
                  "route-table": "SandboxVPC_Common",
                  "cidr": {
                    "pool": "main",
                    "size": 19
                  },
                  "disabled": false
                }
              ]
            },
            {
              "name": "Data",
              "share-to-ou-accounts": false,
              "share-to-specific-accounts": [],
              "definitions": [
                {
                  "az": "a",
                  "route-table": "SandboxVPC_Common",
                  "cidr": {
                    "pool": "main",
                    "size": 20
                  }
                },
                {
                  "az": "b",
                  "route-table": "SandboxVPC_Common",
                  "cidr": {
                    "pool": "main",
                    "size": 20
                  }
                },
                {
                  "az": "d",
                  "route-table": "SandboxVPC_Common",
                  "cidr": {
                    "pool": "main",
                    "size": 20
                  },
                  "disabled": false
                }
              ],
              "nacls": [
                {
                  "rule": 100,
                  "protocol": -1,
                  "ports": -1,
                  "rule-action": "deny",
                  "egress": true,
                  "cidr-blocks": [
                    {
                      "vpc": "Sandbox",
                      "subnet": ["Web"]
                    },
                    {
                      "account": "shared-network",
                      "vpc": "Central",
                      "subnet": ["Data"]
                    }
                  ]
                },
                {
                  "rule": 32000,
                  "protocol": -1,
                  "ports": -1,
                  "rule-action": "allow",
                  "egress": true,
                  "cidr-blocks": ["0.0.0.0/0"]
                },
                {
                  "rule": 100,
                  "protocol": -1,
                  "ports": -1,
                  "rule-action": "deny",
                  "egress": false,
                  "cidr-blocks": [
                    {
                      "vpc": "Sandbox",
                      "subnet": ["Web"]
                    },
                    {
                      "account": "shared-network",
                      "vpc": "Central",
                      "subnet": ["Data"]
                    }
                  ]
                },
                {
                  "rule": 32000,
                  "protocol": -1,
                  "ports": -1,
                  "rule-action": "allow",
                  "egress": false,
                  "cidr-blocks": ["0.0.0.0/0"]
                }
              ]
            },
            {
              "name": "Mgmt",
              "share-to-ou-accounts": false,
              "share-to-specific-accounts": [],
              "definitions": [
                {
                  "az": "a",
                  "route-table": "SandboxVPC_Common",
                  "cidr": {
                    "pool": "main",
                    "size": 21
                  }
                },
                {
                  "az": "b",
                  "route-table": "SandboxVPC_Common",
                  "cidr": {
                    "pool": "main",
                    "size": 21
                  }
                },
                {
                  "az": "d",
                  "route-table": "SandboxVPC_Common",
                  "cidr": {
                    "pool": "main",
                    "size": 21
                  },
                  "disabled": false
                }
              ]
            }
          ],
          "gateway-endpoints": [],
          "route-tables": [
            {
              "name": "SandboxVPC_IGW",
              "routes": [
                {
                  "destination": "0.0.0.0/0",
                  "target": "IGW"
                }
              ]
            },
            {
              "name": "SandboxVPC_Common",
              "routes": [
                {
                  "destination": "0.0.0.0/0",
                  "target": "NATGW_Web_azA"
                }
              ]
            }
          ],
          "security-groups": [
            {
              "name": "Mgmt",
              "inbound-rules": [
                {
                  "description": "Mgmt RDP/SSH Traffic Inbound",
                  "type": ["RDP", "SSH"],
                  "source": "${RANGE-RESTRICT}"
                }
              ],
              "outbound-rules": [
                {
                  "description": "All Outbound",
                  "type": ["ALL"],
                  "source": ["0.0.0.0/0"]
                }
              ]
            },
            {
              "name": "Web",
              "inbound-rules": [
                {
                  "description": "World Web Traffic Inbound",
                  "type": ["HTTP", "HTTPS"],
                  "source": ["0.0.0.0/0"]
                },
                {
                  "description": "Local Mgmt Traffic Inbound",
                  "type": ["ALL"],
                  "source": [
                    {
                      "security-group": ["Mgmt"]
                    }
                  ]
                }
              ],
              "outbound-rules": [
                {
                  "description": "All Outbound",
                  "type": ["ALL"],
                  "source": ["0.0.0.0/0"]
                }
              ]
            },
            {
              "name": "App",
              "inbound-rules": [
                {
                  "description": "Local Mgmt Traffic Inbound",
                  "type": ["ALL"],
                  "source": [
                    {
                      "security-group": ["Mgmt"]
                    }
                  ]
                },
                {
                  "description": "Local Web Tier Inbound",
                  "type": ["ALL"],
                  "source": [
                    {
                      "security-group": ["Web"]
                    }
                  ]
                },
                {
                  "description": "Allow East/West Communication Inbound",
                  "type": ["ALL"],
                  "source": [
                    {
                      "security-group": ["App"]
                    }
                  ]
                }
              ],
              "outbound-rules": [
                {
                  "description": "All Outbound",
                  "type": ["ALL"],
                  "source": ["0.0.0.0/0"]
                }
              ]
            },
            {
              "name": "Data",
              "inbound-rules": [
                {
                  "description": "Local Mgmt Traffic Inbound",
                  "type": ["ALL"],
                  "source": [
                    {
                      "security-group": ["Mgmt"]
                    }
                  ]
                },
                {
                  "description": "Local App DB Traffic Inbound",
                  "type": ["MSSQL", "MYSQL/AURORA", "REDSHIFT", "POSTGRESQL", "ORACLE-RDS"],
                  "source": [
                    {
                      "security-group": ["App"]
                    }
                  ]
                },
                {
                  "description": "Allow East/West Communication Inbound",
                  "type": ["ALL"],
                  "source": [
                    {
                      "security-group": ["Data"]
                    }
                  ]
                }
              ],
              "outbound-rules": [
                {
                  "description": "All Outbound",
                  "type": ["ALL"],
                  "source": ["0.0.0.0/0"]
                }
              ]
            }
          ]
        }
      ],
      "iam": {
        "users": [],
        "policies": [
          {
            "policy-name": "Default-Boundary-Policy",
            "policy": "boundary-policy.txt"
          }
        ],
        "roles": [
          {
            "role": "EC2-Default-SSM-AD-Role",
            "type": "ec2",
            "ssm-log-archive-write-access": true,
            "policies": [
              "AmazonSSMManagedInstanceCore",
              "AmazonSSMDirectoryServiceAccess",
              "CloudWatchAgentServerPolicy"
            ],
            "boundary-policy": "Default-Boundary-Policy"
          }
        ]
      },
      "ssm-automation": [
        {
          "account": "operations",
          "regions": ["${HOME_REGION}"],
          "documents": ["Put-S3-Encryption"]
        }
      ],
      "aws-config": [
        {
          "excl-regions": [],
          "rules": ["S3_BUCKET_SERVER_SIDE_ENCRYPTION_ENABLED"],
          "remediate-regions": ["${HOME_REGION}"]
        }
      ]
    }
  }
}<|MERGE_RESOLUTION|>--- conflicted
+++ resolved
@@ -159,11 +159,7 @@
         },
         {
           "name": "CIS AWS Foundations Benchmark v1.2.0",
-<<<<<<< HEAD
-          "controls-to-disable": ["CIS.1.20", "CIS.1.22"]
-=======
           "controls-to-disable": ["CIS.1.20", "CIS.1.22", "CIS.2.6"]
->>>>>>> d5e9a2f5
         }
       ]
     },
@@ -611,11 +607,7 @@
           "name": "EC2-INSTANCE-PROFILE",
           "type": "custom",
           "resource-types": ["AWS::EC2::Instance"],
-<<<<<<< HEAD
-          "runtime": "nodejs12.x",
-=======
           "runtime": "nodejs14.x",
->>>>>>> d5e9a2f5
           "remediation-action": "Attach-IAM-Instance-Profile",
           "remediation": true,
           "remediation-params": {
@@ -627,11 +619,7 @@
           "name": "EC2-INSTANCE-PROFILE-PERMISSIONS",
           "type": "custom",
           "resource-types": ["AWS::IAM::Role"],
-<<<<<<< HEAD
-          "runtime": "nodejs12.x",
-=======
           "runtime": "nodejs14.x",
->>>>>>> d5e9a2f5
           "parameters": {
             "AWSManagedPolicies": "AmazonSSMManagedInstanceCore, AmazonSSMDirectoryServiceAccess, CloudWatchAgentServerPolicy",
             "CustomerManagedPolicies": "${SEA::EC2InstaceProfilePermissions}",
@@ -640,12 +628,6 @@
           "remediation": true,
           "remediation-action": "Attach-IAM-Role-Policy",
           "remediation-params": {
-<<<<<<< HEAD
-            "AWSManagedPolicies": ["AmazonSSMManagedInstanceCore", "AmazonSSMDirectoryServiceAccess", "CloudWatchAgentServerPolicy"],
-            "CustomerManagedPolicies": ["${SEA::EC2InstaceProfilePermissions}"],
-            "ResourceId": "RESOURCE_ID"
-          }  
-=======
             "AWSManagedPolicies": [
               "AmazonSSMManagedInstanceCore",
               "AmazonSSMDirectoryServiceAccess",
@@ -654,7 +636,6 @@
             "CustomerManagedPolicies": ["${SEA::EC2InstaceProfilePermissions}"],
             "ResourceId": "RESOURCE_ID"
           }
->>>>>>> d5e9a2f5
         },
         {
           "name": "ELB_LOGGING_ENABLED",
@@ -690,12 +671,6 @@
           "name": "API_GW_CACHE_ENABLED_AND_ENCRYPTED"
         },
         {
-<<<<<<< HEAD
-          "name": "API_GW_EXECUTION_LOGGING_ENABLED"
-        },
-        {
-=======
->>>>>>> d5e9a2f5
           "name": "CLOUD_TRAIL_ENABLED"
         },
         {
@@ -1387,21 +1362,13 @@
           "central-resolver-rule-account": "shared-network",
           "central-resolver-rule-vpc": "Endpoint",
           "log-group-name": "/${ACCELERATOR_PREFIX_ND}/MAD/example.local",
-<<<<<<< HEAD
-          "share-to-account": "",
-=======
->>>>>>> d5e9a2f5
           "restrict_srcips": "${RANGE-RESTRICT}",
           "num-rdgw-hosts": 1,
           "min-rdgw-hosts": 1,
           "max-rdgw-hosts": 2,
           "rdgw-max-instance-age": 7,
-<<<<<<< HEAD
-          "rdgw-instance-type": "t2.large",
-=======
           "rdgw-instance-type": "t3.large",
           "image-path": "/aws/service/ami-windows-latest/Windows_Server-2016-English-Full-Base",
->>>>>>> d5e9a2f5
           "rdgw-instance-role": "${ACCELERATOR_PREFIX_ND}-RDGW-Role",
           "password-policies": {
             "history": 24,
@@ -1697,10 +1664,6 @@
         {
           "deploy": "local",
           "name": "Perimeter",
-<<<<<<< HEAD
-          "cidr": "10.7.4.0/22",
-          "cidr2": ["100.96.250.0/23"],
-=======
           "description": "This VPC is used to hold centralized ingress/egress (perimeter) security services.",
           "cidr-src": "dynamic",
           "cidr": [
@@ -1713,7 +1676,6 @@
               "size": 23
             }
           ],
->>>>>>> d5e9a2f5
           "region": "${HOME_REGION}",
           "use-central-endpoints": false,
           "flow-logs": "BOTH",
@@ -1998,10 +1960,7 @@
         "firewalls": [
           {
             "name": "Firewall",
-<<<<<<< HEAD
-=======
             "deploy": true,
->>>>>>> d5e9a2f5
             "image-id": "ami-02bedc73195b4f137",
             "instance-sizes": "c5n.2xlarge",
             "region": "${HOME_REGION}",
@@ -2606,16 +2565,12 @@
         {
           "account": "operations",
           "regions": ["${HOME_REGION}"],
-<<<<<<< HEAD
-          "documents": ["SSM-ELB-Enable-Logging", "Put-S3-Encryption", "Attach-IAM-Instance-Profile", "Attach-IAM-Role-Policy"]
-=======
           "documents": [
             "SSM-ELB-Enable-Logging",
             "Put-S3-Encryption",
             "Attach-IAM-Instance-Profile",
             "Attach-IAM-Role-Policy"
           ]
->>>>>>> d5e9a2f5
         }
       ],
       "aws-config": [
@@ -2624,8 +2579,6 @@
           "rules": [
             "EC2-INSTANCE-PROFILE",
             "EC2-INSTANCE-PROFILE-PERMISSIONS",
-<<<<<<< HEAD
-=======
             "ELB_LOGGING_ENABLED",
             "S3_BUCKET_SERVER_SIDE_ENCRYPTION_ENABLED",
             "ACM_CERTIFICATE_EXPIRATION_CHECK",
@@ -2726,16 +2679,11 @@
           "rules": [
             "EC2-INSTANCE-PROFILE",
             "EC2-INSTANCE-PROFILE-PERMISSIONS",
->>>>>>> d5e9a2f5
             "ELB_LOGGING_ENABLED",
             "S3_BUCKET_SERVER_SIDE_ENCRYPTION_ENABLED",
             "ACM_CERTIFICATE_EXPIRATION_CHECK",
             "ALB_WAF_ENABLED",
             "API_GW_CACHE_ENABLED_AND_ENCRYPTED",
-<<<<<<< HEAD
-            "API_GW_EXECUTION_LOGGING_ENABLED",
-=======
->>>>>>> d5e9a2f5
             "CLOUD_TRAIL_ENABLED",
             "CLOUDTRAIL_S3_DATAEVENTS_ENABLED",
             "CLOUDTRAIL_SECURITY_TRAIL_ENABLED",
@@ -2817,11 +2765,6 @@
       "vpc": [
         {
           "deploy": "shared-network",
-<<<<<<< HEAD
-          "name": "Central",
-          "cidr": "10.1.0.0/16",
-          "cidr2": ["100.96.252.0/23"],
-=======
           "name": "${CONFIG::OU_NAME}",
           "description": "This VPC is deployed in the shared network account and it's subnets are shared out to the Operations account and every account in the Central OU.",
           "cidr-src": "dynamic",
@@ -2835,7 +2778,6 @@
               "size": 23
             }
           ],
->>>>>>> d5e9a2f5
           "region": "${HOME_REGION}",
           "use-central-endpoints": true,
           "flow-logs": "BOTH",
@@ -3058,20 +3000,6 @@
               "definitions": [
                 {
                   "az": "a",
-<<<<<<< HEAD
-                  "route-table": "CentralVPC_GCWide",
-                  "cidr": "100.96.252.0/25"
-                },
-                {
-                  "az": "b",
-                  "route-table": "CentralVPC_GCWide",
-                  "cidr": "100.96.252.128/25"
-                },
-                {
-                  "az": "d",
-                  "route-table": "CentralVPC_GCWide",
-                  "cidr": "100.96.253.0/25",
-=======
                   "route-table": "${CONFIG::VPC_NAME}VPC_GCWide",
                   "cidr": {
                     "pool": "RFC6598a",
@@ -3093,7 +3021,6 @@
                     "pool": "RFC6598a",
                     "size": 25
                   },
->>>>>>> d5e9a2f5
                   "disabled": false
                 }
               ]
@@ -3305,16 +3232,12 @@
         {
           "account": "operations",
           "regions": ["${HOME_REGION}"],
-<<<<<<< HEAD
-          "documents": ["SSM-ELB-Enable-Logging", "Put-S3-Encryption", "Attach-IAM-Instance-Profile", "Attach-IAM-Role-Policy"]
-=======
           "documents": [
             "SSM-ELB-Enable-Logging",
             "Put-S3-Encryption",
             "Attach-IAM-Instance-Profile",
             "Attach-IAM-Role-Policy"
           ]
->>>>>>> d5e9a2f5
         }
       ],
       "aws-config": [
@@ -3328,10 +3251,6 @@
             "ACM_CERTIFICATE_EXPIRATION_CHECK",
             "ALB_WAF_ENABLED",
             "API_GW_CACHE_ENABLED_AND_ENCRYPTED",
-<<<<<<< HEAD
-            "API_GW_EXECUTION_LOGGING_ENABLED",
-=======
->>>>>>> d5e9a2f5
             "CLOUD_TRAIL_ENABLED",
             "CLOUDTRAIL_S3_DATAEVENTS_ENABLED",
             "CLOUDTRAIL_SECURITY_TRAIL_ENABLED",
@@ -3893,16 +3812,12 @@
         {
           "account": "operations",
           "regions": ["${HOME_REGION}"],
-<<<<<<< HEAD
-          "documents": ["SSM-ELB-Enable-Logging", "Put-S3-Encryption", "Attach-IAM-Instance-Profile", "Attach-IAM-Role-Policy"]
-=======
           "documents": [
             "SSM-ELB-Enable-Logging",
             "Put-S3-Encryption",
             "Attach-IAM-Instance-Profile",
             "Attach-IAM-Role-Policy"
           ]
->>>>>>> d5e9a2f5
         }
       ],
       "aws-config": [
@@ -3916,10 +3831,6 @@
             "ACM_CERTIFICATE_EXPIRATION_CHECK",
             "ALB_WAF_ENABLED",
             "API_GW_CACHE_ENABLED_AND_ENCRYPTED",
-<<<<<<< HEAD
-            "API_GW_EXECUTION_LOGGING_ENABLED",
-=======
->>>>>>> d5e9a2f5
             "CLOUD_TRAIL_ENABLED",
             "CLOUDTRAIL_S3_DATAEVENTS_ENABLED",
             "CLOUDTRAIL_SECURITY_TRAIL_ENABLED",
@@ -4481,16 +4392,12 @@
         {
           "account": "operations",
           "regions": ["${HOME_REGION}"],
-<<<<<<< HEAD
-          "documents": ["SSM-ELB-Enable-Logging", "Put-S3-Encryption", "Attach-IAM-Instance-Profile", "Attach-IAM-Role-Policy"]
-=======
           "documents": [
             "SSM-ELB-Enable-Logging",
             "Put-S3-Encryption",
             "Attach-IAM-Instance-Profile",
             "Attach-IAM-Role-Policy"
           ]
->>>>>>> d5e9a2f5
         }
       ],
       "aws-config": [
@@ -4504,10 +4411,6 @@
             "ACM_CERTIFICATE_EXPIRATION_CHECK",
             "ALB_WAF_ENABLED",
             "API_GW_CACHE_ENABLED_AND_ENCRYPTED",
-<<<<<<< HEAD
-            "API_GW_EXECUTION_LOGGING_ENABLED",
-=======
->>>>>>> d5e9a2f5
             "CLOUD_TRAIL_ENABLED",
             "CLOUDTRAIL_S3_DATAEVENTS_ENABLED",
             "CLOUDTRAIL_SECURITY_TRAIL_ENABLED",
@@ -5069,16 +4972,12 @@
         {
           "account": "operations",
           "regions": ["${HOME_REGION}"],
-<<<<<<< HEAD
-          "documents": ["SSM-ELB-Enable-Logging", "Put-S3-Encryption", "Attach-IAM-Instance-Profile", "Attach-IAM-Role-Policy"]
-=======
           "documents": [
             "SSM-ELB-Enable-Logging",
             "Put-S3-Encryption",
             "Attach-IAM-Instance-Profile",
             "Attach-IAM-Role-Policy"
           ]
->>>>>>> d5e9a2f5
         }
       ],
       "aws-config": [
@@ -5092,10 +4991,6 @@
             "ACM_CERTIFICATE_EXPIRATION_CHECK",
             "ALB_WAF_ENABLED",
             "API_GW_CACHE_ENABLED_AND_ENCRYPTED",
-<<<<<<< HEAD
-            "API_GW_EXECUTION_LOGGING_ENABLED",
-=======
->>>>>>> d5e9a2f5
             "CLOUD_TRAIL_ENABLED",
             "CLOUDTRAIL_S3_DATAEVENTS_ENABLED",
             "CLOUDTRAIL_SECURITY_TRAIL_ENABLED",
@@ -5926,16 +5821,12 @@
         {
           "account": "operations",
           "regions": ["${HOME_REGION}", "us-east-1"],
-<<<<<<< HEAD
-          "documents": ["SSM-ELB-Enable-Logging", "Put-S3-Encryption", "Attach-IAM-Instance-Profile", "Attach-IAM-Role-Policy"]
-=======
           "documents": [
             "SSM-ELB-Enable-Logging",
             "Put-S3-Encryption",
             "Attach-IAM-Instance-Profile",
             "Attach-IAM-Role-Policy"
           ]
->>>>>>> d5e9a2f5
         }
       ],
       "aws-config": [
@@ -5949,10 +5840,6 @@
             "ACM_CERTIFICATE_EXPIRATION_CHECK",
             "ALB_WAF_ENABLED",
             "API_GW_CACHE_ENABLED_AND_ENCRYPTED",
-<<<<<<< HEAD
-            "API_GW_EXECUTION_LOGGING_ENABLED",
-=======
->>>>>>> d5e9a2f5
             "CLOUD_TRAIL_ENABLED",
             "CLOUDTRAIL_S3_DATAEVENTS_ENABLED",
             "CLOUDTRAIL_SECURITY_TRAIL_ENABLED",
