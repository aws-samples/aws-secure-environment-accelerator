--- conflicted
+++ resolved
@@ -155,11 +155,7 @@
         },
         {
           "name": "CIS AWS Foundations Benchmark v1.2.0",
-<<<<<<< HEAD
-          "controls-to-disable": ["CIS.1.20", "CIS.1.22"]
-=======
           "controls-to-disable": ["CIS.1.20", "CIS.1.22", "CIS.2.6"]
->>>>>>> d5e9a2f5
         }
       ]
     },
@@ -607,11 +603,7 @@
           "name": "EC2-INSTANCE-PROFILE",
           "type": "custom",
           "resource-types": ["AWS::EC2::Instance"],
-<<<<<<< HEAD
-          "runtime": "nodejs12.x",
-=======
           "runtime": "nodejs14.x",
->>>>>>> d5e9a2f5
           "remediation-action": "Attach-IAM-Instance-Profile",
           "remediation": true,
           "remediation-params": {
@@ -623,11 +615,7 @@
           "name": "EC2-INSTANCE-PROFILE-PERMISSIONS",
           "type": "custom",
           "resource-types": ["AWS::IAM::Role"],
-<<<<<<< HEAD
-          "runtime": "nodejs12.x",
-=======
           "runtime": "nodejs14.x",
->>>>>>> d5e9a2f5
           "parameters": {
             "AWSManagedPolicies": "AmazonSSMManagedInstanceCore, AmazonSSMDirectoryServiceAccess, CloudWatchAgentServerPolicy",
             "CustomerManagedPolicies": "${SEA::EC2InstaceProfilePermissions}",
@@ -636,12 +624,6 @@
           "remediation": true,
           "remediation-action": "Attach-IAM-Role-Policy",
           "remediation-params": {
-<<<<<<< HEAD
-            "AWSManagedPolicies": ["AmazonSSMManagedInstanceCore", "AmazonSSMDirectoryServiceAccess", "CloudWatchAgentServerPolicy"],
-            "CustomerManagedPolicies": ["${SEA::EC2InstaceProfilePermissions}"],
-            "ResourceId": "RESOURCE_ID"
-          }  
-=======
             "AWSManagedPolicies": [
               "AmazonSSMManagedInstanceCore",
               "AmazonSSMDirectoryServiceAccess",
@@ -650,7 +632,6 @@
             "CustomerManagedPolicies": ["${SEA::EC2InstaceProfilePermissions}"],
             "ResourceId": "RESOURCE_ID"
           }
->>>>>>> d5e9a2f5
         },
         {
           "name": "ELB_LOGGING_ENABLED",
@@ -686,12 +667,6 @@
           "name": "API_GW_CACHE_ENABLED_AND_ENCRYPTED"
         },
         {
-<<<<<<< HEAD
-          "name": "API_GW_EXECUTION_LOGGING_ENABLED"
-        },
-        {
-=======
->>>>>>> d5e9a2f5
           "name": "CLOUD_TRAIL_ENABLED"
         },
         {
@@ -1163,21 +1138,13 @@
           "central-resolver-rule-account": "shared-network",
           "central-resolver-rule-vpc": "Endpoint",
           "log-group-name": "/${ACCELERATOR_PREFIX_ND}/MAD/example.local",
-<<<<<<< HEAD
-          "share-to-account": "",
-=======
->>>>>>> d5e9a2f5
           "restrict_srcips": "${RANGE-RESTRICT}",
           "num-rdgw-hosts": 1,
           "min-rdgw-hosts": 1,
           "max-rdgw-hosts": 2,
           "rdgw-max-instance-age": 7,
-<<<<<<< HEAD
-          "rdgw-instance-type": "t2.large",
-=======
           "rdgw-instance-type": "t3.large",
           "image-path": "/aws/service/ami-windows-latest/Windows_Server-2016-English-Full-Base",
->>>>>>> d5e9a2f5
           "rdgw-instance-role": "${ACCELERATOR_PREFIX_ND}-RDGW-Role",
           "password-policies": {
             "history": 24,
@@ -1473,10 +1440,6 @@
         {
           "deploy": "local",
           "name": "Perimeter",
-<<<<<<< HEAD
-          "cidr": "10.7.4.0/22",
-          "cidr2": ["100.96.250.0/23"],
-=======
           "description": "This VPC is used to hold centralized ingress/egress (perimeter) security services.",
           "cidr-src": "dynamic",
           "cidr": [
@@ -1489,7 +1452,6 @@
               "size": 23
             }
           ],
->>>>>>> d5e9a2f5
           "region": "${HOME_REGION}",
           "use-central-endpoints": false,
           "flow-logs": "BOTH",
@@ -1763,10 +1725,7 @@
         "firewalls": [
           {
             "name": "Firewall",
-<<<<<<< HEAD
-=======
             "deploy": true,
->>>>>>> d5e9a2f5
             "image-id": "ami-02bedc73195b4f137",
             "instance-sizes": "c5n.2xlarge",
             "region": "${HOME_REGION}",
@@ -2070,16 +2029,12 @@
         {
           "account": "operations",
           "regions": ["${HOME_REGION}"],
-<<<<<<< HEAD
-          "documents": ["SSM-ELB-Enable-Logging", "Put-S3-Encryption", "Attach-IAM-Instance-Profile", "Attach-IAM-Role-Policy"]
-=======
           "documents": [
             "SSM-ELB-Enable-Logging",
             "Put-S3-Encryption",
             "Attach-IAM-Instance-Profile",
             "Attach-IAM-Role-Policy"
           ]
->>>>>>> d5e9a2f5
         }
       ],
       "aws-config": [
@@ -2088,8 +2043,6 @@
           "rules": [
             "EC2-INSTANCE-PROFILE",
             "EC2-INSTANCE-PROFILE-PERMISSIONS",
-<<<<<<< HEAD
-=======
             "ELB_LOGGING_ENABLED",
             "S3_BUCKET_SERVER_SIDE_ENCRYPTION_ENABLED",
             "ACM_CERTIFICATE_EXPIRATION_CHECK",
@@ -2190,16 +2143,11 @@
           "rules": [
             "EC2-INSTANCE-PROFILE",
             "EC2-INSTANCE-PROFILE-PERMISSIONS",
->>>>>>> d5e9a2f5
             "ELB_LOGGING_ENABLED",
             "S3_BUCKET_SERVER_SIDE_ENCRYPTION_ENABLED",
             "ACM_CERTIFICATE_EXPIRATION_CHECK",
             "ALB_WAF_ENABLED",
             "API_GW_CACHE_ENABLED_AND_ENCRYPTED",
-<<<<<<< HEAD
-            "API_GW_EXECUTION_LOGGING_ENABLED",
-=======
->>>>>>> d5e9a2f5
             "CLOUD_TRAIL_ENABLED",
             "CLOUDTRAIL_S3_DATAEVENTS_ENABLED",
             "CLOUDTRAIL_SECURITY_TRAIL_ENABLED",
@@ -2281,11 +2229,6 @@
       "vpc": [
         {
           "deploy": "shared-network",
-<<<<<<< HEAD
-          "name": "Central",
-          "cidr": "10.1.0.0/16",
-          "cidr2": ["100.96.252.0/23"],
-=======
           "name": "${CONFIG::OU_NAME}",
           "description": "This VPC is deployed in the shared network account and it's subnets are shared out to the Operations account and every account in the Central OU.",
           "cidr-src": "dynamic",
@@ -2299,7 +2242,6 @@
               "size": 23
             }
           ],
->>>>>>> d5e9a2f5
           "region": "${HOME_REGION}",
           "use-central-endpoints": true,
           "flow-logs": "BOTH",
@@ -2522,20 +2464,6 @@
               "definitions": [
                 {
                   "az": "a",
-<<<<<<< HEAD
-                  "route-table": "CentralVPC_GCWide",
-                  "cidr": "100.96.252.0/25"
-                },
-                {
-                  "az": "b",
-                  "route-table": "CentralVPC_GCWide",
-                  "cidr": "100.96.252.128/25"
-                },
-                {
-                  "az": "d",
-                  "route-table": "CentralVPC_GCWide",
-                  "cidr": "100.96.253.0/25",
-=======
                   "route-table": "${CONFIG::VPC_NAME}VPC_GCWide",
                   "cidr": {
                     "pool": "RFC6598a",
@@ -2557,7 +2485,6 @@
                     "pool": "RFC6598a",
                     "size": 25
                   },
->>>>>>> d5e9a2f5
                   "disabled": true
                 }
               ]
@@ -2769,16 +2696,12 @@
         {
           "account": "operations",
           "regions": ["${HOME_REGION}"],
-<<<<<<< HEAD
-          "documents": ["SSM-ELB-Enable-Logging", "Put-S3-Encryption", "Attach-IAM-Instance-Profile", "Attach-IAM-Role-Policy"]
-=======
           "documents": [
             "SSM-ELB-Enable-Logging",
             "Put-S3-Encryption",
             "Attach-IAM-Instance-Profile",
             "Attach-IAM-Role-Policy"
           ]
->>>>>>> d5e9a2f5
         }
       ],
       "aws-config": [
@@ -2792,10 +2715,6 @@
             "ACM_CERTIFICATE_EXPIRATION_CHECK",
             "ALB_WAF_ENABLED",
             "API_GW_CACHE_ENABLED_AND_ENCRYPTED",
-<<<<<<< HEAD
-            "API_GW_EXECUTION_LOGGING_ENABLED",
-=======
->>>>>>> d5e9a2f5
             "CLOUD_TRAIL_ENABLED",
             "CLOUDTRAIL_S3_DATAEVENTS_ENABLED",
             "CLOUDTRAIL_SECURITY_TRAIL_ENABLED",
@@ -3357,16 +3276,12 @@
         {
           "account": "operations",
           "regions": ["${HOME_REGION}"],
-<<<<<<< HEAD
-          "documents": ["SSM-ELB-Enable-Logging", "Put-S3-Encryption", "Attach-IAM-Instance-Profile", "Attach-IAM-Role-Policy"]
-=======
           "documents": [
             "SSM-ELB-Enable-Logging",
             "Put-S3-Encryption",
             "Attach-IAM-Instance-Profile",
             "Attach-IAM-Role-Policy"
           ]
->>>>>>> d5e9a2f5
         }
       ],
       "aws-config": [
@@ -3380,10 +3295,6 @@
             "ACM_CERTIFICATE_EXPIRATION_CHECK",
             "ALB_WAF_ENABLED",
             "API_GW_CACHE_ENABLED_AND_ENCRYPTED",
-<<<<<<< HEAD
-            "API_GW_EXECUTION_LOGGING_ENABLED",
-=======
->>>>>>> d5e9a2f5
             "CLOUD_TRAIL_ENABLED",
             "CLOUDTRAIL_S3_DATAEVENTS_ENABLED",
             "CLOUDTRAIL_SECURITY_TRAIL_ENABLED",
@@ -3945,16 +3856,12 @@
         {
           "account": "operations",
           "regions": ["${HOME_REGION}"],
-<<<<<<< HEAD
-          "documents": ["SSM-ELB-Enable-Logging", "Put-S3-Encryption", "Attach-IAM-Instance-Profile", "Attach-IAM-Role-Policy"]
-=======
           "documents": [
             "SSM-ELB-Enable-Logging",
             "Put-S3-Encryption",
             "Attach-IAM-Instance-Profile",
             "Attach-IAM-Role-Policy"
           ]
->>>>>>> d5e9a2f5
         }
       ],
       "aws-config": [
@@ -3968,10 +3875,6 @@
             "ACM_CERTIFICATE_EXPIRATION_CHECK",
             "ALB_WAF_ENABLED",
             "API_GW_CACHE_ENABLED_AND_ENCRYPTED",
-<<<<<<< HEAD
-            "API_GW_EXECUTION_LOGGING_ENABLED",
-=======
->>>>>>> d5e9a2f5
             "CLOUD_TRAIL_ENABLED",
             "CLOUDTRAIL_S3_DATAEVENTS_ENABLED",
             "CLOUDTRAIL_SECURITY_TRAIL_ENABLED",
@@ -4533,16 +4436,12 @@
         {
           "account": "operations",
           "regions": ["${HOME_REGION}"],
-<<<<<<< HEAD
-          "documents": ["SSM-ELB-Enable-Logging", "Put-S3-Encryption", "Attach-IAM-Instance-Profile", "Attach-IAM-Role-Policy"]
-=======
           "documents": [
             "SSM-ELB-Enable-Logging",
             "Put-S3-Encryption",
             "Attach-IAM-Instance-Profile",
             "Attach-IAM-Role-Policy"
           ]
->>>>>>> d5e9a2f5
         }
       ],
       "aws-config": [
@@ -4556,10 +4455,6 @@
             "ACM_CERTIFICATE_EXPIRATION_CHECK",
             "ALB_WAF_ENABLED",
             "API_GW_CACHE_ENABLED_AND_ENCRYPTED",
-<<<<<<< HEAD
-            "API_GW_EXECUTION_LOGGING_ENABLED",
-=======
->>>>>>> d5e9a2f5
             "CLOUD_TRAIL_ENABLED",
             "CLOUDTRAIL_S3_DATAEVENTS_ENABLED",
             "CLOUDTRAIL_SECURITY_TRAIL_ENABLED",
@@ -5089,16 +4984,12 @@
         {
           "account": "operations",
           "regions": ["${HOME_REGION}"],
-<<<<<<< HEAD
-          "documents": ["SSM-ELB-Enable-Logging", "Put-S3-Encryption", "Attach-IAM-Instance-Profile", "Attach-IAM-Role-Policy"]
-=======
           "documents": [
             "SSM-ELB-Enable-Logging",
             "Put-S3-Encryption",
             "Attach-IAM-Instance-Profile",
             "Attach-IAM-Role-Policy"
           ]
->>>>>>> d5e9a2f5
         }
       ],
       "aws-config": [
@@ -5112,10 +5003,6 @@
             "ACM_CERTIFICATE_EXPIRATION_CHECK",
             "ALB_WAF_ENABLED",
             "API_GW_CACHE_ENABLED_AND_ENCRYPTED",
-<<<<<<< HEAD
-            "API_GW_EXECUTION_LOGGING_ENABLED",
-=======
->>>>>>> d5e9a2f5
             "CLOUD_TRAIL_ENABLED",
             "CLOUDTRAIL_S3_DATAEVENTS_ENABLED",
             "CLOUDTRAIL_SECURITY_TRAIL_ENABLED",
