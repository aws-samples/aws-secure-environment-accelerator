--- conflicted
+++ resolved
@@ -96,19 +96,6 @@
       },
       "dynamic-s3-log-partitioning": [
         {
-<<<<<<< HEAD
-          "logGroupPattern": "MAD",
-          "s3Prefix": "managed-ad"
-        },
-        {
-          "logGroupPattern": "rql",
-          "s3Prefix": "rql"
-        },
-        {
-          "logGroupPattern": "/SecurityHub",
-          "s3Prefix": "security-hub"
-        }        
-=======
           "logGroupPattern": "/${ACCELERATOR_PREFIX_ND}/MAD",
           "s3Prefix": "managed-ad"
         },
@@ -132,7 +119,6 @@
           "logGroupPattern": "/${ACCELERATOR_PREFIX_ND}/SSM",
           "s3Prefix": "ssm"
         }
->>>>>>> fb2a2fc1
       ]
     },
     "additional-cwl-regions": {},
