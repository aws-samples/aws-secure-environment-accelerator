--- conflicted
+++ resolved
@@ -46,13 +46,9 @@
             "trust-policy": "role-trust-policy.txt"
 }
 ```
-<<<<<<< HEAD
+
 Notes:
-=======
-
-Notes:
-
->>>>>>> d5e9a2f5
+
 - if "source-account" and "source-account-role" are specified, a cross-account role will be created
 - "type" can be any value if "source-account" and "acource-account-role" are specified (not used, but required)
 - "type" is the AWS service name if creating a service role (i.e. ec2)
@@ -357,12 +353,7 @@
 
 ---
 
-<<<<<<< HEAD
-xx
----
-=======
 ## xx
->>>>>>> d5e9a2f5
 
 ## - Very basic workload account example and "per account" exceptions example
 
@@ -790,7 +781,6 @@
 ---
 
 ## - Add SCP on a per account basis - add this to either workload or mandatory accounts sections
-<<<<<<< HEAD
 
 ```
       "scps": [
@@ -801,28 +791,15 @@
 
 ---
 
+## - Default Fortinet userdata content when not specified
+
+```
+"user-data": "{\"bucket\":\"${SEA::AccountBucketName}\",\"region\":\"${HOME_REGION}\",\"config\":\"${SEA::FirewallConfig}\",\"license\":\"${SEA::FirewallLicense}\"}"
+```
+
+---
+
 ## - Future description
-=======
->>>>>>> d5e9a2f5
-
-```
-      "scps": [
-        "SCP 1",
-        "SCP 2"
-      ]
-```
-
----
-
-## - Default Fortinet userdata content when not specified
-
-```
-"user-data": "{\"bucket\":\"${SEA::AccountBucketName}\",\"region\":\"${HOME_REGION}\",\"config\":\"${SEA::FirewallConfig}\",\"license\":\"${SEA::FirewallLicense}\"}"
-```
-
----
-
-## - Future description
 
 ```
 {future sample}
