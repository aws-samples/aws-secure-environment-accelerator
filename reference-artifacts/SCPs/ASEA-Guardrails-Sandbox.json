--- conflicted
+++ resolved
@@ -2,42 +2,6 @@
   "Version": "2012-10-17",
   "Statement": [
     {
-<<<<<<< HEAD
-      "Sid": "DenySBTag",
-      "Effect": "Deny",
-      "Action": [
-        "ec2:DeleteNatGateway",
-        "ec2:DeleteTransitGatewayRoute",
-        "ec2:DeleteTransitGatewayRouteTable",
-        "ec2:DeleteTransitGatewayVpcAttachment",
-        "ec2:DeleteVpc",
-        "ec2:DeleteVpcEndpoints",
-        "ec2:DeleteVpcPeeringConnection",
-        "ec2:DeleteCustomerGateway",
-        "ec2:DeleteDhcpOptions",
-        "ec2:DeleteInternetGateway",
-        "ec2:DeleteRouteTable",
-        "ec2:DeleteSubnet",
-        "ec2:DeleteRoute",
-        "ec2:DetachInternetGateway",
-        "ec2:DisassociateRouteTable"
-      ],
-      "Resource": "*",
-      "Condition": {
-        "StringEquals": {
-          "ec2:ResourceTag/Accelerator": "${ACCELERATOR_NAME}"
-        },
-        "ArnNotLike": {
-          "aws:PrincipalArn": [
-            "arn:aws:iam::*:role/${ACCELERATOR_PREFIX}*",
-            "arn:aws:iam::*:role/${ACCELERATOR_NAME}Ops-*"
-          ]
-        }
-      }
-    },
-    {
-      "Sid": "DenyAllOutsideCanadaUS",
-=======
       "Sid": "PMP",
       "Effect": "Deny",
       "Action": [
@@ -174,15 +138,11 @@
     },
     {
       "Sid": "GBL1",
->>>>>>> d5e9a2f5
       "Effect": "Deny",
       "NotAction": [
         "a4b:*",
         "access-analyzer:ValidatePolicy",
-<<<<<<< HEAD
-=======
         "access-analyzer:ListPolicyGenerations",
->>>>>>> d5e9a2f5
         "aws-marketplace-management:*",
         "aws-marketplace:*",
         "aws-portal:*",
