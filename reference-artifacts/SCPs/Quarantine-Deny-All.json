--- conflicted
+++ resolved
@@ -10,11 +10,7 @@
                 "ArnNotLike": {
                     "aws:PrincipalARN": [
                         "arn:aws:iam::*:role/AWSCloudFormationStackSetExecutionRole",
-<<<<<<< HEAD
-                        "arn:aws:iam::*:role/PBMMAccel-PipelineRole"
-=======
                         "arn:aws:iam::*:role/PBMMAccel-*"
->>>>>>> 2f89151f
                     ]
                 }
             }
