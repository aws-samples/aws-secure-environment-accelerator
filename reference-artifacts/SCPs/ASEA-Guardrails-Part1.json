--- conflicted
+++ resolved
@@ -195,10 +195,7 @@
       "Effect": "Deny",
       "Action": [
         "aws-portal:ModifyAccount",
-<<<<<<< HEAD
-=======
         "aws-portal:ViewAccount",
->>>>>>> c2f55357
         "aws-portal:ModifyBilling",
         "aws-portal:ModifyPaymentMethods",
         "aws-portal:ViewPaymentMethods",
