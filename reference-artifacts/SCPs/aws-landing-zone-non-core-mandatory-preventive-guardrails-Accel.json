{
    "Version": "2012-10-17",
    "Statement": [
        {
            "Condition": {
                "ArnNotLike": {
                    "aws:PrincipalARN": [
                        "arn:aws:iam::*:role/AWSCloudFormationStackSetExecutionRole",
<<<<<<< HEAD
                        "arn:aws:iam::*:role/PBMMAccel-PipelineRole"
=======
                        "arn:aws:iam::*:role/PBMMAccel-*"
>>>>>>> 2f89151f
                    ]
                }
            },
            "Action": [
                "sns:Subscribe",
                "sns:Unsubscribe"
            ],
            "Resource": [
                "arn:aws:sns:*:*:AWS-Landing-Zone*"
            ],
            "Effect": "Deny",
            "Sid": "GRSNSSUBSCRIPTIONPOLICY"
        },
        {
            "Condition": {
                "ArnNotLike": {
                    "aws:PrincipalARN": [
                        "arn:aws:iam::*:role/AWSCloudFormationStackSetExecutionRole",
<<<<<<< HEAD
                        "arn:aws:iam::*:role/PBMMAccel-PipelineRole"
=======
                        "arn:aws:iam::*:role/PBMMAccel-*"
>>>>>>> 2f89151f
                    ]
                }
            },
            "Action": [
                "cloudtrail:DeleteTrail",
                "cloudtrail:PutEventSelectors",
                "cloudtrail:StopLogging",
                "cloudtrail:UpdateTrail"
            ],
            "Resource": [
                "arn:aws:cloudtrail:*:*:trail/*AWS-Landing-Zone-*"
            ],
            "Effect": "Deny",
            "Sid": "GRCLOUDTRAILENABLED"
        },
        {
            "Condition": {
                "ArnNotLike": {
                    "aws:PrincipalARN": [
                        "arn:aws:iam::*:role/AWSCloudFormationStackSetExecutionRole",
<<<<<<< HEAD
                        "arn:aws:iam::*:role/PBMMAccel-PipelineRole"
=======
                        "arn:aws:iam::*:role/PBMMAccel-*"
>>>>>>> 2f89151f
                    ]
                }
            },
            "Action": [
                "sns:AddPermission",
                "sns:CreateTopic",
                "sns:DeleteTopic",
                "sns:RemovePermission",
                "sns:SetTopicAttributes"
            ],
            "Resource": [
                "arn:aws:sns:*:*:AWS-Landing-Zone-*"
            ],
            "Effect": "Deny",
            "Sid": "GRSNSTOPICPOLICY"
        },
        {
            "Condition": {
                "ArnNotLike": {
                    "aws:PrincipalARN": [
                        "arn:aws:iam::*:role/AWSCloudFormationStackSetExecutionRole",
<<<<<<< HEAD
                        "arn:aws:iam::*:role/PBMMAccel-PipelineRole"
=======
                        "arn:aws:iam::*:role/PBMMAccel-*"
>>>>>>> 2f89151f
                    ]
                }
            },
            "Action": [
                "lambda:AddPermission",
                "lambda:CreateEventSourceMapping",
                "lambda:CreateFunction",
                "lambda:DeleteEventSourceMapping",
                "lambda:DeleteFunction",
                "lambda:DeleteFunctionConcurrency",
                "lambda:PutFunctionConcurrency",
                "lambda:RemovePermission",
                "lambda:UpdateEventSourceMapping",
                "lambda:UpdateFunctionCode",
                "lambda:UpdateFunctionConfiguration"
            ],
            "Resource": [
                "arn:aws:lambda:*:*:function:AWS-Landing-Zone-*",
                "arn:aws:lambda:*:*:function:LandingZone*"
            ],
            "Effect": "Deny",
            "Sid": "GRLAMBDAFUNCTIONPOLICY"
        },
        {
            "Condition": {
                "ArnNotLike": {
                    "aws:PrincipalARN": [
                        "arn:aws:iam::*:role/AWSCloudFormationStackSetExecutionRole",
<<<<<<< HEAD
                        "arn:aws:iam::*:role/PBMMAccel-PipelineRole"
=======
                        "arn:aws:iam::*:role/PBMMAccel-*"
>>>>>>> 2f89151f
                    ]
                }
            },
            "Action": [
                "config:DeleteConfigurationRecorder",
                "config:DeleteDeliveryChannel",
                "config:DeleteRetentionConfiguration",
                "config:PutConfigurationRecorder",
                "config:PutDeliveryChannel",
                "config:PutRetentionConfiguration",
                "config:StopConfigurationRecorder"
            ],
            "Resource": [
                "*"
            ],
            "Effect": "Deny",
            "Sid": "GRCONFIGENABLED"
        },
        {
            "Condition": {
                "ArnNotLike": {
                    "aws:PrincipalARN": [
                        "arn:aws:iam::*:role/AWSCloudFormationStackSetExecutionRole",
<<<<<<< HEAD
                        "arn:aws:iam::*:role/PBMMAccel-PipelineRole"
=======
                        "arn:aws:iam::*:role/PBMMAccel-*"
>>>>>>> 2f89151f
                    ]
                }
            },
            "Action": [
                "iam:AttachRolePolicy",
                "iam:CreateRole",
                "iam:DeleteRole",
                "iam:DeleteRolePermissionsBoundary",
                "iam:DeleteRolePolicy",
                "iam:DetachRolePolicy",
                "iam:PutRolePermissionsBoundary",
                "iam:PutRolePolicy",
                "iam:UpdateAssumeRolePolicy",
                "iam:UpdateRole",
                "iam:UpdateRoleDescription"
            ],
            "Resource": [
                "arn:aws:iam::*:role/AWS-Landing-Zone-*",
                "arn:aws:iam::*:role/*AWSLandingZone*"
            ],
            "Effect": "Deny",
            "Sid": "GRIAMROLEPOLICY"
        },
        {
            "Condition": {
                "ArnNotLike": {
                    "aws:PrincipalARN": [
                        "arn:aws:iam::*:role/AWSCloudFormationStackSetExecutionRole",
<<<<<<< HEAD
                        "arn:aws:iam::*:role/PBMMAccel-PipelineRole"
=======
                        "arn:aws:iam::*:role/PBMMAccel-*"
>>>>>>> 2f89151f
                    ]
                }
            },
            "Action": [
                "events:PutRule",
                "events:PutTargets",
                "events:RemoveTargets",
                "events:DisableRule",
                "events:DeleteRule"
            ],
            "Resource": [
                "arn:aws:events:*:*:rule/AWS-Landing-Zone-*"
            ],
            "Effect": "Deny",
            "Sid": "GRCLOUDWATCHEVENTPOLICY"
        },
        {
            "Condition": {
                "ArnNotLike": {
                    "aws:PrincipalARN": [
                        "arn:aws:iam::*:role/AWSCloudFormationStackSetExecutionRole",
<<<<<<< HEAD
                        "arn:aws:iam::*:role/PBMMAccel-PipelineRole"
=======
                        "arn:aws:iam::*:role/PBMMAccel-*"
>>>>>>> 2f89151f
                    ]
                }
            },
            "Action": [
                "config:TagResource",
                "config:UntagResource"
            ],
            "Resource": [
                "*"
            ],
            "Effect": "Deny",
            "Sid": "GRCONFIGRULETAGSPOLICY"
        },
        {
            "Condition": {
                "ArnNotLike": {
                    "aws:PrincipalARN": [
                        "arn:aws:iam::*:role/AWSCloudFormationStackSetExecutionRole",
<<<<<<< HEAD
                        "arn:aws:iam::*:role/PBMMAccel-PipelineRole"
=======
                        "arn:aws:iam::*:role/PBMMAccel-*"
>>>>>>> 2f89151f
                    ]
                }
            },
            "Action": [
                "config:PutConfigRule",
                "config:DeleteConfigRule",
                "config:DeleteEvaluationResults",
                "config:DeleteConfigurationAggregator",
                "config:PutConfigurationAggregator"
            ],
            "Resource": [
                "arn:aws:config:*:*:config-rule/StackSet-AWS-Landing-Zone-*"
            ],
            "Effect": "Deny",
            "Sid": "GRCONFIGRULEPOLICY"
        }
    ]
}<|MERGE_RESOLUTION|>--- conflicted
+++ resolved
@@ -6,11 +6,7 @@
                 "ArnNotLike": {
                     "aws:PrincipalARN": [
                         "arn:aws:iam::*:role/AWSCloudFormationStackSetExecutionRole",
-<<<<<<< HEAD
-                        "arn:aws:iam::*:role/PBMMAccel-PipelineRole"
-=======
-                        "arn:aws:iam::*:role/PBMMAccel-*"
->>>>>>> 2f89151f
+                        "arn:aws:iam::*:role/PBMMAccel-*"
                     ]
                 }
             },
@@ -29,11 +25,7 @@
                 "ArnNotLike": {
                     "aws:PrincipalARN": [
                         "arn:aws:iam::*:role/AWSCloudFormationStackSetExecutionRole",
-<<<<<<< HEAD
-                        "arn:aws:iam::*:role/PBMMAccel-PipelineRole"
-=======
-                        "arn:aws:iam::*:role/PBMMAccel-*"
->>>>>>> 2f89151f
+                        "arn:aws:iam::*:role/PBMMAccel-*"
                     ]
                 }
             },
@@ -54,11 +46,7 @@
                 "ArnNotLike": {
                     "aws:PrincipalARN": [
                         "arn:aws:iam::*:role/AWSCloudFormationStackSetExecutionRole",
-<<<<<<< HEAD
-                        "arn:aws:iam::*:role/PBMMAccel-PipelineRole"
-=======
-                        "arn:aws:iam::*:role/PBMMAccel-*"
->>>>>>> 2f89151f
+                        "arn:aws:iam::*:role/PBMMAccel-*"
                     ]
                 }
             },
@@ -80,11 +68,7 @@
                 "ArnNotLike": {
                     "aws:PrincipalARN": [
                         "arn:aws:iam::*:role/AWSCloudFormationStackSetExecutionRole",
-<<<<<<< HEAD
-                        "arn:aws:iam::*:role/PBMMAccel-PipelineRole"
-=======
-                        "arn:aws:iam::*:role/PBMMAccel-*"
->>>>>>> 2f89151f
+                        "arn:aws:iam::*:role/PBMMAccel-*"
                     ]
                 }
             },
@@ -113,11 +97,7 @@
                 "ArnNotLike": {
                     "aws:PrincipalARN": [
                         "arn:aws:iam::*:role/AWSCloudFormationStackSetExecutionRole",
-<<<<<<< HEAD
-                        "arn:aws:iam::*:role/PBMMAccel-PipelineRole"
-=======
-                        "arn:aws:iam::*:role/PBMMAccel-*"
->>>>>>> 2f89151f
+                        "arn:aws:iam::*:role/PBMMAccel-*"
                     ]
                 }
             },
@@ -141,11 +121,7 @@
                 "ArnNotLike": {
                     "aws:PrincipalARN": [
                         "arn:aws:iam::*:role/AWSCloudFormationStackSetExecutionRole",
-<<<<<<< HEAD
-                        "arn:aws:iam::*:role/PBMMAccel-PipelineRole"
-=======
-                        "arn:aws:iam::*:role/PBMMAccel-*"
->>>>>>> 2f89151f
+                        "arn:aws:iam::*:role/PBMMAccel-*"
                     ]
                 }
             },
@@ -174,11 +150,7 @@
                 "ArnNotLike": {
                     "aws:PrincipalARN": [
                         "arn:aws:iam::*:role/AWSCloudFormationStackSetExecutionRole",
-<<<<<<< HEAD
-                        "arn:aws:iam::*:role/PBMMAccel-PipelineRole"
-=======
-                        "arn:aws:iam::*:role/PBMMAccel-*"
->>>>>>> 2f89151f
+                        "arn:aws:iam::*:role/PBMMAccel-*"
                     ]
                 }
             },
@@ -200,11 +172,7 @@
                 "ArnNotLike": {
                     "aws:PrincipalARN": [
                         "arn:aws:iam::*:role/AWSCloudFormationStackSetExecutionRole",
-<<<<<<< HEAD
-                        "arn:aws:iam::*:role/PBMMAccel-PipelineRole"
-=======
-                        "arn:aws:iam::*:role/PBMMAccel-*"
->>>>>>> 2f89151f
+                        "arn:aws:iam::*:role/PBMMAccel-*"
                     ]
                 }
             },
@@ -223,11 +191,7 @@
                 "ArnNotLike": {
                     "aws:PrincipalARN": [
                         "arn:aws:iam::*:role/AWSCloudFormationStackSetExecutionRole",
-<<<<<<< HEAD
-                        "arn:aws:iam::*:role/PBMMAccel-PipelineRole"
-=======
-                        "arn:aws:iam::*:role/PBMMAccel-*"
->>>>>>> 2f89151f
+                        "arn:aws:iam::*:role/PBMMAccel-*"
                     ]
                 }
             },
