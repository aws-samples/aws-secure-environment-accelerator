--- conflicted
+++ resolved
@@ -162,12 +162,6 @@
         "ec2:DeleteNetworkAcl*",
         "ec2:AllocateAddress",
         "ec2:AssociateAddress",
-<<<<<<< HEAD
-        "ec2:ModifyImageAttribute",
-        "ec2:ModifySnapshotAttribute",
-        "rds:ModifyDBSnapshotAttribute",
-        "rds:ModifyDBClusterSnapshotAttribute",
-=======
         "ec2:ModifyClientVpn*",
         "ec2:ModifyImageAttribute",
         "ec2:ModifySnapshotAttribute",
@@ -176,7 +170,6 @@
         "rds:ModifyDBSnapshotAttribute",
         "rds:ModifyDBClusterSnapshotAttribute",
         "elasticmapreduce:PutBlockPublic*",
->>>>>>> d5e9a2f5
         "globalaccelerator:Create*",
         "globalaccelerator:Update*",
         "kms:ScheduleKeyDeletion",
@@ -214,10 +207,7 @@
       "NotAction": [
         "a4b:*",
         "access-analyzer:ValidatePolicy",
-<<<<<<< HEAD
-=======
         "access-analyzer:ListPolicyGenerations",
->>>>>>> d5e9a2f5
         "aws-marketplace-management:*",
         "aws-marketplace:*",
         "aws-portal:*",
