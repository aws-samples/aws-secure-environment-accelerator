--- conflicted
+++ resolved
@@ -45,11 +45,7 @@
     "@aws-cdk/aws-stepfunctions-tasks": "1.38.0",
     "@aws-cdk/core": "1.38.0",
     "@types/js-yaml": "3.12.3",
-<<<<<<< HEAD
-=======
-    "cdk-ec2-key-pair": "1.2.1",
     "glob": "^7.1.6",
->>>>>>> 677b342f
     "js-yaml": "3.13.1",
     "tempy": "0.5.0"
   },
