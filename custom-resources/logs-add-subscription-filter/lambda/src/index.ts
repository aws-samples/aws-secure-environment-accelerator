import * as AWS from 'aws-sdk';
import { LogGroup, SubscriptionFilters } from 'aws-sdk/clients/cloudwatchlogs';
import {
  CloudFormationCustomResourceEvent,
  CloudFormationCustomResourceCreateEvent,
  CloudFormationCustomResourceUpdateEvent,
  CloudFormationCustomResourceDeleteEvent,
} from 'aws-lambda';
import { errorHandler } from '@custom-resources/cfn-response';
import { throttlingBackOff, CloudWatchRulePrefix } from '@custom-resources/cfn-utils';

export interface HandlerProperties {
  logDestinationArn: string;
  globalExclusions?: string[];
  logRetention: number;
}

export const handler = errorHandler(onEvent);

const logs = new AWS.CloudWatchLogs();

async function onEvent(event: CloudFormationCustomResourceEvent) {
  console.log(`Add Subscription to point LogDestination in log-archive account...`);
  console.log(JSON.stringify(event, null, 2));

  // tslint:disable-next-line: switch-default
  switch (event.RequestType) {
    case 'Create':
      return onCreate(event);
    case 'Update':
      return onUpdate(event);
    case 'Delete':
      return onDelete(event);
  }
}

async function onCreate(event: CloudFormationCustomResourceCreateEvent) {
  const response = await centralLoggingSubscription(event);
  return {
    physicalResourceId: response,
  };
}

async function onUpdate(event: CloudFormationCustomResourceUpdateEvent) {
  const response = await centralLoggingSubscriptionUpdate(event);
  return {
    physicalResourceId: response,
  };
}

async function onDelete(event: CloudFormationCustomResourceDeleteEvent) {
  // Remove Subscription that are added
  const logGroups = await getLogGroups();
  for (const logGroup of logGroups) {
    // Delete Subscription filter from logGroup
    const filterName = `${CloudWatchRulePrefix}${logGroup.logGroupName}`;
    await removeSubscriptionFilter(logGroup.logGroupName!, filterName);
  }
}

const isExcluded = (exclusions: string[], logGroupName: string): boolean => {
  for (const exclusion of exclusions || []) {
    if (exclusion.endsWith('*') && logGroupName.startsWith(exclusion.slice(0, -1))) {
      return true;
    } else if (logGroupName === exclusion) {
      return true;
    }
  }
  return false;
};

async function centralLoggingSubscription(event: CloudFormationCustomResourceEvent): Promise<string> {
  const physicalResourceId = 'PhysicalResourceId' in event ? event.PhysicalResourceId : undefined;
  const properties = (event.ResourceProperties as unknown) as HandlerProperties;
  const { logDestinationArn, logRetention } = properties;
  const globalExclusions = properties.globalExclusions || [];
  const logGroups = await getLogGroups();
  const filterLogGroups = logGroups.filter(lg => !isExcluded(globalExclusions, lg.logGroupName!));
  for (const logGroup of filterLogGroups) {
<<<<<<< HEAD
    // Get Subscription filter and remove
    const subscriptinFilters = await getSubscriptionFilters(logGroup.logGroupName!);
    if (subscriptinFilters && subscriptinFilters.length > 0) {
      // Remove existing Subscription filters
      for (const subscriptinFilter of subscriptinFilters) {
        await removeSubscriptionFilter(logGroup.logGroupName!, subscriptinFilter.filterName!);
      }
    }
=======
    // Change Log Retention for Log Group
    await putLogRetentionPolicy(logGroup.logGroupName!, logRetention);
>>>>>>> ee3945f3
    // Add Subscription filter to logGroup
    console.log(`Adding subscription filter for ${logGroup.logGroupName}`);
    await addSubscriptionFilter(logGroup.logGroupName!, logDestinationArn);
  }
  return physicalResourceId!;
}

async function centralLoggingSubscriptionUpdate(event: CloudFormationCustomResourceEvent): Promise<string> {
  const physicalResourceId = 'PhysicalResourceId' in event ? event.PhysicalResourceId : undefined;
  const properties = (event.ResourceProperties as unknown) as HandlerProperties;
  const { logDestinationArn, logRetention } = properties;
  const globalExclusions = properties.globalExclusions || [];
  const logGroups = await getLogGroups();
  const filterLogGroups = logGroups.filter(lg => !isExcluded(globalExclusions, lg.logGroupName!));
  for (const logGroup of logGroups) {
    // Remove "PBMM-" Subscription filter from all log Groups if exists on update
    const filterName = `${CloudWatchRulePrefix}${logGroup.logGroupName}`;
    await removeSubscriptionFilter(logGroup.logGroupName!, filterName);
  }
  for (const logGroup of filterLogGroups) {
<<<<<<< HEAD
    // Get Subscription filter and remove
    const subscriptinFilters = await getSubscriptionFilters(logGroup.logGroupName!);
    if (subscriptinFilters && subscriptinFilters.length > 0) {
      // Remove existing Subscription filters
      for (const subscriptinFilter of subscriptinFilters) {
        await removeSubscriptionFilter(logGroup.logGroupName!, subscriptinFilter.filterName!);
      }
    }
=======
    // Change Log Retention for Log Group
    await putLogRetentionPolicy(logGroup.logGroupName!, logRetention);
>>>>>>> ee3945f3
    // Add Subscription filter to logGroup
    console.log(`Adding subscription filter for ${logGroup.logGroupName}`);
    await addSubscriptionFilter(logGroup.logGroupName!, logDestinationArn);
  }
  return physicalResourceId!;
}

async function removeSubscriptionFilter(logGroupName: string, filterName: string) {
  // Remove existing subscription filter
  try {
    await throttlingBackOff(() =>
      logs
        .deleteSubscriptionFilter({
          logGroupName,
          filterName,
        })
        .promise(),
    );
  } catch (error) {
    if (error.code === 'ResourceNotFoundException') {
      // No Subscription filter for this logGroup
    } else {
      console.warn(error.message);
    }
  }
}

async function addSubscriptionFilter(logGroupName: string, destinationArn: string) {
  try {
    // Adding subscription filter
    await throttlingBackOff(() =>
      logs
        .putSubscriptionFilter({
          destinationArn,
          logGroupName,
          filterName: `${CloudWatchRulePrefix}${logGroupName}`,
          filterPattern: '',
        })
        .promise(),
    );
  } catch (error) {
    console.error(`Error while adding subscription filter: ${error.message}`);
  }
}

async function getLogGroups(): Promise<LogGroup[]> {
  const logGroups: LogGroup[] = [];
  let token: string | undefined;
  do {
    const response = await throttlingBackOff(() =>
      logs
        .describeLogGroups({
          nextToken: token,
        })
        .promise(),
    );
    token = response.nextToken;
    logGroups.push(...response.logGroups!);
  } while (token);
  return logGroups;
}

<<<<<<< HEAD
async function getSubscriptionFilters(logGroupName: string): Promise<SubscriptionFilters | undefined> {
  // Get existing subscription filter for logGroup
  try {
    const subscriptionFilters = await throttlingBackOff(() =>
      logs
        .describeSubscriptionFilters({
          logGroupName,
        })
        .promise(),
    );
    return subscriptionFilters.subscriptionFilters;
  } catch (error) {
    console.log(`Error while retriving subscription filters: ${error.message}`);
    return;
=======
async function putLogRetentionPolicy(logGroupName: string, retentionInDays: number) {
  try {
    await throttlingBackOff(() =>
      logs
        .putRetentionPolicy({
          logGroupName,
          retentionInDays,
        })
        .promise(),
    );
  } catch (error) {
    console.error(`Error while updating retention policy on "${logGroupName}": ${error.message}`);
>>>>>>> ee3945f3
  }
}<|MERGE_RESOLUTION|>--- conflicted
+++ resolved
@@ -77,7 +77,6 @@
   const logGroups = await getLogGroups();
   const filterLogGroups = logGroups.filter(lg => !isExcluded(globalExclusions, lg.logGroupName!));
   for (const logGroup of filterLogGroups) {
-<<<<<<< HEAD
     // Get Subscription filter and remove
     const subscriptinFilters = await getSubscriptionFilters(logGroup.logGroupName!);
     if (subscriptinFilters && subscriptinFilters.length > 0) {
@@ -86,10 +85,8 @@
         await removeSubscriptionFilter(logGroup.logGroupName!, subscriptinFilter.filterName!);
       }
     }
-=======
     // Change Log Retention for Log Group
     await putLogRetentionPolicy(logGroup.logGroupName!, logRetention);
->>>>>>> ee3945f3
     // Add Subscription filter to logGroup
     console.log(`Adding subscription filter for ${logGroup.logGroupName}`);
     await addSubscriptionFilter(logGroup.logGroupName!, logDestinationArn);
@@ -110,7 +107,6 @@
     await removeSubscriptionFilter(logGroup.logGroupName!, filterName);
   }
   for (const logGroup of filterLogGroups) {
-<<<<<<< HEAD
     // Get Subscription filter and remove
     const subscriptinFilters = await getSubscriptionFilters(logGroup.logGroupName!);
     if (subscriptinFilters && subscriptinFilters.length > 0) {
@@ -119,10 +115,8 @@
         await removeSubscriptionFilter(logGroup.logGroupName!, subscriptinFilter.filterName!);
       }
     }
-=======
     // Change Log Retention for Log Group
     await putLogRetentionPolicy(logGroup.logGroupName!, logRetention);
->>>>>>> ee3945f3
     // Add Subscription filter to logGroup
     console.log(`Adding subscription filter for ${logGroup.logGroupName}`);
     await addSubscriptionFilter(logGroup.logGroupName!, logDestinationArn);
@@ -185,7 +179,6 @@
   return logGroups;
 }
 
-<<<<<<< HEAD
 async function getSubscriptionFilters(logGroupName: string): Promise<SubscriptionFilters | undefined> {
   // Get existing subscription filter for logGroup
   try {
@@ -200,7 +193,9 @@
   } catch (error) {
     console.log(`Error while retriving subscription filters: ${error.message}`);
     return;
-=======
+  }
+}
+
 async function putLogRetentionPolicy(logGroupName: string, retentionInDays: number) {
   try {
     await throttlingBackOff(() =>
@@ -213,6 +208,5 @@
     );
   } catch (error) {
     console.error(`Error while updating retention policy on "${logGroupName}": ${error.message}`);
->>>>>>> ee3945f3
   }
 }