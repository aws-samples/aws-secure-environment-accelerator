import * as path from 'path';
import * as cdk from '@aws-cdk/core';
import { InitialSetup } from '@aws-pbmm/initial-setup-cdk/src';

process.on('unhandledRejection', (reason, _) => {
  console.error(reason);
  process.exit(1);
});

async function main() {
  const env = process.env;

  // Load accelerator parameters
  const app = new cdk.App();
<<<<<<< HEAD
  const acceleratorName = process.env.ACCELERATOR_NAME || 'PBMM';
  const acceleratorPrefix = process.env.ACCELERATOR_PREFIX || 'PBMMAccel-';
  const configFilePath = process.env.ACCELERATOR_CONFIG_FILE_PATH || 'config.json';
  const configRepositoryName = process.env.ACCELERATOR_CONFIG_REPOSITORY || `${acceleratorPrefix}Repo-Config`;
  const configS3Bucket = process.env.CONFIG_S3_BUCKET || `${acceleratorPrefix}Config`.toLowerCase();
  const configS3FileName = process.env.CONFIG_S3_KEY || `config.json`;
  const configBranchName = process.env.CONFIG_BRANCH_NAME || 'master';
  const stateMachineName = process.env.ACCELERATOR_STATE_MACHINE_NAME || `${acceleratorPrefix}MainStateMachine`;
  const stateMachineExecutionRole =
    process.env.ACCELERATOR_STATE_MACHINE_ROLE_NAME || `${acceleratorPrefix}PipelineRole`;
=======

  const acceleratorName = env.ACCELERATOR_NAME || 'PBMM';
  const acceleratorPrefix = env.ACCELERATOR_PREFIX || 'PBMMAccel-';
  const configSecretName = env.ACCELERATOR_CONFIG_SECRET_ID || 'accelerator/config';
  const stateMachineName = env.ACCELERATOR_STATE_MACHINE_NAME || `${acceleratorPrefix}MainStateMachine_sm`;
  const stateMachineExecutionRole = env.ACCELERATOR_STATE_MACHINE_ROLE_NAME || `${acceleratorPrefix}PipelineRole`;
>>>>>>> 4c0a4795

  console.log(`Found accelerator context:`);
  console.log(`  Name: ${acceleratorName}`);
  console.log(`  Prefix: ${acceleratorPrefix}`);
  console.log(`  Code Commit Configuration: ${configFilePath} from ${configRepositoryName}`);
  console.log(`  Existing S3 Configuration: ${configS3FileName} from ${configS3Bucket}`);

  // Find the root director of the solution
  const solutionRoot = path.join(__dirname, '..', '..', '..');

  // Create the initial setup pipeline stack
  await InitialSetup.create(app, `${acceleratorPrefix}InitialSetup`, {
    configFilePath,
    configRepositoryName,
    configS3Bucket,
    configS3FileName,
    acceleratorPrefix,
    acceleratorName,
    solutionRoot,
    stateMachineName,
    stateMachineExecutionRole,
    configBranchName,
  });
}

// tslint:disable-next-line: no-floating-promises
main();<|MERGE_RESOLUTION|>--- conflicted
+++ resolved
@@ -12,7 +12,6 @@
 
   // Load accelerator parameters
   const app = new cdk.App();
-<<<<<<< HEAD
   const acceleratorName = process.env.ACCELERATOR_NAME || 'PBMM';
   const acceleratorPrefix = process.env.ACCELERATOR_PREFIX || 'PBMMAccel-';
   const configFilePath = process.env.ACCELERATOR_CONFIG_FILE_PATH || 'config.json';
@@ -20,17 +19,9 @@
   const configS3Bucket = process.env.CONFIG_S3_BUCKET || `${acceleratorPrefix}Config`.toLowerCase();
   const configS3FileName = process.env.CONFIG_S3_KEY || `config.json`;
   const configBranchName = process.env.CONFIG_BRANCH_NAME || 'master';
-  const stateMachineName = process.env.ACCELERATOR_STATE_MACHINE_NAME || `${acceleratorPrefix}MainStateMachine`;
+  const stateMachineName = env.ACCELERATOR_STATE_MACHINE_NAME || `${acceleratorPrefix}MainStateMachine_sm`;
   const stateMachineExecutionRole =
     process.env.ACCELERATOR_STATE_MACHINE_ROLE_NAME || `${acceleratorPrefix}PipelineRole`;
-=======
-
-  const acceleratorName = env.ACCELERATOR_NAME || 'PBMM';
-  const acceleratorPrefix = env.ACCELERATOR_PREFIX || 'PBMMAccel-';
-  const configSecretName = env.ACCELERATOR_CONFIG_SECRET_ID || 'accelerator/config';
-  const stateMachineName = env.ACCELERATOR_STATE_MACHINE_NAME || `${acceleratorPrefix}MainStateMachine_sm`;
-  const stateMachineExecutionRole = env.ACCELERATOR_STATE_MACHINE_ROLE_NAME || `${acceleratorPrefix}PipelineRole`;
->>>>>>> 4c0a4795
 
   console.log(`Found accelerator context:`);
   console.log(`  Name: ${acceleratorName}`);
