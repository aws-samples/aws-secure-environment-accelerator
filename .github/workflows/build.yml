name: Build
on:
  push:
    branches:
      - main
  pull_request:
    branches:
      - main

jobs:
  test:
    name: Test
    runs-on: ubuntu-latest
    steps:
      - name: Checkout
        uses: actions/checkout@v2
      - name: Use Node.js
        uses: actions/setup-node@v1
        with:
          node-version: 14
      - name: Cache Node.js modules
        uses: actions/cache@v1
        with:
          path: ~/.pnpm-store
          key: ${{ runner.OS }}-node-${{ hashFiles('**/package.json') }}
          restore-keys: |
            ${{ runner.OS }}-node-
            ${{ runner.OS }}-
      - name: Install Node.js modules
        run: |
<<<<<<< HEAD
          npm install -g pnpm@5.18.9
=======
          npm install -g pnpm@6.2.3
>>>>>>> d5e9a2f5
          pnpm install --unsafe-perm --frozen-lockfile
      - name: Fix nasty bug in CDK
        run: |
          # This fix is needed in order to run initial-setup/templates tests
          # Without the fix, SynthUtils.toCloudFormation fails
          find node_modules -name runtime-info.js -exec sed -i 's/mod.paths/(mod.paths || [])/g' {} \;
      - name: Build all workspaces
        run: |
          pnpm recursive run build -- --noEmit
      - name: Run tests in all workspaces
        run: |
          pnpm recursive run test -- --pass-with-no-tests --silent<|MERGE_RESOLUTION|>--- conflicted
+++ resolved
@@ -28,11 +28,7 @@
             ${{ runner.OS }}-
       - name: Install Node.js modules
         run: |
-<<<<<<< HEAD
-          npm install -g pnpm@5.18.9
-=======
           npm install -g pnpm@6.2.3
->>>>>>> d5e9a2f5
           pnpm install --unsafe-perm --frozen-lockfile
       - name: Fix nasty bug in CDK
         run: |
