--- conflicted
+++ resolved
@@ -76,24 +76,11 @@
         }
       ]
     },
-<<<<<<< HEAD
-    "central-bucket": "pbmmaccel-config-123456789012",
     "scps": [
       {
         "name": "alz-core",
         "description": "Preventive Guardrail for core OU",
         "policy": "aws-landing-zone-core-mandatory-preventive-guardrails-Accel.json"
-=======
-    "scps": {
-      "ALZ-Core": "aws-landing-zone-core-mandatory-preventive-guardrails-Accel.json",
-      "ALZ-Non-Core": "aws-landing-zone-non-core-mandatory-preventive-guardrails-Accel.json",
-      "Guardrails-Part1": "PBMMAccel-Guardrails-Part1.json",
-      "Guardrails-Part2": "PBMMAccel-Guardrails-Part2.json",
-      "Guardrails-PBMM-Only": "PBMMAccel-Guardrails-PBMM-Only.json",
-      "Guardrails-Unclass-Only": "PBMMAccel-Guardrails-Unclass-Only.json",
-      "Quarantine-Deny-All": "Quarantine-Deny-All.json",
-      "Full-Access": "Full-AWS-Access.json"
->>>>>>> 10372d0f
     },
     {
       "name": "alz-non-core",
@@ -1041,10 +1028,7 @@
     "core": {
       "type": "ignore",
       "share-mad-from": "",
-<<<<<<< HEAD
-      "scps": ["alz-core"]
-=======
-      "SCPs": ["ALZ-Core"],
+      "scps": ["alz-core"],
       "default-budgets": {
          "name": "Default Core Budget",
          "period": "Monthly",
@@ -1068,15 +1052,11 @@
             "emails": ["bmycroft@amazon.com"]
          }]
       }
->>>>>>> 10372d0f
     },
     "central": {
       "type": "mandatory",
       "share-mad-from": "operations",
-<<<<<<< HEAD
       "scps": ["alz-non-core", "guardrails-part1", "guardrails-part2", "guardrails-pbmm-only"],
-=======
-      "SCPs": ["ALZ-Non-Core", "Guardrails-Part1", "Guardrails-Part2", "Guardrails-PBMM-Only"],
       "default-budgets": {
          "name": "Default Central Budget",
          "period": "Monthly",
@@ -1100,7 +1080,6 @@
             "emails": ["bmycroft@amazon.com"]
          }]
       },
->>>>>>> 10372d0f
       "certificates": [
         {
           "name": "CentralSelf-SignedCert",
@@ -1575,10 +1554,7 @@
     "dev": {
       "type": "workload",
       "share-mad-from": "operations",
-<<<<<<< HEAD
       "scps": ["alz-non-core", "guardrails-part1", "guardrails-part2", "guardrails-pbmm-only"],
-=======
-      "SCPs": ["ALZ-Non-Core", "Guardrails-Part1", "Guardrails-Part2", "Guardrails-PBMM-Only"],
       "default-budgets": {
          "name": "Default Dev Budget",
          "period": "Monthly",
@@ -1602,7 +1578,6 @@
             "emails": ["bmycroft@amazon.com"]
          }]
       },
->>>>>>> 10372d0f
       "certificates": [
         {
           "name": "DevSelf-SignedCert",
@@ -2048,10 +2023,7 @@
     "test": {
       "type": "workload",
       "share-mad-from": "operations",
-<<<<<<< HEAD
       "scps": ["alz-non-core", "guardrails-part1", "guardrails-part2", "guardrails-pbmm-only"],
-=======
-      "SCPs": ["ALZ-Non-Core", "Guardrails-Part1", "Guardrails-Part2", "Guardrails-PBMM-Only"],
       "default-budgets": {
          "name": "Default Test Budget",
          "period": "Monthly",
@@ -2075,7 +2047,6 @@
             "emails": ["bmycroft@amazon.com"]
          }]
       },
->>>>>>> 10372d0f
       "certificates": [
         {
           "name": "TestSelf-SignedCert",
@@ -2521,10 +2492,7 @@
     "prod": {
       "type": "workload",
       "share-mad-from": "operations",
-<<<<<<< HEAD
       "scps": ["alz-non-core", "guardrails-part1", "guardrails-part2", "guardrails-pbmm-only"],
-=======
-      "SCPs": ["ALZ-Non-Core", "Guardrails-Part1", "Guardrails-Part2", "Guardrails-PBMM-Only"],
       "default-budgets": {
          "name": "Default Prod Budget",
          "period": "Monthly",
@@ -2548,7 +2516,6 @@
             "emails": ["bmycroft@amazon.com"]
          }]
       },
->>>>>>> 10372d0f
       "certificates": [
         {
           "name": "ProdSelf-SignedCert",
@@ -2994,10 +2961,7 @@
     "unclass": {
       "type": "workload",
       "share-mad-from": "operations",
-<<<<<<< HEAD
       "scps": ["alz-non-core", "guardrails-part1", "guardrails-part2", "guardrails-unclass-only"],
-=======
-      "SCPs": ["ALZ-Non-Core", "Guardrails-Part1", "Guardrails-Part2", "Guardrails-Unclass-Only"],
       "default-budgets": {
          "name": "Default Unclass Budget",
          "period": "Monthly",
@@ -3021,7 +2985,6 @@
             "emails": ["bmycroft@amazon.com"]
          }]
       },
->>>>>>> 10372d0f
       "certificates": [
         {
           "name": "UnclassSelf-SignedCert",
@@ -3442,10 +3405,7 @@
     "sandbox": {
       "type": "workload",
       "share-mad-from": "",
-<<<<<<< HEAD
       "scps": ["alz-non-core", "guardrails-part1", "guardrails-part2", "guardrails-unclass-only"],
-=======
-      "SCPs": ["ALZ-Non-Core", "Guardrails-Part1", "Guardrails-Part2", "Guardrails-Unclass-Only"],
       "default-budgets": {
          "name": "Default Sandbox Budget",
          "period": "Monthly",
@@ -3469,7 +3429,6 @@
             "emails": ["bmycroft@amazon.com"]
          }]
       },
->>>>>>> 10372d0f
       "vpc": {
         "deploy": "local",
         "name": "Sandbox",
