{
  "global-options": {
    "alz-minimum-version": "v2.3.1",
    "central-log-retention": 730,
    "zones": {
      "account": "shared-network",
      "resolver-vpc": "Endpoint",
      "names": {
        "public": ["dept.cloud-nuage.canada.ca"],
        "private": ["dept.cloud-nuage.gc.ca"]
      }
    },
    "security-hub-frameworks": {
      "enable-aws-foundational": true,
      "foundation-controls-to-disable": ["IAM.1"],
      "enable-cis-foundations": true,
      "cis-foundations-controls-to-disable": ["CIS1.3", "CIS1.11"],
      "enable-pci-dss": true,
      "pci-dss-controls-to-disable": ["PCI.IAM.3", "PCIDSS8.3.1"]
    },
    "central-bucket": "pbmmaccel-config-123456789012",
    "scps": {
      "ALZ-Core": "aws-landing-zone-core-mandatory-preventive-guardrails-Accel.json",
      "ALZ-Non-Core": "aws-landing-zone-non-core-mandatory-preventive-guardrails-Accel.json",
      "Guardrails-Part1": "PBMMAccel-Guardrails-Part1.json",
      "Guardrails-Part2": "PBMMAccel-Guardrails-Part2.json",
      "Guardrails-PBMM-Only": "PBMMAccel-Guardrails-PBMM-Only.json",
      "Guardrails-Unclass-Only": "PBMMAccel-Guardrails-Unclass-Only.json",
      "Quarantine-Deny-All": "Quarantine-Deny-All.json",
      "Full-Access": "Full-AWS-Access.json"
    },
    "on-prem": {
      "cidr": ["7.0.0.0/8", "10.0.0.0/8"]
    }
  },
  "mandatory-account-configs": {
    "shared-network": {
      "account-name": "SharedNetwork",
      "email": "bmycroft+lzT-network@amazon.com",
      "ou": "core",
      "share-mad-from": "operations",
      "iam": {
        "users": [],
        "policies": [
          {
            "policy-name": "Default-Boundary-Policy",
            "policy": "boundary-policy.txt"
          }
        ],
        "roles": [
          {
            "role": "EC2-Default-SSM-AD",
            "type": "ec2",
            "policies": [
              "AmazonSSMManagedInstanceCore",
              "AmazonSSMDirectoryServiceAccess",
              "CloudWatchAgentServerPolicy"
            ],
            "boundary-policy": "Default-Boundary-Policy"
          }
        ]
      },
      "limits": {
        "Amazon VPC/Interface VPC endpoints per VPC": 200,
        "Amazon VPC/VPCs per Region": 15,
        "AWS CloudFormation/Stack count": 400,
        "AWS CloudFormation/Stack sets per administrator account": 400
      },
      "vpc": {
        "deploy": "local",
        "name": "Endpoint",
        "cidr": "10.7.0.0/22",
        "region": "ca-central-1",
        "use-central-endpoints": false,
        "flow-logs": true,
        "log-retention": 90,
        "igw": false,
        "vgw": false,
        "pcx": false,
        "natgw": false,
        "subnets": [
          {
            "name": "Endpoint",
            "definitions": [
              {
                "az": "a",
                "route-table": "EndpointVPC_Common",
                "cidr": "10.7.0.0/24"
              },
              {
                "az": "b",
                "route-table": "EndpointVPC_Common",
                "cidr": "10.7.1.0/24"
              }
            ]
          }
        ],
        "gateway-endpoints": [],
        "route-tables": [
          {
            "name": "EndpointVPC_Common"
          }
        ],
        "tgw-attach": {
          "associate-to-tgw": "Main",
          "account": "local",
          "associate-type": "ATTACH",
          "tgw-rt-associate": ["core"],
          "tgw-rt-propagate": ["core", "segregated", "shared", "standalone"],
          "blackhole-route": false,
          "attach-subnets": ["Endpoint"],
          "options": ["DNS-support", "IPv6-support"]
        },
        "interface-endpoints": {
          "subnet": "Endpoint",
          "endpoints": [
            "access-analyzer",
            "application-autoscaling",
            "appmesh-envoy-management",
            "athena",
            "autoscaling",
            "autoscaling-plans",
            "clouddirectory",
            "cloudformation",
            "cloudtrail",
            "codebuild",
            "codecommit",
            "codecommit-fips",
            "codepipeline",
            "config",
            "datasync",
            "ec2",
            "ec2messages",
            "ecr.dkr",
            "ecs",
            "ecs-agent",
            "ecs-telemetry",
            "elasticfilesystem",
            "elasticfilesystem-fips",
            "elasticloadbalancing",
            "elasticmapreduce",
            "events",
            "execute-api",
            "git-codecommit",
            "git-codecommit-fips",
            "glue",
            "kinesis-streams",
            "kms",
            "logs",
            "monitoring",
            "sagemaker.api",
            "sagemaker.runtime",
            "secretsmanager",
            "servicecatalog",
            "sms",
            "sns",
            "sqs",
            "ssm",
            "storagegateway",
            "sts",
            "transfer",
            "workspaces",
            "awsconnector",
            "ecr.api",
            "kinesis-firehose",
            "ssmmessages",
            "states"
          ]
        },
        "resolvers": {
          "subnet": "Endpoint",
          "outbound": true,
          "inbound": true
        },
        "on-premise-rules": [
          {
            "zone": "dept.gc.ca",
            "outbound-ips": ["7.23.0.1", "7.26.0.2"]
          },
          {
            "zone": "test.ca",
            "outbound-ips": ["7.23.0.1", "7.26.0.2"]
          }
        ]
      },
      "deployments": {
        "tgw": {
          "name": "Main",
          "asn": 64512,
          "features": {
            "DNS-support": true,
            "VPN-ECMP-support": true,
            "Default-route-table-association": false,
            "Default-route-table-propagation": false,
            "Auto-accept-sharing-attachments": false
          },
          "route-tables": ["core", "segregated", "shared", "standalone"]
        }
      }
    },
    "operations": {
      "account-name": "Operations",
      "email": "bmycroft+lzT-operations@amazon.com",
      "ou": "core",
      "limits": {},
      "share-mad-from": "",
      "iam": {
        "users": [],
        "policies": [
          {
            "policy-name": "Default-Boundary-Policy",
            "policy": "boundary-policy.txt"
          }
        ],
        "roles": [
          {
            "role": "EC2-Default-SSM-AD",
            "type": "ec2",
            "policies": [
              "AmazonSSMManagedInstanceCore",
              "AmazonSSMDirectoryServiceAccess",
              "CloudWatchAgentServerPolicy"
            ],
            "boundary-policy": "Default-Boundary-Policy"
          },
          {
            "role": "Test-Role",
            "type": "account",
            "policies": ["AdministratorAccess"],
            "boundary-policy": "Default-Boundary-Policy",
            "source-account": "security",
            "source-account-role": "AWSLandingZoneSecurityAdministratorRole",
            "trust-policy": "role-trust-policy.txt"
          }
        ]
      },
      "deployments": {
        "mad": {
          "dir-id": 1001,
          "deploy": true,
          "vpc-name": "Central",
          "region": "ca-central-1",
          "subnet": "GCWide",
          "size": "Enterprise",
          "dns-domain": "brian.local",
          "netbios-domain": "brian",
          "central-resolver-rule-account": "shared-network",
          "central-resolver-rule-vpc": "Endpoint",
          "log-group-name": "PBMMAccel-MAD-brian-local-LG",
          "share-to-account": "master",
          "restrict_srcips": ["100.96.252.0/23", "100.96.100.0/23", "7.0.0.0/8", "10.0.0.0/8"],
          "num-rdgw-hosts": 1,
          "RDGWInstanceType": "t2.large",
          "password-policies": {
            "history": 24,
            "max-age": 90,
            "min-age": 1,
            "min-len": 12,
            "complexity": true,
            "reversible": false,
            "failed-attaempts": 6,
            "lockout-duration": 30,
            "lockout-attempts-reset": 30
          },
          "ad-groups": ["Provisioning"],
          "ad-per-account-groups": ["-Admins", "-PowerUser", "-View"],
          "adc-group": "ADConnector",
          "ad-users": [
            {
              "user": "adconnector",
              "groups": ["ADConnector"]
            },
            {
              "user": "Brian",
              "groups": ["Provisioning", "*-View", "*-Admin", "*-PowerUsers", "AWS Delegated Administrators"]
            },
            {
              "user": "TestUser",
              "groups": ["*-View"]
            }
          ]
        },
        "ops-dashboard": {
          "deploy": true
        },
        "syslog": {
          "deploy": true
        },
        "rdweb-pwd": {
          "deploy": true,
          "restrict_srcips": ["7.0.0.0/8", "10.0.0.0/8"]
        }
      }
    },
    "perimeter": {
      "account-name": "Perimeter",
      "email": "bmycroft+lzT-perimeter@amazon.com",
      "ou": "core",
      "limits": {},
      "share-mad-from": "",
      "certificates": [
        {
          "name": "PerimSelf-SignedCert",
          "type": "import",
          "priv-key": "domain1.key",
          "cert": "domain1.crt",
          "chain": "",
          "arn": ""
        }
      ],
      "alb": [
        {
          "name": "Public-Prod",
          "scheme": "internet-facing",
          "ip-type": "ipv4",
          "listeners": "HTTPS",
          "ports": "443",
          "vpc": "Perimeter",
          "subnets": "Public",
          "cert-name": "PerimSelf-SignedCert",
          "cert-arn": "",
          "security-policy": "ELBSecurityPolicy-FS-1-2-Res-2019-08",
          "security-group": "Public-Prod-ALB",
          "tg-stickiness": "1 hour",
          "target-alarms-notify": "AWS-Landing-Zone-Security-Notification",
          "target-alarms-when": "Minimum",
          "target-alarms-of": "Healthy Hosts",
          "target-alarms-is": "<",
          "target-alarms-Count": "2",
          "target-alarms-for": "5",
          "target-alarms-periods-of": "1",
          "access-logs": true,
          "targets": [
            {
              "target-name": "FG1-Web_azA",
              "target-type": "Instance",
              "protocol": "HTTPS",
              "port": 7001,
              "health-check-protocol": "HTTPS",
              "health-check-path": "/health-check",
              "health-check-port": 7001,
              "lambda-filename": "",
              "target-instances": ["{ENI-FW1-azA-p1}"],
              "tg-weight": 1
            },
            {
              "target-name": "FG1-Web_azB",
              "target-type": "Instance",
              "protocol": "HTTPS",
              "port": 7001,
              "health-check-protocol": "HTTPS",
              "health-check-path": "/health-check",
              "health-check-port": 7001,
              "lambda-filename": "",
              "target-instances": ["{ENI-FW1-azB-p1}"],
              "tg-weight": 1
            }
          ]
        },
        {
          "name": "Public-DevTest",
          "scheme": "internet-facing",
          "ip-type": "ipv4",
          "listeners": "HTTPS",
          "ports": "443",
          "vpc": "Perimeter",
          "subnets": "Public",
          "cert-name": "PerimSelf-SignedCert",
          "cert-arn": "",
          "security-policy": "ELBSecurityPolicy-FS-1-2-Res-2019-08",
          "security-group": "Public-DevTest-ALB",
          "tg-stickiness": "1 hour",
          "target-alarms-notify": "AWS-Landing-Zone-Security-Notification",
          "target-alarms-when": "Minimum",
          "target-alarms-of": "Healthy Hosts",
          "target-alarms-is": "<",
          "target-alarms-Count": "2",
          "target-alarms-for": "5",
          "target-alarms-periods-of": "1",
          "access-logs": true,
          "targets": [
            {
              "target-name": "FG1-Web_azA",
              "target-type": "Instance",
              "protocol": "HTTPS",
              "port": 7002,
              "health-check-protocol": "HTTPS",
              "health-check-path": "/health-check",
              "health-check-port": 7002,
              "lambda-filename": "",
              "target-instances": ["{ENI-FW1-azA-p1}"],
              "tg-weight": 1
            },
            {
              "target-name": "FG1-Web_azB",
              "target-type": "Instance",
              "protocol": "HTTPS",
              "port": 7002,
              "health-check-protocol": "HTTPS",
              "health-check-path": "/health-check",
              "health-check-port": 7002,
              "lambda-filename": "",
              "target-instances": ["{ENI-FW1-azB-p1}"],
              "tg-weight": 1
            }
          ]
        }
      ],
      "iam": {
        "users": [],
        "policies": [
          {
            "policy-name": "Default-Boundary-Policy",
            "policy": "boundary-policy.txt"
          },
          {
            "policy-name": "Fortigate-Policy",
            "policy": "fortigate-policy.txt"
          }
        ],
        "roles": [
          {
            "role": "EC2-Default-SSM-AD",
            "type": "ec2",
            "policies": [
              "AmazonSSMManagedInstanceCore",
              "AmazonSSMDirectoryServiceAccess",
              "CloudWatchAgentServerPolicy"
            ],
            "boundary-policy": "Default-Boundary-Policy"
          },
          {
            "role": "Forigate-Role",
            "type": "ec2",
            "policies": ["Fortigate-Policy"],
            "boundary-policy": "Default-Boundary-Policy"
          }
        ]
      },
      "vpc": {
        "deploy": "local",
        "name": "Perimeter",
        "cidr": "100.96.250.0/23",
        "region": "ca-central-1",
        "use-central-endpoints": true,
        "flow-logs": true,
        "log-retention": 90,
        "igw": true,
        "vgw": {
          "asn": 65534
        },
        "pcx": false,
        "natgw": {
          "subnet": {
            "name": "Public",
            "az": "a"
          }
        },
        "subnets": [
          {
            "name": "Public",
            "definitions": [
              {
                "az": "a",
                "route-table": "Public_Shared",
                "cidr": "100.96.251.64/26"
              },
              {
                "az": "b",
                "route-table": "Public_Shared",
                "cidr": "100.96.251.128/26"
              }
            ]
          },
          {
            "name": "FWMgmt",
            "definitions": [
              {
                "az": "a",
                "route-table": "FWMgmt_azA",
                "cidr": "100.96.251.16/28"
              },
              {
                "az": "b",
                "route-table": "FWMgmt_azB",
                "cidr": "100.96.251.48/28"
              }
            ]
          },
          {
            "name": "Proxy",
            "definitions": [
              {
                "az": "a",
                "route-table": "Proxy_azA",
                "cidr": "100.96.250.0/25"
              },
              {
                "az": "b",
                "route-table": "Proxy_azB",
                "cidr": "100.96.250.128/25"
              }
            ]
          },
          {
            "name": "OnPremise",
            "definitions": [
              {
                "az": "a",
                "route-table": "OnPremise_Shared",
                "cidr": "100.96.251.0/28"
              },
              {
                "az": "b",
                "route-table": "OnPremise_Shared",
                "cidr": "100.96.251.32/28"
              }
            ]
          }
        ],
        "gateway-endpoints": ["s3"],
        "route-tables": [
          {
            "name": "OnPremise_Shared"
          },
          {
            "name": "Public_Shared",
            "routes": [
              {
                "destination": "0.0.0.0/0",
                "target": "IGW"
              }
            ]
          },
          {
            "name": "FWMgmt_azA",
            "routes": [
              {
                "destination": "7.0.0.0/8",
                "target": "VGW"
              },
              {
                "destination": "0.0.0.0/0",
                "target": "ENI-FW-az1-p2"
              },
              {
                "destination": "s3",
                "target": "s3"
              }
            ]
          },
          {
            "name": "FWMgmt_azB",
            "routes": [
              {
                "destination": "7.0.0.0/8",
                "target": "VGW"
              },
              {
                "destination": "0.0.0.0/0",
                "target": "ENI-FW-az2-p2"
              },
              {
                "destination": "s3",
                "target": "s3"
              }
            ]
          },
          {
            "name": "Proxy_azA",
            "routes": [
              {
                "destination": "0.0.0.0/0",
                "target": "ENI-FW-az1-p4"
              }
            ]
          },
          {
            "name": "Proxy_azB",
            "routes": [
              {
                "destination": "0.0.0.0/0",
                "target": "ENI-FW-az2-p4"
              }
            ]
          }
        ],
        "security-groups": [
          {
            "name": "Perimeter-Prod-ALB",
            "inbound-rules": [
              {
                "description": "TLS Traffic Inbound",
                "type": ["HTTPS"],
                "source": ["0.0.0.0/0"]
              }
            ],
            "outbound-rules": [
              {
                "description": "All Outbound",
                "type": ["ALL"],
                "source": ["0.0.0.0/0"]
              }
            ]
          },
          {
            "name": "Perimeter-DevTest-ALB",
            "inbound-rules": [
              {
                "description": "TLS Traffic Inbound",
                "type": ["HTTPS"],
                "source": ["0.0.0.0/0"]
              }
            ],
            "outbound-rules": [
              {
                "description": "All Outbound",
                "type": ["ALL"],
                "source": ["0.0.0.0/0"]
              }
            ]
          },
          {
            "name": "FortigateMgr",
            "inbound-rules": [
              {
                "description": "Allow Mgmt Traffic Inbound",
                "tcp-ports": [22, 443, 514, 541, 2032, 3000, 5199, 6020, 6028, 8080, 80, 22],
                "udp-ports": [9443],
                "source": ["10.0.0.0/8"]
              }
            ],
            "outbound-rules": [
              {
                "description": "All Outbound",
                "type": ["ALL"],
                "source": ["0.0.0.0/0"]
              }
            ]
          },
          {
            "name": "Fortigates",
            "inbound-rules": [
              {
                "description": "Web Traffic Inbound",
                "tcp-ports": [22, 443, 541, 3000, 8080],
                "source": ["0.0.0.0/0"]
              }
            ],
            "outbound-rules": [
              {
                "description": "All Outbound",
                "type": ["ALL"],
                "source": ["0.0.0.0/0"]
              }
            ]
          }
        ],
        "tgw-attach": {
          "associate-to-tgw": ""
        },
        "interface-endpoints": false
      },
      "deployments": {
        "firewall": {
          "instance-sizes": "c5n.2xl",
          "image": "https://aws.amazon.com/marketplace/pp/B00PCZSWDA?qid=1588624790695",
          "version": "6.2.3#",
          "region": "ca-central-1",
          "security-group": "Fortigates",
          "vpc": "Perimeter",
          "eni": {
            "count": 4,
            "p1-subnet": "Public",
            "p2-subnet": "OnPremise",
            "p3-subnet": "FWMgmt",
            "p4-subnet": "Proxy"
          },
          "auto-scale": {
            "min-qty": 2,
            "max-qty": 2
          },
          "config": "fortigate_AA_20200504.txt",
          "fw-cgw-name": "Perimeter_fw",
          "fw-cgw-asn": 63000,
          "fw-cgw-routing": "Dynamic",
          "tgw-attach": {
            "associate-to-tgw": "Main",
            "account": "shared-network",
            "name": "TGW-to-Perimeter",
            "associate-type": "VPN",
            "rt-associate": ["core"],
            "rt-propogate": ["core", "segregated", "shared", "standalone"],
            "blackhole-route": false,
            "attach-subnets": [],
            "options": ["DNS-support", "IPv6-support"]
          }
        },
        "firewall-manager": {
          "name": "FortigateMgr",
          "instance-sizes": "c5.l",
          "image": "https://aws.amazon.com/marketplace/server/procurement?productId=c15e8d8d-1e46-41cf-9543-418a3f652745",
          "version": "6.2.3",
          "region": "ca-central-1",
          "vpc": "Perimeter",
          "subnet": "FWMgmt_azA",
          "security-group": "FortigateMgr"
        }
      }
    },
    "master": {
      "account-name": "primary",
      "email": "bmycroft+lzT@amazon.com",
      "ou": "core",
      "landing-zone-account-type": "primary",
      "share-mad-from": "operations",
      "limits": {
        "AWS Organizations/Maximum accounts": 20,
        "AWS CloudFormation/Stack count": 400
      },
      "iam": {
        "users": [
          {
            "user-ids": ["bgUser1", "bgUser2"],
            "group": "BreakGlassAdmins",
            "policies": ["AdministratorAccess"],
            "boundary-policy": "Default-Boundary-Policy"
          },
          {
            "user-ids": ["OpsUser1", "OpsUser2"],
            "group": "OpsAdmins",
            "policies": ["AdministratorAccess"],
            "boundary-policy": "Default-Boundary-Policy"
          }
        ],
        "policies": [
          {
            "policy-name": "Default-Boundary-Policy",
            "policy": "boundary-policy.txt"
          }
        ],
        "roles": []
      },
      "vpc": {
        "deploy": "local",
        "name": "ForSSO",
        "cidr": "10.249.1.0/24",
        "region": "ca-central-1",
        "use-central-endpoints": false,
        "flow-logs": false,
        "log-retention": 90,
        "igw": false,
        "vgw": false,
        "pcx": false,
        "natgw": false,
        "subnets": [
          {
            "name": "ForSSO",
            "definitions": [
              {
                "az": "a",
                "route-table": "ForSSO_Shared",
                "cidr": "10.249.1.0/27"
              },
              {
                "az": "b",
                "route-table": "ForSSO_Shared",
                "cidr": "10.249.1.32/27"
              }
            ]
          }
        ],
        "gateway-endpoints": [],
        "route-tables": [
          {
            "name": "ForSSO_Shared",
            "routes": [
              {
                "destination": {
                  "account": "shared-network",
                  "vpc": "Central",
                  "subnet": "GCWide"
                },
                "target": "pcx"
              }
            ]
          }
        ],
        "tgw-attach": {
          "associate-to-tgw": ""
        },
        "interface-endpoints": false
      },
      "deployments": {
        "adc": {
          "deploy": true,
          "vpc-name": "ForSSO",
          "subnet": "ForSSO",
          "size": "Small",
          "restrict_srcips": ["10.249.1.0/24", "100.96.252.0/23"],
          "connect-account-key": "operations",
          "connect-dir-id": 1001
        },
        "sso": {
          "deploy": true
        }
      }
    },
    "log-archive": {
      "account-name": "log-archive",
      "share-mad-from": "",
      "ou": "core",
      "email": "bmycroft+lzT+logs@amazon.com",
      "landing-zone-account-type": "log-archive"
    },
    "security": {
      "account-name": "security",
      "share-mad-from": "",
      "ou": "core",
      "email": "bmycroft+lzT+security@amazon.com",
      "landing-zone-account-type": "security"
    },
    "shared-services": {
      "account-name": "shared-services",
      "share-mad-from": "",
      "ou": "core",
      "email": "bmycroft+lzT+services@amazon.com",
      "landing-zone-account-type": "shared-services",
      "enable-s3-public-access": true
    }
  },
  "workload-account-configs": {
    "fun-acct": {
      "account-name": "TheFunAccount",
      "email": "bmycroft+FunAcct@amazon.com",
      "ou": "sandbox",
      "share-mad-from": ""
    }
  },
  "organizational-units": {
    "core": {
      "type": "ignore",
      "share-mad-from": "",
      "SCPs": ["ALZ-Core"]
    },
    "central": {
      "type": "mandatory",
      "share-mad-from": "operations",
      "SCPs": ["ALZ-Non-Core", "Guardrails-Part1", "Guardrails-Part2", "Guardrails-PBMM-Only"],
      "certificates": [
        {
          "name": "CentralSelf-SignedCert",
          "type": "import",
          "priv-key": "domain1.key",
          "cert": "domain1.crt",
          "chain": "",
          "arn": ""
        },
        {
          "name": "PublicCert",
          "type": "request",
          "domain": "*.example.com",
          "validation": "DNS",
          "SAN": "*.example1.com",
          "arn": ""
        }
      ],
      "vpc": {
        "deploy": "shared-network",
        "name": "Central",
        "cidr": "10.1.0.0/16",
        "cidr2": "100.96.252.0/23",
        "region": "ca-central-1",
        "use-central-endpoints": true,
        "flow-logs": true,
        "log-retention": 90,
        "igw": false,
        "vgw": false,
        "pcx": {
          "source": "master",
          "source-vpc": "ForSSO",
          "source-subnets": "ForSSO",
          "local-subnets": "GCWide"
        },
        "natgw": false,
        "subnets": [
          {
            "name": "TGW",
            "share-to-ou-accounts": false,
            "share-to-specific-accounts": [],
            "definitions": [
              {
                "az": "a",
                "route-table": "CentralVPC_Common",
                "cidr": "10.1.88.0/27"
              },
              {
                "az": "b",
                "route-table": "CentralVPC_Common",
                "cidr": "10.1.88.32/27"
              },
              {
                "az": "d",
                "route-table": "CentralVPC_Common",
                "cidr": "10.1.88.64/27",
                "disabled": true
              }
            ]
          },
          {
            "name": "Web",
            "share-to-ou-accounts": true,
            "share-to-specific-accounts": ["operations"],
            "definitions": [
              {
                "az": "a",
                "route-table": "CentralVPC_Common",
                "cidr": "10.1.32.0/20"
              },
              {
                "az": "b",
                "route-table": "CentralVPC_Common",
                "cidr": "10.1.128.0/20"
              },
              {
                "az": "d",
                "route-table": "CentralVPC_Common",
                "cidr": "10.1.192.0/20",
                "disabled": true
              }
            ]
          },
          {
            "name": "App",
            "share-to-ou-accounts": true,
            "share-to-specific-accounts": ["operations"],
            "definitions": [
              {
                "az": "a",
                "route-table": "CentralVPC_Common",
                "cidr": "10.1.0.0/19"
              },
              {
                "az": "b",
                "route-table": "CentralVPC_Common",
                "cidr": "10.1.96.0/19"
              },
              {
                "az": "d",
                "route-table": "CentralVPC_Common",
                "cidr": "10.1.160.0/19",
                "disabled": true
              }
            ]
          },
          {
            "name": "Data",
            "share-to-ou-accounts": true,
            "share-to-specific-accounts": [],
            "definitions": [
              {
                "az": "a",
                "route-table": "CentralVPC_Common",
                "cidr": "10.1.48.0/20"
              },
              {
                "az": "b",
                "route-table": "CentralVPC_Common",
                "cidr": "10.1.144.0/20"
              },
              {
                "az": "d",
                "route-table": "CentralVPC_Common",
                "cidr": "10.1.208.0/20",
                "disabled": true
              }
            ],
            "nacls": [
              {
                "rule": 100,
                "protocol": "-1",
                "ports": "-1",
                "rule-action": "deny",
                "egress": true,
                "cidr-blocks": [
                  {
                    "subnet": "Web"
                  },
                  {
                    "vpc": "central",
                    "subnet": ["Data"]
                  }
                ]
              },
              {
                "rule": 32000,
                "protocol": "-1",
                "ports": "-1",
                "rule-action": "allow",
                "egress": true,
                "cidr-blocks": ["0.0.0.0/0"]
              },
              {
                "rule": 100,
                "protocol": "-1",
                "ports": "-1",
                "rule-action": "deny",
                "egress": false,
                "cidr-blocks": [
                  {
                    "subnet": "Web"
                  },
                  {
                    "vpc": "central",
                    "subnet": ["Data"]
                  }
                ]
              },
              {
                "rule": 32000,
                "protocol": -1,
                "ports": "-1",
                "rule-action": "allow",
                "egress": false,
                "cidr-blocks": ["0.0.0.0/0"]
              }
            ]
          },
          {
            "name": "Mgmt",
            "share-to-ou-accounts": false,
            "share-to-specific-accounts": ["operations"],
            "definitions": [
              {
                "az": "a",
                "route-table": "CentralVPC_Common",
                "cidr": "10.1.64.0/21"
              },
              {
                "az": "b",
                "route-table": "CentralVPC_Common",
                "cidr": "10.1.72.0/21"
              },
              {
                "az": "d",
                "route-table": "CentralVPC_Common",
                "cidr": "10.1.80.0/21",
                "disabled": true
              }
            ]
          },
          {
            "name": "GCWide",
            "share-to-ou-accounts": false,
            "share-to-specific-accounts": ["operations"],
            "definitions": [
              {
                "az": "a",
                "route-table": "CentralVPC_GCWide",
                "cidr2": "100.96.252.0/25"
              },
              {
                "az": "b",
                "route-table": "CentralVPC_GCWide",
                "cidr2": "100.96.252.128/25"
              },
              {
                "az": "d",
                "route-table": "CentralVPC_GCWide",
                "cidr2": "100.96.253.0/25",
                "disabled": true
              }
            ]
          }
        ],
        "gateway-endpoints": ["s3", "dynamodb"],
        "route-tables": [
          {
            "name": "CentralVPC_Common",
            "routes": [
              {
                "destination": "0.0.0.0/0",
                "target": "TGW"
              },
              {
                "destination": "s3",
                "target": "s3"
              },
              {
                "destination": "DynamoDB",
                "target": "DynamoDB"
              }
            ]
          },
          {
            "name": "CentralVPC_GCWide",
            "routes": [
              {
                "destination": "0.0.0.0/0",
                "target": "TGW"
              },
              {
                "destination": "s3",
                "target": "s3"
              },
              {
                "destination": "DynamoDB",
                "target": "DynamoDB"
              },
              {
                "destination": {
                  "account": "master",
                  "vpc": "ForSSO",
                  "subnet": "ForSSO"
                },
                "target": "pcx"
              }
            ]
          }
        ],
        "security-groups": [
          {
            "name": "Mgmt",
            "inbound-rules": [
              {
                "description": "Allow Mgmt Traffic Inbound",
                "type": ["RDP", "SSH"],
                "source": ["0.0.0.0/0"]
              },
              {
                "description": "Central VPC Traffic Inbound",
                "type": ["ALL"],
                "source": [
                  {
                    "vpc": "Central",
                    "subnet": ["Web", "App", "Mgmt", "GCWide"]
                  }
                ]
              }
            ],
            "outbound-rules": [
              {
                "description": "All Outbound",
                "type": ["ALL"],
                "source": ["0.0.0.0/0"]
              }
            ]
          },
          {
            "name": "Web",
            "inbound-rules": [
              {
                "description": "Web Traffic Inbound",
                "type": ["HTTP", "HTTPS"],
                "source": ["0.0.0.0/0"]
              },
              {
                "description": "Central VPC Traffic Inbound",
                "type": ["ALL"],
                "source": [
                  {
                    "vpc": "Central",
                    "subnet": ["Web", "App", "Mgmt", "GCWide"]
                  }
                ]
              },
              {
                "description": "Mgmt Traffic Inbound",
                "type": ["ALL"],
                "source": [
                  {
                    "vpc": "Central",
                    "security-group": ["Mgmt"]
                  }
                ]
              }
            ],
            "outbound-rules": [
              {
                "description": "All Outbound",
                "type": ["ALL"],
                "source": ["0.0.0.0/0"]
              }
            ]
          },
          {
            "name": "App",
            "inbound-rules": [
              {
                "description": "Central VPC Traffic Inbound",
                "type": ["ALL"],
                "source": [
                  {
                    "vpc": "Central",
                    "subnet": ["Web", "App", "Mgmt", "GCWide"]
                  }
                ]
              },
              {
                "description": "Mgmt Traffic Inbound",
                "type": ["ALL"],
                "source": [
                  {
                    "security-group": ["Mgmt"]
                  }
                ]
              },
              {
                "description": "Web Traffic Inbound",
                "type": ["ALL"],
                "source": [
                  {
                    "security-group": ["Web"]
                  }
                ]
              },
              {
                "description": "Allow East/West Communication Inbound",
                "type": ["ALL"],
                "source": [
                  {
                    "security-group": ["App"]
                  }
                ]
              }
            ],
            "outbound-rules": [
              {
                "description": "All Outbound",
                "type": ["ALL"],
                "source": ["0.0.0.0/0"]
              }
            ]
          },
          {
            "name": "Data",
            "inbound-rules": [
              {
                "description": "Central VPC Traffic Inbound",
                "type": ["ALL"],
                "source": [
                  {
                    "vpc": "Central",
                    "subnet": ["Web", "App", "Mgmt", "GCWide"]
                  }
                ]
              },
              {
                "description": "Mgmt Traffic Inbound",
                "type": ["ALL"],
                "source": [
                  {
                    "security-group": ["Mgmt"]
                  }
                ]
              },
              {
                "description": "App Traffic Inbound",
                "type": ["MSSQL", "MYSQL/AURORA", "REDSHIFT", "POSTGRESQL", "ORACLE-RDS"],
                "source": [
                  {
                    "security-group": ["App"]
                  }
                ]
              },
              {
                "description": "Allow East/West Communication Inbound",
                "type": ["ALL"],
                "source": [
                  {
                    "security-group": ["Data"]
                  }
                ]
              }
            ],
            "outbound-rules": [
              {
                "description": "All Outbound",
                "type": ["ALL"],
                "source": ["0.0.0.0/0"]
              }
            ]
          }
        ],
        "tgw-attach": {
          "associate-to-tgw": "Main",
          "account": "shared-network",
          "associate-type": "ATTACH",
          "tgw-rt-associate": ["shared"],
          "tgw-rt-propagate": ["core", "shared", "segregated"],
          "blackhole-route": false,
          "attach-subnets": ["TGW"],
          "options": ["DNS-support", "IPv6-support"]
        },
        "interface-endpoints": false
      },
      "iam": {
        "users": [],
        "policies": [
          {
            "policy-name": "Default-Boundary-Policy",
            "policy": "boundary-policy.txt"
          }
        ],
        "roles": [
          {
            "role": "EC2-Default-SSM-AD",
            "type": "ec2",
            "policies": [
              "AmazonSSMManagedInstanceCore",
              "AmazonSSMDirectoryServiceAccess",
              "CloudWatchAgentServerPolicy"
            ],
            "boundary-policy": "Default-Boundary-Policy"
          },
          {
            "role": "Test-Role",
            "type": "account",
            "policies": ["AdministratorAccess"],
            "boundary-policy": "Default-Boundary-Policy",
            "source-account": "security",
            "source-account-role": "AWSLandingZoneSecurityAdministratorRole",
            "trust-policy": "role-trust-policy.txt"
          }
        ]
      }
    },
    "dev": {
      "type": "workload",
      "share-mad-from": "operations",
      "SCPs": ["ALZ-Non-Core", "Guardrails-Part1", "Guardrails-Part2", "Guardrails-PBMM-Only"],
      "certificates": [
        {
          "name": "DevSelf-SignedCert",
          "type": "import",
          "priv-key": "domain1.key",
          "cert": "domain1.crt",
          "chain": "",
          "arn": ""
        },
        {
          "name": "PublicCert",
          "type": "request",
          "domain": "*.example.com",
          "validation": "DNS",
          "SAN": "*.example1.com",
          "arn": ""
        }
      ],
      "alb": [
        {
          "name": "Core-",
          "scheme": "internet-facing",
          "ip-type": "ipv4",
          "listeners": "HTTPS",
          "ports": "443",
          "vpc": "Dev",
          "subnets": "Web",
          "cert-name": "DevSelf-SignedCert",
          "cert-arn": "",
          "security-policy": "ELBSecurityPolicy-FS-1-2-Res-2019-08",
          "security-group": "Web",
          "tg-stickiness": "",
          "access-logs": true,
          "targets": [
            {
              "target-name": "health-check-Lambda",
              "target-type": "Lambda",
              "health-check-path": "/health-check",
              "lambda-filename": "internal-dev-alb-lambda.txt"
            }
          ]
        }
      ],
      "vpc": {
        "deploy": "shared-network",
        "name": "Dev",
        "cidr": "10.2.0.0/16",
        "region": "ca-central-1",
        "use-central-endpoints": true,
        "flow-logs": true,
        "log-retention": 90,
        "igw": false,
        "vgw": false,
        "pcx": false,
        "natgw": false,
        "subnets": [
          {
            "name": "TGW",
            "share-to-ou-accounts": false,
            "share-to-specific-accounts": [],
            "definitions": [
              {
                "az": "a",
                "route-table": "DevVPC_Common",
                "cidr": "10.2.88.0/27"
              },
              {
                "az": "b",
                "route-table": "DevVPC_Common",
                "cidr": "10.2.88.32/27"
              },
              {
                "az": "d",
                "route-table": "DevVPC_Common",
                "cidr": "10.2.88.64/27",
                "disabled": true
              }
            ]
          },
          {
            "name": "Web",
            "share-to-ou-accounts": true,
            "share-to-specific-accounts": [],
            "definitions": [
              {
                "az": "a",
                "route-table": "DevVPC_Common",
                "cidr": "10.2.32.0/20"
              },
              {
                "az": "b",
                "route-table": "DevVPC_Common",
                "cidr": "10.2.128.0/20"
              },
              {
                "az": "d",
                "route-table": "DevVPC_Common",
                "cidr": "10.2.192.0/20",
                "disabled": true
              }
            ]
          },
          {
            "name": "App",
            "share-to-ou-accounts": true,
            "share-to-specific-accounts": [],
            "definitions": [
              {
                "az": "a",
                "route-table": "DevVPC_Common",
                "cidr": "10.2.0.0/19"
              },
              {
                "az": "b",
                "route-table": "DevVPC_Common",
                "cidr": "10.2.96.0/19"
              },
              {
                "az": "d",
                "route-table": "DevVPC_Common",
                "cidr": "10.2.160.0/19",
                "disabled": true
              }
            ]
          },
          {
            "name": "Data",
            "share-to-ou-accounts": true,
            "share-to-specific-accounts": [],
            "definitions": [
              {
                "az": "a",
                "route-table": "DevVPC_Common",
                "cidr": "10.2.48.0/20"
              },
              {
                "az": "b",
                "route-table": "DevVPC_Common",
                "cidr": "10.2.144.0/20"
              },
              {
                "az": "d",
                "route-table": "DevVPC_Common",
                "cidr": "10.2.208.0/20",
                "disabled": true
              }
            ],
            "nacls": [
              {
                "rule": 100,
                "protocol": "-1",
                "ports": "-1",
                "rule-action": "deny",
                "egress": true,
                "cidr-blocks": [
                  {
                    "subnet": "Web"
                  },
                  {
                    "vpc": "central",
                    "subnet": ["Data"]
                  }
                ]
              },
              {
                "rule": 32000,
                "protocol": "-1",
                "ports": "-1",
                "rule-action": "allow",
                "egress": true,
                "cidr-blocks": ["0.0.0.0/0"]
              },
              {
                "rule": 100,
                "protocol": "-1",
                "ports": "-1",
                "rule-action": "deny",
                "egress": false,
                "cidr-blocks": [
                  {
                    "subnet": "Web"
                  },
                  {
                    "vpc": "central",
                    "subnet": ["Data"]
                  }
                ]
              },
              {
                "rule": 32000,
                "protocol": -1,
                "ports": "-1",
                "rule-action": "allow",
                "egress": false,
                "cidr-blocks": ["0.0.0.0/0"]
              }
            ]
          },
          {
            "name": "Mgmt",
            "share-to-ou-accounts": false,
            "share-to-specific-accounts": [],
            "definitions": [
              {
                "az": "a",
                "route-table": "DevVPC_Common",
                "cidr": "10.2.64.0/21"
              },
              {
                "az": "b",
                "route-table": "DevVPC_Common",
                "cidr": "10.2.72.0/21"
              },
              {
                "az": "d",
                "route-table": "DevVPC_Common",
                "cidr": "10.2.80.0/21",
                "disabled": true
              }
            ]
          }
        ],
        "gateway-endpoints": ["s3", "dynamodb"],
        "route-tables": [
          {
            "name": "DevVPC_Common",
            "routes": [
              {
                "destination": "0.0.0.0/0",
                "target": "TGW"
              },
              {
                "destination": "s3",
                "target": "s3"
              },
              {
                "destination": "DynamoDB",
                "target": "DynamoDB"
              }
            ]
          }
        ],
<<<<<<< HEAD
        "tgw-attach": {
          "associate-to-tgw": "Main",
          "account": "shared-network",
          "associate-type": "ATTACH",
          "tgw-rt-associate": ["segregated"],
          "tgw-rt-propagate": ["core", "shared"],
          "blackhole-route": true,
          "attach-subnets": ["TGW"],
          "options": ["DNS-support", "IPv6-support"]
        },
        "interface-endpoints": false
      },
      "iam": {
        "users": [],
        "policies": [
          {
            "policy-name": "Default-Boundary-Policy",
            "policy": "boundary-policy.txt"
          }
        ],
        "roles": [
          {
            "role": "EC2-Default-SSM-AD",
            "type": "ec2",
            "policies": [
              "AmazonSSMManagedInstanceCore",
              "AmazonSSMDirectoryServiceAccess",
              "CloudWatchAgentServerPolicy"
            ],
            "boundary-policy": "Default-Boundary-Policy"
          },
          {
            "role": "Test-Role",
            "type": "account",
            "policies": ["AdministratorAccess"],
            "boundary-policy": "Default-Boundary-Policy",
            "source-account": "security",
            "source-account-role": "AWSLandingZoneSecurityAdministratorRole",
            "trust-policy": "role-trust-policy.txt"
          }
        ]
      }
    },
    "test": {
      "type": "workload",
      "share-mad-from": "operations",
      "SCPs": ["ALZ-Non-Core", "Guardrails-Part1", "Guardrails-Part2", "Guardrails-PBMM-Only"],
      "certificates": [
        {
          "name": "TestSelf-SignedCert",
          "type": "import",
          "priv-key": "domain1.key",
          "cert": "domain1.crt",
          "chain": "",
          "arn": ""
        },
        {
          "name": "PublicCert",
          "type": "request",
          "domain": "*.example.com",
          "validation": "DNS",
          "SAN": "*.example1.com",
          "arn": ""
        }
      ],
      "vpc": {
        "deploy": "shared-network",
        "name": "Test",
        "cidr": "10.3.0.0/16",
        "region": "ca-central-1",
        "use-central-endpoints": true,
        "flow-logs": true,
        "log-retention": 90,
        "igw": false,
        "vgw": false,
        "pcx": false,
        "natgw": false,
        "subnets": [
=======
        "security-groups": [
>>>>>>> 657922f4
          {
            "name": "Mgmt",
            "inbound-rules": [
              {
                "description": "Allow Mgmt Traffic Inbound",
                "type": ["RDP", "SSH"],
                "source": ["0.0.0.0/0"]
              },
              {
                "description": "Central VPC Traffic Inbound",
                "type": ["ALL"],
                "source": [
                  {
                    "vpc": "Central",
                    "subnet": ["Web", "App", "Mgmt", "GCWide"]
                  }
                ]
              }
            ],
            "outbound-rules": [
              {
                "description": "All Outbound",
                "type": ["ALL"],
                "source": ["0.0.0.0/0"]
              }
            ]
          },
          {
            "name": "Web",
            "inbound-rules": [
              {
                "description": "Web Traffic Inbound",
                "type": ["HTTP", "HTTPS"],
                "source": ["0.0.0.0/0"]
              },
              {
                "description": "Central VPC Traffic Inbound",
                "type": ["ALL"],
                "source": [
                  {
                    "vpc": "Central",
                    "subnet": ["Web", "App", "Mgmt", "GCWide"]
                  }
                ]
              },
              {
                "description": "Mgmt Traffic Inbound",
                "type": ["ALL"],
                "source": [
                  {
                    "vpc": "Central",
                    "security-group": ["Mgmt"]
                  }
                ]
              }
            ],
            "outbound-rules": [
              {
                "description": "All Outbound",
                "type": ["ALL"],
                "source": ["0.0.0.0/0"]
              }
            ]
          },
          {
            "name": "App",
            "inbound-rules": [
              {
                "description": "Central VPC Traffic Inbound",
                "type": ["ALL"],
                "source": [
                  {
                    "vpc": "Central",
                    "subnet": ["Web", "App", "Mgmt", "GCWide"]
                  }
                ]
              },
              {
                "description": "Mgmt Traffic Inbound",
                "type": ["ALL"],
                "source": [
                  {
                    "security-group": ["Mgmt"]
                  }
                ]
              },
              {
                "description": "Web Traffic Inbound",
                "type": ["ALL"],
                "source": [
                  {
                    "security-group": ["Web"]
                  }
                ]
              },
              {
                "description": "Allow East/West Communication Inbound",
                "type": ["ALL"],
                "source": [
                  {
                    "security-group": ["App"]
                  }
                ]
              }
            ],
            "outbound-rules": [
              {
                "description": "All Outbound",
                "type": ["ALL"],
                "source": ["0.0.0.0/0"]
              }
            ]
          },
          {
            "name": "Data",
            "inbound-rules": [
              {
                "description": "Central VPC Traffic Inbound",
                "type": ["ALL"],
                "source": [
                  {
                    "vpc": "Central",
                    "subnet": ["Web", "App", "Mgmt", "GCWide"]
                  }
                ]
              },
              {
                "description": "Mgmt Traffic Inbound",
                "type": ["ALL"],
                "source": [
                  {
                    "security-group": ["Mgmt"]
                  }
                ]
              },
              {
                "description": "App Traffic Inbound",
                "type": ["MSSQL", "MYSQL/AURORA", "REDSHIFT", "POSTGRESQL", "ORACLE-RDS"],
                "source": [
                  {
                    "security-group": ["App"]
                  }
                ]
              },
              {
                "description": "Allow East/West Communication Inbound",
                "type": ["ALL"],
                "source": [
                  {
                    "security-group": ["Data"]
                  }
                ]
              }
            ],
            "outbound-rules": [
              {
                "description": "All Outbound",
                "type": ["ALL"],
                "source": ["0.0.0.0/0"]
              }
            ]
          }
        ],
        "tgw-attach": {
          "associate-to-tgw": "Main",
          "account": "shared-network",
          "associate-type": "ATTACH",
          "tgw-rt-associate": ["segregated"],
          "tgw-rt-propagate": ["core", "shared"],
          "blackhole-route": true,
          "attach-subnets": ["TGW"],
          "options": ["DNS-support", "IPv6-support"]
        },
        "interface-endpoints": false
      },
      "iam": {
        "users": [],
        "policies": [
          {
            "Policy-Name": "Default-Boundary-Policy",
            "Policy": "boundary-policy.txt"
          }
        ],
        "roles": [
          {
            "Role": "EC2-Default-SSM-AD",
            "Type": "EC2",
            "Policies": [
              "AmazonSSMManagedInstanceCore",
              "AmazonSSMDirectoryServiceAccess",
              "CloudWatchAgentServerPolicy"
            ],
            "BoundaryPolicy": ["Default-Boundary-Policy"],
            "SourceAccount": "",
            "SourceAccount-role": ""
          },
          {
            "Role": "Test-Role",
            "Type": "Account",
            "Policies": ["AdministratorAccess"],
            "SourceAccount": "security",
            "SourceRole": "AWSLandingZoneSecurityAdministratorRole",
            "Trust-Policy": "role-trust-policy.txt",
            "BoundaryPolicy": ["Default-Boundary-Policy"]
          }
        ]
      }
    },
    "test": {
      "type": "workload",
      "share-mad-from": "operations",
      "SCPs": ["ALZ-Non-Core", "Guardrails-Part1", "Guardrails-Part2", "Guardrails-PBMM-Only"],
      "certificates": [
        {
          "name": "TestSelf-SignedCert",
          "type": "import",
          "priv-key": "domain1.key",
          "cert": "domain1.crt",
          "chain": "",
          "arn": ""
        },
        {
          "name": "PublicCert",
          "type": "request",
          "domain": "*.example.com",
          "validation": "DNS",
          "SAN": "*.example1.com",
          "arn": ""
        }
      ],
      "alb": [
        {
          "name": "Core-",
          "scheme": "internet-facing",
          "ip-type": "ipv4",
          "listeners": "HTTPS",
          "ports": "443",
          "vpc": "Test",
          "subnets": "Web",
          "cert-name": "TestSelf-SignedCert",
          "cert-arn": "",
          "security-policy": "ELBSecurityPolicy-FS-1-2-Res-2019-08",
          "security-group": "Web",
          "tg-stickiness": "",
          "access-logs": true,
          "targets": [
            {
              "target-name": "health-check-Lambda",
              "target-type": "Lambda",
              "health-check-path": "/health-check",
              "lambda-filename": "internal-test-alb-lambda.txt"
            }
          ]
        }
      ],
      "vpc": {
        "deploy": "shared-network",
        "name": "Test",
        "cidr": "10.3.0.0/16",
        "region": "ca-central-1",
        "use-central-endpoints": true,
        "flow-logs": true,
        "log-retention": 90,
        "igw": false,
        "vgw": false,
        "pcx": false,
        "natgw": false,
        "subnets": [
          {
            "name": "TGW",
            "share-to-ou-accounts": false,
            "share-to-specific-accounts": [],
            "definitions": [
              {
                "az": "a",
                "route-table": "TestVPC_Common",
                "cidr": "10.3.88.0/27"
              },
              {
                "az": "b",
                "route-table": "TestVPC_Common",
                "cidr": "10.3.88.32/27"
              },
              {
                "az": "d",
                "route-table": "TestVPC_Common",
                "cidr": "10.3.88.64/27",
                "disabled": true
              }
            ]
          },
          {
            "name": "Web",
            "share-to-ou-accounts": true,
            "share-to-specific-accounts": [],
            "definitions": [
              {
                "az": "a",
                "route-table": "TestVPC_Common",
                "cidr": "10.3.32.0/20"
              },
              {
                "az": "b",
                "route-table": "TestVPC_Common",
                "cidr": "10.3.128.0/20"
              },
              {
                "az": "d",
                "route-table": "TestVPC_Common",
                "cidr": "10.3.192.0/20",
                "disabled": true
              }
            ]
          },
          {
            "name": "App",
            "share-to-ou-accounts": true,
            "share-to-specific-accounts": [],
            "definitions": [
              {
                "az": "a",
                "route-table": "TestVPC_Common",
                "cidr": "10.3.0.0/19"
              },
              {
                "az": "b",
                "route-table": "TestVPC_Common",
                "cidr": "10.3.96.0/19"
              },
              {
                "az": "d",
                "route-table": "TestVPC_Common",
                "cidr": "10.3.160.0/19",
                "disabled": true
              }
            ]
          },
          {
            "name": "Data",
            "share-to-ou-accounts": true,
            "share-to-specific-accounts": [],
            "definitions": [
              {
                "az": "a",
                "route-table": "TestVPC_Common",
                "cidr": "10.3.48.0/20"
              },
              {
                "az": "b",
                "route-table": "TestVPC_Common",
                "cidr": "10.3.144.0/20"
              },
              {
                "az": "d",
                "route-table": "TestVPC_Common",
                "cidr": "10.3.208.0/20",
                "disabled": true
              }
            ],
            "nacls": [
              {
                "rule": 100,
                "protocol": "-1",
                "ports": "-1",
                "rule-action": "deny",
                "egress": true,
                "cidr-blocks": [
                  {
                    "subnet": "Web"
                  },
                  {
                    "vpc": "central",
                    "subnet": ["Data"]
                  }
                ]
              },
              {
                "rule": 32000,
                "protocol": "-1",
                "ports": "-1",
                "rule-action": "allow",
                "egress": true,
                "cidr-blocks": ["0.0.0.0/0"]
              },
              {
                "rule": 100,
                "protocol": "-1",
                "ports": "-1",
                "rule-action": "deny",
                "egress": false,
                "cidr-blocks": [
                  {
                    "subnet": "Web"
                  },
                  {
                    "vpc": "central",
                    "subnet": ["Data"]
                  }
                ]
              },
              {
                "rule": 32000,
                "protocol": -1,
                "ports": "-1",
                "rule-action": "allow",
                "egress": false,
                "cidr-blocks": ["0.0.0.0/0"]
              }
            ]
          },
          {
            "name": "Mgmt",
            "share-to-ou-accounts": false,
            "share-to-specific-accounts": [],
            "definitions": [
              {
                "az": "a",
                "route-table": "TestVPC_Common",
                "cidr": "10.3.64.0/21"
              },
              {
                "az": "b",
                "route-table": "TestVPC_Common",
                "cidr": "10.3.72.0/21"
              },
              {
                "az": "d",
                "route-table": "TestVPC_Common",
                "cidr": "10.3.80.0/21",
                "disabled": true
              }
            ]
          }
        ],
        "gateway-endpoints": ["s3", "dynamodb"],
        "route-tables": [
          {
            "name": "TestVPC_Common",
            "routes": [
              {
                "destination": "0.0.0.0/0",
                "target": "TGW"
              },
              {
                "destination": "s3",
                "target": "s3"
              },
              {
                "destination": "DynamoDB",
                "target": "DynamoDB"
              }
            ]
          }
        ],
        "security-groups": [
          {
            "name": "Mgmt",
            "inbound-rules": [
              {
                "description": "Allow Mgmt Traffic Inbound",
                "type": ["RDP", "SSH"],
                "source": ["0.0.0.0/0"]
              },
              {
                "description": "Central VPC Traffic Inbound",
                "type": ["ALL"],
                "source": [
                  {
                    "vpc": "Central",
                    "subnet": ["Web", "App", "Mgmt", "GCWide"]
                  }
                ]
              }
            ],
            "outbound-rules": [
              {
                "description": "All Outbound",
                "type": ["ALL"],
                "source": ["0.0.0.0/0"]
              }
            ]
          },
          {
            "name": "Web",
            "inbound-rules": [
              {
                "description": "Web Traffic Inbound",
                "type": ["HTTP", "HTTPS"],
                "source": ["0.0.0.0/0"]
              },
              {
                "description": "Central VPC Traffic Inbound",
                "type": ["ALL"],
                "source": [
                  {
                    "vpc": "Central",
                    "subnet": ["Web", "App", "Mgmt", "GCWide"]
                  }
                ]
              },
              {
                "description": "Mgmt Traffic Inbound",
                "type": ["ALL"],
                "source": [
                  {
                    "vpc": "Central",
                    "security-group": ["Mgmt"]
                  }
                ]
              }
            ],
            "outbound-rules": [
              {
                "description": "All Outbound",
                "type": ["ALL"],
                "source": ["0.0.0.0/0"]
              }
            ]
          },
          {
            "name": "App",
            "inbound-rules": [
              {
                "description": "Central VPC Traffic Inbound",
                "type": ["ALL"],
                "source": [
                  {
                    "vpc": "Central",
                    "subnet": ["Web", "App", "Mgmt", "GCWide"]
                  }
                ]
              },
              {
                "description": "Mgmt Traffic Inbound",
                "type": ["ALL"],
                "source": [
                  {
                    "security-group": ["Mgmt"]
                  }
                ]
              },
              {
                "description": "Web Traffic Inbound",
                "type": ["ALL"],
                "source": [
                  {
                    "security-group": ["Web"]
                  }
                ]
              },
              {
                "description": "Allow East/West Communication Inbound",
                "type": ["ALL"],
                "source": [
                  {
                    "security-group": ["App"]
                  }
                ]
              }
            ],
            "outbound-rules": [
              {
                "description": "All Outbound",
                "type": ["ALL"],
                "source": ["0.0.0.0/0"]
              }
            ]
          },
          {
            "name": "Data",
            "inbound-rules": [
              {
                "description": "Central VPC Traffic Inbound",
                "type": ["ALL"],
                "source": [
                  {
                    "vpc": "Central",
                    "subnet": ["Web", "App", "Mgmt", "GCWide"]
                  }
                ]
              },
              {
                "description": "Mgmt Traffic Inbound",
                "type": ["ALL"],
                "source": [
                  {
                    "security-group": ["Mgmt"]
                  }
                ]
              },
              {
                "description": "App Traffic Inbound",
                "type": ["MSSQL", "MYSQL/AURORA", "REDSHIFT", "POSTGRESQL", "ORACLE-RDS"],
                "source": [
                  {
                    "security-group": ["App"]
                  }
                ]
              },
              {
                "description": "Allow East/West Communication Inbound",
                "type": ["ALL"],
                "source": [
                  {
                    "security-group": ["Data"]
                  }
                ]
              }
            ],
            "outbound-rules": [
              {
                "description": "All Outbound",
                "type": ["ALL"],
                "source": ["0.0.0.0/0"]
              }
            ]
          }
        ],
        "tgw-attach": {
          "associate-to-tgw": "Main",
          "account": "shared-network",
          "associate-type": "ATTACH",
          "tgw-rt-associate": ["segregated"],
          "tgw-rt-propagate": ["core", "shared"],
          "blackhole-route": true,
          "attach-subnets": ["TGW"],
          "options": ["DNS-support", "IPv6-support"]
        },
        "interface-endpoints": false
      },
      "iam": {
        "users": [],
        "policies": [
          {
            "policy-name": "Default-Boundary-Policy",
            "policy": "boundary-policy.txt"
          }
        ],
        "roles": [
          {
            "role": "EC2-Default-SSM-AD",
            "type": "ec2",
            "policies": [
              "AmazonSSMManagedInstanceCore",
              "AmazonSSMDirectoryServiceAccess",
              "CloudWatchAgentServerPolicy"
            ],
            "boundary-policy": "Default-Boundary-Policy"
          },
          {
            "role": "Test-Role",
            "type": "account",
            "policies": ["AdministratorAccess"],
            "boundary-policy": "Default-Boundary-Policy",
            "source-account": "security",
            "source-account-role": "AWSLandingZoneSecurityAdministratorRole",
            "trust-policy": "role-trust-policy.txt"
          }
        ]
      }
    },
    "prod": {
      "type": "workload",
      "share-mad-from": "operations",
      "SCPs": ["ALZ-Non-Core", "Guardrails-Part1", "Guardrails-Part2", "Guardrails-PBMM-Only"],
      "certificates": [
        {
          "name": "ProdSelf-SignedCert",
          "type": "import",
          "priv-key": "domain1.key",
          "cert": "domain1.crt",
          "chain": "",
          "arn": ""
        },
        {
          "name": "PublicCert",
          "type": "request",
          "domain": "*.example.com",
          "validation": "DNS",
          "SAN": "*.example1.com",
          "arn": ""
        }
      ],
      "alb": [
        {
          "name": "Core-",
          "scheme": "internet-facing",
          "ip-type": "ipv4",
          "listeners": "HTTPS",
          "ports": "443",
          "vpc": "Prod",
          "subnets": "Web",
          "cert-name": "ProdSelf-SignedCert",
          "cert-arn": "",
          "security-policy": "ELBSecurityPolicy-FS-1-2-Res-2019-08",
          "security-group": "Web",
          "tg-stickiness": "",
          "access-logs": true,
          "targets": [
            {
              "target-name": "health-check-Lambda",
              "target-type": "Lambda",
              "health-check-path": "/health-check",
              "lambda-filename": "intrenal-prod-alb-lambda.txt"
            }
          ]
        }
      ],
      "vpc": {
        "deploy": "shared-network",
        "name": "Prod",
        "cidr": "10.4.0.0/16",
        "region": "ca-central-1",
        "use-central-endpoints": true,
        "flow-logs": true,
        "log-retention": 90,
        "igw": false,
        "vgw": false,
        "pcx": false,
        "natgw": false,
        "subnets": [
          {
            "name": "TGW",
            "share-to-ou-accounts": false,
            "share-to-specific-accounts": [],
            "definitions": [
              {
                "az": "a",
                "route-table": "ProdVPC_Common",
                "cidr": "10.4.88.0/27"
              },
              {
                "az": "b",
                "route-table": "ProdVPC_Common",
                "cidr": "10.4.88.32/27"
              },
              {
                "az": "d",
                "route-table": "ProdVPC_Common",
                "cidr": "10.4.88.64/27",
                "disabled": true
              }
            ]
          },
          {
            "name": "Web",
            "share-to-ou-accounts": true,
            "share-to-specific-accounts": [],
            "definitions": [
              {
                "az": "a",
                "route-table": "ProdVPC_Common",
                "cidr": "10.4.32.0/20"
              },
              {
                "az": "b",
                "route-table": "ProdVPC_Common",
                "cidr": "10.4.128.0/20"
              },
              {
                "az": "d",
                "route-table": "ProdVPC_Common",
                "cidr": "10.4.192.0/20",
                "disabled": true
              }
            ]
          },
          {
            "name": "App",
            "share-to-ou-accounts": true,
            "share-to-specific-accounts": [],
            "definitions": [
              {
                "az": "a",
                "route-table": "ProdVPC_Common",
                "cidr": "10.4.0.0/19"
              },
              {
                "az": "b",
                "route-table": "ProdVPC_Common",
                "cidr": "10.4.96.0/19"
              },
              {
                "az": "d",
                "route-table": "ProdVPC_Common",
                "cidr": "10.4.160.0/19",
                "disabled": true
              }
            ]
          },
          {
            "name": "Data",
            "share-to-ou-accounts": true,
            "share-to-specific-accounts": [],
            "definitions": [
              {
                "az": "a",
                "route-table": "ProdVPC_Common",
                "cidr": "10.4.48.0/20"
              },
              {
                "az": "b",
                "route-table": "ProdVPC_Common",
                "cidr": "10.4.144.0/20"
              },
              {
                "az": "d",
                "route-table": "ProdVPC_Common",
                "cidr": "10.4.208.0/20",
                "disabled": true
              }
            ],
            "nacls": [
              {
                "rule": 100,
                "protocol": "-1",
                "ports": "-1",
                "rule-action": "deny",
                "egress": true,
                "cidr-blocks": [
                  {
                    "subnet": "Web"
                  },
                  {
                    "vpc": "central",
                    "subnet": ["Data"]
                  }
                ]
              },
              {
                "rule": 32000,
                "protocol": "-1",
                "ports": "-1",
                "rule-action": "allow",
                "egress": true,
                "cidr-blocks": ["0.0.0.0/0"]
              },
              {
                "rule": 100,
                "protocol": "-1",
                "ports": "-1",
                "rule-action": "deny",
                "egress": false,
                "cidr-blocks": [
                  {
                    "subnet": "Web"
                  },
                  {
                    "vpc": "central",
                    "subnet": ["Data"]
                  }
                ]
              },
              {
                "rule": 32000,
                "protocol": -1,
                "ports": "-1",
                "rule-action": "allow",
                "egress": false,
                "cidr-blocks": ["0.0.0.0/0"]
              }
            ]
          },
          {
            "name": "Mgmt",
            "share-to-ou-accounts": false,
            "share-to-specific-accounts": [],
            "definitions": [
              {
                "az": "a",
                "route-table": "ProdVPC_Common",
                "cidr": "10.4.64.0/21"
              },
              {
                "az": "b",
                "route-table": "ProdVPC_Common",
                "cidr": "10.4.72.0/21"
              },
              {
                "az": "d",
                "route-table": "ProdVPC_Common",
                "cidr": "10.4.80.0/21",
                "disabled": true
              }
            ]
          }
        ],
        "gateway-endpoints": ["s3", "dynamodb"],
        "route-tables": [
          {
            "name": "ProdVPC_Common",
            "routes": [
              {
                "destination": "0.0.0.0/0",
                "target": "TGW"
              },
              {
                "destination": "s3",
                "target": "s3"
              },
              {
                "destination": "DynamoDB",
                "target": "DynamoDB"
              }
            ]
          }
        ],
        "security-groups": [
          {
            "name": "Mgmt",
            "inbound-rules": [
              {
                "description": "Allow Mgmt Traffic Inbound",
                "type": ["RDP", "SSH"],
                "source": ["0.0.0.0/0"]
              },
              {
                "description": "Central VPC Traffic Inbound",
                "type": ["ALL"],
                "source": [
                  {
                    "vpc": "Central",
                    "subnet": ["Web", "App", "Mgmt", "GCWide"]
                  }
                ]
              }
            ],
            "outbound-rules": [
              {
                "description": "All Outbound",
                "type": ["ALL"],
                "source": ["0.0.0.0/0"]
              }
            ]
          },
          {
            "name": "Web",
            "inbound-rules": [
              {
                "description": "Web Traffic Inbound",
                "type": ["HTTP", "HTTPS"],
                "source": ["0.0.0.0/0"]
              },
              {
                "description": "Central VPC Traffic Inbound",
                "type": ["ALL"],
                "source": [
                  {
                    "vpc": "Central",
                    "subnet": ["Web", "App", "Mgmt", "GCWide"]
                  }
                ]
              },
              {
                "description": "Mgmt Traffic Inbound",
                "type": ["ALL"],
                "source": [
                  {
                    "vpc": "Central",
                    "security-group": ["Mgmt"]
                  }
                ]
              }
            ],
            "outbound-rules": [
              {
                "description": "All Outbound",
                "type": ["ALL"],
                "source": ["0.0.0.0/0"]
              }
            ]
          },
          {
            "name": "App",
            "inbound-rules": [
              {
                "description": "Central VPC Traffic Inbound",
                "type": ["ALL"],
                "source": [
                  {
                    "vpc": "Central",
                    "subnet": ["Web", "App", "Mgmt", "GCWide"]
                  }
                ]
              },
              {
                "description": "Mgmt Traffic Inbound",
                "type": ["ALL"],
                "source": [
                  {
                    "security-group": ["Mgmt"]
                  }
                ]
              },
              {
                "description": "Web Traffic Inbound",
                "type": ["ALL"],
                "source": [
                  {
                    "security-group": ["Web"]
                  }
                ]
              },
              {
                "description": "Allow East/West Communication Inbound",
                "type": ["ALL"],
                "source": [
                  {
                    "security-group": ["App"]
                  }
                ]
              }
            ],
            "outbound-rules": [
              {
                "description": "All Outbound",
                "type": ["ALL"],
                "source": ["0.0.0.0/0"]
              }
            ]
          },
          {
            "name": "Data",
            "inbound-rules": [
              {
                "description": "Central VPC Traffic Inbound",
                "type": ["ALL"],
                "source": [
                  {
                    "vpc": "Central",
                    "subnet": ["Web", "App", "Mgmt", "GCWide"]
                  }
                ]
              },
              {
                "description": "Mgmt Traffic Inbound",
                "type": ["ALL"],
                "source": [
                  {
                    "security-group": ["Mgmt"]
                  }
                ]
              },
              {
                "description": "App Traffic Inbound",
                "type": ["MSSQL", "MYSQL/AURORA", "REDSHIFT", "POSTGRESQL", "ORACLE-RDS"],
                "source": [
                  {
                    "security-group": ["App"]
                  }
                ]
              },
              {
                "description": "Allow East/West Communication Inbound",
                "type": ["ALL"],
                "source": [
                  {
                    "security-group": ["Data"]
                  }
                ]
              }
            ],
            "outbound-rules": [
              {
                "description": "All Outbound",
                "type": ["ALL"],
                "source": ["0.0.0.0/0"]
              }
            ]
          }
        ],
        "tgw-attach": {
          "associate-to-tgw": "Main",
          "account": "shared-network",
          "associate-type": "ATTACH",
          "tgw-rt-associate": ["segregated"],
          "tgw-rt-propagate": ["core", "shared"],
          "blackhole-route": true,
          "attach-subnets": ["TGW"],
          "options": ["DNS-support", "IPv6-support"]
        },
        "interface-endpoints": false
      },
      "iam": {
        "users": [],
        "policies": [
          {
            "policy-name": "Default-Boundary-Policy",
            "policy": "boundary-policy.txt"
          }
        ],
        "roles": [
          {
            "role": "EC2-Default-SSM-AD",
            "type": "ec2",
            "policies": [
              "AmazonSSMManagedInstanceCore",
              "AmazonSSMDirectoryServiceAccess",
              "CloudWatchAgentServerPolicy"
            ],
            "boundary-policy": "Default-Boundary-Policy"
          },
          {
            "role": "Test-Role",
            "type": "account",
            "policies": ["AdministratorAccess"],
            "boundary-policy": "Default-Boundary-Policy",
            "source-account": "security",
            "source-account-role": "AWSLandingZoneSecurityAdministratorRole",
            "trust-policy": "role-trust-policy.txt"
          }
        ]
      }
    },
    "unclass": {
      "type": "workload",
      "share-mad-from": "operations",
      "SCPs": ["ALZ-Non-Core", "Guardrails-Part1", "Guardrails-Part2", "Guardrails-Unclass-Only"],
      "certificates": [
        {
          "name": "UnclassSelf-SignedCert",
          "type": "import",
          "priv-key": "domain1.key",
          "cert": "domain1.crt",
          "chain": "",
          "arn": ""
        },
        {
          "name": "PublicCert",
          "type": "request",
          "domain": "*.example.com",
          "validation": "DNS",
          "SAN": "*.example1.com",
          "arn": ""
        }
      ],
      "vpc": {
        "deploy": "shared-network",
        "name": "UnClass",
        "cidr": "10.5.0.0/16",
        "region": "ca-central-1",
        "use-central-endpoints": true,
        "flow-logs": true,
        "log-retention": 90,
        "igw": false,
        "vgw": false,
        "pcx": false,
        "natgw": false,
        "subnets": [
          {
            "name": "TGW",
            "share-to-ou-accounts": false,
            "share-to-specific-accounts": [],
            "definitions": [
              {
                "az": "a",
                "route-table": "UnClassVPC_Common",
                "cidr": "10.5.88.0/27"
              },
              {
                "az": "b",
                "route-table": "UnClassVPC_Common",
                "cidr": "10.5.88.32/27"
              },
              {
                "az": "d",
                "route-table": "UnClassVPC_Common",
                "cidr": "10.5.88.64/27",
                "disabled": true
              }
            ]
          },
          {
            "name": "Web",
            "share-to-ou-accounts": true,
            "share-to-specific-accounts": [],
            "definitions": [
              {
                "az": "a",
                "route-table": "UnClassVPC_Common",
                "cidr": "10.5.32.0/20"
              },
              {
                "az": "b",
                "route-table": "UnClassVPC_Common",
                "cidr": "10.5.128.0/20"
              },
              {
                "az": "d",
                "route-table": "UnClassVPC_Common",
                "cidr": "10.5.192.0/20",
                "disabled": true
              }
            ]
          },
          {
            "name": "App",
            "share-to-ou-accounts": true,
            "share-to-specific-accounts": [],
            "definitions": [
              {
                "az": "a",
                "route-table": "UnClassVPC_Common",
                "cidr": "10.5.0.0/19"
              },
              {
                "az": "b",
                "route-table": "UnClassVPC_Common",
                "cidr": "10.5.96.0/19"
              },
              {
                "az": "d",
                "route-table": "UnClassVPC_Common",
                "cidr": "10.5.160.0/19",
                "disabled": true
              }
            ]
          },
          {
            "name": "Data",
            "share-to-ou-accounts": true,
            "share-to-specific-accounts": [],
            "definitions": [
              {
                "az": "a",
                "route-table": "UnClassVPC_Common",
                "cidr": "10.5.48.0/20"
              },
              {
                "az": "b",
                "route-table": "UnClassVPC_Common",
                "cidr": "10.5.144.0/20"
              },
              {
                "az": "d",
                "route-table": "UnClassVPC_Common",
                "cidr": "10.5.208.0/20",
                "disabled": true
              }
            ],
            "nacls": [
              {
                "rule": 100,
                "protocol": "-1",
                "ports": "-1",
                "rule-action": "deny",
                "egress": true,
                "cidr-blocks": [
                  {
                    "subnet": "Web"
                  },
                  {
                    "vpc": "central",
                    "subnet": ["Data"]
                  }
                ]
              },
              {
                "rule": 32000,
                "protocol": "-1",
                "ports": "-1",
                "rule-action": "allow",
                "egress": true,
                "cidr-blocks": ["0.0.0.0/0"]
              },
              {
                "rule": 100,
                "protocol": "-1",
                "ports": "-1",
                "rule-action": "deny",
                "egress": false,
                "cidr-blocks": [
                  {
                    "subnet": "Web"
                  },
                  {
                    "vpc": "central",
                    "subnet": ["Data"]
                  }
                ]
              },
              {
                "rule": 32000,
                "protocol": -1,
                "ports": "-1",
                "rule-action": "allow",
                "egress": false,
                "cidr-blocks": ["0.0.0.0/0"]
              }
            ]
          },
          {
            "name": "Mgmt",
            "share-to-ou-accounts": false,
            "share-to-specific-accounts": [],
            "definitions": [
              {
                "az": "a",
                "route-table": "UnClassVPC_Common",
                "cidr": "10.5.64.0/21"
              },
              {
                "az": "b",
                "route-table": "UnClassVPC_Common",
                "cidr": "10.5.72.0/21"
              },
              {
                "az": "d",
                "route-table": "UnClassVPC_Common",
                "cidr": "10.5.80.0/21",
                "disabled": true
              }
            ]
          }
        ],
        "gateway-endpoints": ["s3", "dynamodb"],
        "route-tables": [
          {
            "name": "UnClassVPC_Common",
            "routes": [
              {
                "destination": "0.0.0.0/0",
                "target": "TGW"
              },
              {
                "destination": "s3",
                "target": "s3"
              },
              {
                "destination": "DynamoDB",
                "target": "DynamoDB"
              }
            ]
          }
        ],
        "security-groups": [
          {
            "name": "Mgmt",
            "inbound-rules": [
              {
                "description": "Allow Mgmt Traffic Inbound",
                "type": ["RDP", "SSH"],
                "source": ["0.0.0.0/0"]
              },
              {
                "description": "Central VPC Traffic Inbound",
                "type": ["ALL"],
                "source": [
                  {
                    "vpc": "Central",
                    "subnet": ["Web", "App", "Mgmt", "GCWide"]
                  }
                ]
              }
            ],
            "outbound-rules": [
              {
                "description": "All Outbound",
                "type": ["ALL"],
                "source": ["0.0.0.0/0"]
              }
            ]
          },
          {
            "name": "Web",
            "inbound-rules": [
              {
                "description": "Web Traffic Inbound",
                "type": ["HTTP", "HTTPS"],
                "source": ["0.0.0.0/0"]
              },
              {
                "description": "Central VPC Traffic Inbound",
                "type": ["ALL"],
                "source": [
                  {
                    "vpc": "Central",
                    "subnet": ["Web", "App", "Mgmt", "GCWide"]
                  }
                ]
              },
              {
                "description": "Mgmt Traffic Inbound",
                "type": ["ALL"],
                "source": [
                  {
                    "vpc": "Central",
                    "security-group": ["Mgmt"]
                  }
                ]
              }
            ],
            "outbound-rules": [
              {
                "description": "All Outbound",
                "type": ["ALL"],
                "source": ["0.0.0.0/0"]
              }
            ]
          },
          {
            "name": "App",
            "inbound-rules": [
              {
                "description": "Central VPC Traffic Inbound",
                "type": ["ALL"],
                "source": [
                  {
                    "vpc": "Central",
                    "subnet": ["Web", "App", "Mgmt", "GCWide"]
                  }
                ]
              },
              {
                "description": "Mgmt Traffic Inbound",
                "type": ["ALL"],
                "source": [
                  {
                    "security-group": ["Mgmt"]
                  }
                ]
              },
              {
                "description": "Web Traffic Inbound",
                "type": ["ALL"],
                "source": [
                  {
                    "security-group": ["Web"]
                  }
                ]
              },
              {
                "description": "Allow East/West Communication Inbound",
                "type": ["ALL"],
                "source": [
                  {
                    "security-group": ["App"]
                  }
                ]
              }
            ],
            "outbound-rules": [
              {
                "description": "All Outbound",
                "type": ["ALL"],
                "source": ["0.0.0.0/0"]
              }
            ]
          },
          {
            "name": "Data",
            "inbound-rules": [
              {
                "description": "Central VPC Traffic Inbound",
                "type": ["ALL"],
                "source": [
                  {
                    "vpc": "Central",
                    "subnet": ["Web", "App", "Mgmt", "GCWide"]
                  }
                ]
              },
              {
                "description": "Mgmt Traffic Inbound",
                "type": ["ALL"],
                "source": [
                  {
                    "security-group": ["Mgmt"]
                  }
                ]
              },
              {
                "description": "App Traffic Inbound",
                "type": ["MSSQL", "MYSQL/AURORA", "REDSHIFT", "POSTGRESQL", "ORACLE-RDS"],
                "source": [
                  {
                    "security-group": ["App"]
                  }
                ]
              },
              {
                "description": "Allow East/West Communication Inbound",
                "type": ["ALL"],
                "source": [
                  {
                    "security-group": ["Data"]
                  }
                ]
              }
            ],
            "outbound-rules": [
              {
                "description": "All Outbound",
                "type": ["ALL"],
                "source": ["0.0.0.0/0"]
              }
            ]
          }
        ],
        "tgw-attach": {
          "associate-to-tgw": "Main",
          "account": "shared-network",
          "associate-type": "ATTACH",
          "tgw-rt-associate": ["segregated"],
          "tgw-rt-propagate": ["core", "shared"],
          "blackhole-route": true,
          "attach-subnets": ["TGW"],
          "options": ["DNS-support", "IPv6-support"]
        },
        "interface-endpoints": false
      },
      "iam": {
        "users": [],
        "policies": [
          {
            "policy-name": "Default-Boundary-Policy",
            "policy": "boundary-policy.txt"
          }
        ],
        "roles": [
          {
            "role": "EC2-Default-SSM-AD",
            "type": "ec2",
            "policies": [
              "AmazonSSMManagedInstanceCore",
              "AmazonSSMDirectoryServiceAccess",
              "CloudWatchAgentServerPolicy"
            ],
            "boundary-policy": "Default-Boundary-Policy"
          },
          {
            "role": "Test-Role",
            "type": "account",
            "policies": ["AdministratorAccess"],
            "boundary-policy": "Default-Boundary-Policy",
            "source-account": "security",
            "source-account-role": "AWSLandingZoneSecurityAdministratorRole",
            "trust-policy": "role-trust-policy.txt"
          }
        ]
      }
    },
    "sandbox": {
      "type": "workload",
      "share-mad-from": "",
      "SCPs": ["ALZ-Non-Core", "Guardrails-Part1", "Guardrails-Part2", "Guardrails-Unclass-Only"],
      "vpc": {
        "deploy": "local",
        "name": "Sandbox",
        "cidr": "10.6.0.0/16",
        "region": "ca-central-1",
        "use-central-endpoints": false,
        "flow-logs": true,
        "log-retention": 90,
        "igw": true,
        "vgw": false,
        "pcx": false,
        "natgw": {
          "subnet": {
            "name": "Web",
            "az": "a"
          }
        },
        "subnets": [
          {
            "name": "Web",
            "share-to-ou-accounts": false,
            "share-to-specific-accounts": [],
            "definitions": [
              {
                "az": "a",
                "route-table": "SandboxVPC_IGW",
                "cidr": "10.6.32.0/20"
              },
              {
                "az": "b",
                "route-table": "SandboxVPC_IGW",
                "cidr": "10.6.128.0/20"
              },
              {
                "az": "d",
                "route-table": "SandboxVPC_IGW",
                "cidr": "10.6.192.0/20",
                "disabled": true
              }
            ]
          },
          {
            "name": "App",
            "share-to-ou-accounts": false,
            "share-to-specific-accounts": [],
            "definitions": [
              {
                "az": "a",
                "route-table": "SandboxVPC_Common",
                "cidr": "10.6.0.0/19"
              },
              {
                "az": "b",
                "route-table": "SandboxVPC_Common",
                "cidr": "10.6.96.0/19"
              },
              {
                "az": "d",
                "route-table": "SandboxVPC_Common",
                "cidr": "10.6.160.0/19",
                "disabled": true
              }
            ]
          },
          {
            "name": "Data",
            "share-to-ou-accounts": false,
            "share-to-specific-accounts": [],
            "definitions": [
              {
                "az": "a",
                "route-table": "SandboxVPC_Common",
                "cidr": "10.6.48.0/20"
              },
              {
                "az": "b",
                "route-table": "SandboxVPC_Common",
                "cidr": "10.6.144.0/20"
              },
              {
                "az": "d",
                "route-table": "SandboxVPC_Common",
                "cidr": "10.6.208.0/20",
                "disabled": true
              }
            ],
            "nacls": [
              {
                "rule": 100,
                "protocol": "-1",
                "ports": "-1",
                "rule-action": "deny",
                "egress": true,
                "cidr-blocks": [
                  {
                    "subnet": "Web"
                  },
                  {
                    "vpc": "central",
                    "subnet": ["Data"]
                  }
                ]
              },
              {
                "rule": 32000,
                "protocol": "-1",
                "ports": "-1",
                "rule-action": "allow",
                "egress": true,
                "cidr-blocks": ["0.0.0.0/0"]
              },
              {
                "rule": 100,
                "protocol": "-1",
                "ports": "-1",
                "rule-action": "deny",
                "egress": false,
                "cidr-blocks": [
                  {
                    "subnet": "Web"
                  },
                  {
                    "vpc": "central",
                    "subnet": ["Data"]
                  }
                ]
              },
              {
                "rule": 32000,
                "protocol": -1,
                "ports": "-1",
                "rule-action": "allow",
                "egress": false,
                "cidr-blocks": ["0.0.0.0/0"]
              }
            ]
          },
          {
            "name": "Mgmt",
            "share-to-ou-accounts": false,
            "share-to-specific-accounts": [],
            "definitions": [
              {
                "az": "a",
                "route-table": "SandboxVPC_Common",
                "cidr": "10.6.64.0/21"
              },
              {
                "az": "b",
                "route-table": "SandboxVPC_Common",
                "cidr": "10.6.72.0/21"
              },
              {
                "az": "d",
                "route-table": "SandboxVPC_Common",
                "cidr": "10.6.80.0/21",
                "disabled": true
              }
            ]
          }
        ],
        "gateway-endpoints": [],
        "route-tables": [
          {
            "name": "SandboxVPC_IGW",
            "routes": [
              {
                "destination": "0.0.0.0/0",
                "target": "IGW"
              }
            ]
          },
          {
            "name": "SandboxVPC_Common",
            "routes": [
              {
                "destination": "0.0.0.0/0",
                "target": "NATGW_Web_azA"
              }
            ]
          }
        ],
        "security-groups": [
          {
            "name": "Mgmt",
            "inbound-rules": [
              {
                "description": "Allow Mgmt Traffic Inbound",
                "type": ["RDP", "SSH"],
                "source": ["0.0.0.0/0"]
              },
              {
                "description": "Central VPC Traffic Inbound",
                "type": ["ALL"],
                "source": [
                  {
                    "vpc": "Central",
                    "subnet": ["Web", "App", "Mgmt", "GCWide"]
                  }
                ]
              }
            ],
            "outbound-rules": [
              {
                "description": "All Outbound",
                "type": ["ALL"],
                "source": ["0.0.0.0/0"]
              }
            ]
          },
          {
            "name": "Web",
            "inbound-rules": [
              {
                "description": "Web Traffic Inbound",
                "type": ["HTTP", "HTTPS"],
                "source": ["0.0.0.0/0"]
              },
              {
                "description": "Central VPC Traffic Inbound",
                "type": ["ALL"],
                "source": [
                  {
                    "vpc": "Central",
                    "subnet": ["Web", "App", "Mgmt", "GCWide"]
                  }
                ]
              },
              {
                "description": "Mgmt Traffic Inbound",
                "type": ["ALL"],
                "source": [
                  {
                    "vpc": "Central",
                    "security-group": ["Mgmt"]
                  }
                ]
              }
            ],
            "outbound-rules": [
              {
                "description": "All Outbound",
                "type": ["ALL"],
                "source": ["0.0.0.0/0"]
              }
            ]
          },
          {
            "name": "App",
            "inbound-rules": [
              {
                "description": "Central VPC Traffic Inbound",
                "type": ["ALL"],
                "source": [
                  {
                    "vpc": "Central",
                    "subnet": ["Web", "App", "Mgmt", "GCWide"]
                  }
                ]
              },
              {
                "description": "Mgmt Traffic Inbound",
                "type": ["ALL"],
                "source": [
                  {
                    "security-group": ["Mgmt"]
                  }
                ]
              },
              {
                "description": "Web Traffic Inbound",
                "type": ["ALL"],
                "source": [
                  {
                    "security-group": ["Web"]
                  }
                ]
              },
              {
                "description": "Allow East/West Communication Inbound",
                "type": ["ALL"],
                "source": [
                  {
                    "security-group": ["App"]
                  }
                ]
              }
            ],
            "outbound-rules": [
              {
                "description": "All Outbound",
                "type": ["ALL"],
                "source": ["0.0.0.0/0"]
              }
            ]
          },
          {
            "name": "Data",
            "inbound-rules": [
              {
                "description": "Central VPC Traffic Inbound",
                "type": ["ALL"],
                "source": [
                  {
                    "vpc": "Central",
                    "subnet": ["Web", "App", "Mgmt", "GCWide"]
                  }
                ]
              },
              {
                "description": "Mgmt Traffic Inbound",
                "type": ["ALL"],
                "source": [
                  {
                    "security-group": ["Mgmt"]
                  }
                ]
              },
              {
                "description": "App Traffic Inbound",
                "type": ["MSSQL", "MYSQL/AURORA", "REDSHIFT", "POSTGRESQL", "ORACLE-RDS"],
                "source": [
                  {
                    "security-group": ["App"]
                  }
                ]
              },
              {
                "description": "Allow East/West Communication Inbound",
                "type": ["ALL"],
                "source": [
                  {
                    "security-group": ["Data"]
                  }
                ]
              }
            ],
            "outbound-rules": [
              {
                "description": "All Outbound",
                "type": ["ALL"],
                "source": ["0.0.0.0/0"]
              }
            ]
          }
        ],
        "tgw-attach": {
          "associate-to-tgw": ""
        },
        "interface-endpoints": false
      },
      "iam": {
        "users": [],
        "policies": [
          {
            "policy-name": "Default-Boundary-Policy",
            "policy": "boundary-policy.txt"
          }
        ],
        "roles": [
          {
            "role": "EC2-Default-SSM-AD",
            "type": "ec2",
            "policies": [
              "AmazonSSMManagedInstanceCore",
              "AmazonSSMDirectoryServiceAccess",
              "CloudWatchAgentServerPolicy"
            ],
            "boundary-policy": "Default-Boundary-Policy"
          },
          {
            "role": "Test-Role",
            "type": "account",
            "policies": ["AdministratorAccess"],
            "boundary-policy": "Default-Boundary-Policy",
            "source-account": "security",
            "source-account-role": "AWSLandingZoneSecurityAdministratorRole",
            "trust-policy": "role-trust-policy.txt"
          }
        ]
      }
    }
  }
}<|MERGE_RESOLUTION|>--- conflicted
+++ resolved
@@ -1571,88 +1571,7 @@
             ]
           }
         ],
-<<<<<<< HEAD
-        "tgw-attach": {
-          "associate-to-tgw": "Main",
-          "account": "shared-network",
-          "associate-type": "ATTACH",
-          "tgw-rt-associate": ["segregated"],
-          "tgw-rt-propagate": ["core", "shared"],
-          "blackhole-route": true,
-          "attach-subnets": ["TGW"],
-          "options": ["DNS-support", "IPv6-support"]
-        },
-        "interface-endpoints": false
-      },
-      "iam": {
-        "users": [],
-        "policies": [
-          {
-            "policy-name": "Default-Boundary-Policy",
-            "policy": "boundary-policy.txt"
-          }
-        ],
-        "roles": [
-          {
-            "role": "EC2-Default-SSM-AD",
-            "type": "ec2",
-            "policies": [
-              "AmazonSSMManagedInstanceCore",
-              "AmazonSSMDirectoryServiceAccess",
-              "CloudWatchAgentServerPolicy"
-            ],
-            "boundary-policy": "Default-Boundary-Policy"
-          },
-          {
-            "role": "Test-Role",
-            "type": "account",
-            "policies": ["AdministratorAccess"],
-            "boundary-policy": "Default-Boundary-Policy",
-            "source-account": "security",
-            "source-account-role": "AWSLandingZoneSecurityAdministratorRole",
-            "trust-policy": "role-trust-policy.txt"
-          }
-        ]
-      }
-    },
-    "test": {
-      "type": "workload",
-      "share-mad-from": "operations",
-      "SCPs": ["ALZ-Non-Core", "Guardrails-Part1", "Guardrails-Part2", "Guardrails-PBMM-Only"],
-      "certificates": [
-        {
-          "name": "TestSelf-SignedCert",
-          "type": "import",
-          "priv-key": "domain1.key",
-          "cert": "domain1.crt",
-          "chain": "",
-          "arn": ""
-        },
-        {
-          "name": "PublicCert",
-          "type": "request",
-          "domain": "*.example.com",
-          "validation": "DNS",
-          "SAN": "*.example1.com",
-          "arn": ""
-        }
-      ],
-      "vpc": {
-        "deploy": "shared-network",
-        "name": "Test",
-        "cidr": "10.3.0.0/16",
-        "region": "ca-central-1",
-        "use-central-endpoints": true,
-        "flow-logs": true,
-        "log-retention": 90,
-        "igw": false,
-        "vgw": false,
-        "pcx": false,
-        "natgw": false,
-        "subnets": [
-=======
         "security-groups": [
->>>>>>> 657922f4
           {
             "name": "Mgmt",
             "inbound-rules": [
