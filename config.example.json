{
  "global-options": {
    "alz-minimum-version": "v2.3.1",
    "alz-baseline": true,
    "ct-baseline": false,
    "central-log-retention": 730,
    "default-log-retention": 90,
    "central-bucket": "pbmmaccel-config-123456789012",
    "aws-org-master": {
      "account": "master",
      "region": "ca-central-1"
    },
    "central-security-services": {
      "account": "security",
      "region": "ca-central-1",
      "security-hub": true,
      "guard-duty": true,
      "cwl": true,
      "access-analyzer": true
    },
    "central-operations-services": {
      "account": "operations",
      "region": "ca-central-1",
      "cwl": true,
      "cwl-access-level": "full"
    },
    "central-log-services": {
      "account": "log-archive",
      "region": "ca-central-1",
      "cwl-glbl-exclusions": ["/xxx/yyy/*", "abc/*"],
      "cwl-exclusions": [{
        "account": "fun-acct",
        "exclusions": ["def/*"]
      }],
      "ssm-to-s3": true,
      "ssm-to-cwl": true
    },
    "reports": {
      "cost-and-usage-report": {
        "additional-schema-elements": ["RESOURCES"],
        "compression": "Parquet",
        "format": "Parquet",
        "report-name": "cost-and-usage-report",
        "s3-prefix": "cur",
        "time-unit": "HOURLY",
        "additional-artifacts": ["ATHENA"],
        "refresh-closed-reports": true,
        "report-versioning": "OVERWRITE_REPORT"
      }
    },
    "conformance-packs": [{
      "gc-pack": {
        "install": true,
        "auto-remediation": true,
        "monitoring": true,
        "frequency": 24
      }
    }],
    "zones": {
      "account": "shared-network",
      "resolver-vpc": "Endpoint",
      "names": {
        "public": ["dept.cloud-nuage.canada.ca"],
        "private": ["dept.cloud-nuage.gc.ca"]
      }
    },
    "security-hub-frameworks": {
      "standards": [
        {
          "name": "AWS Foundational Security Best Practices v1.0.0",
          "controls-to-disable": ["IAM.1"]
        },
        {
          "name": "PCI DSS v3.2.1",
          "controls-to-disable": ["PCI.IAM.3", "PCIDSS8.3.1"]
        },
        {
          "name": "CIS AWS Foundations Benchmark v1.2.0",
          "controls-to-disable": ["CIS.1.3", "CIS1.11"]
        }
      ]
    },
    "scps": [
      {
        "name": "ALZ-Core",
        "description": "ALZ Core Preventive Guardrails",
        "policy": "aws-landing-zone-core-mandatory-preventive-guardrails-Accel.json"
      },
      {
        "name": "ALZ-Non-Core",
        "description": "ALZ Non-core Preventive Guardrails",
        "policy": "aws-landing-zone-non-core-mandatory-preventive-guardrails-Accel.json"
      },
      {
        "name": "Guardrails-Part-1",
        "description": "PBMMAccel Guardrails Part 1",
        "policy": "PBMMAccel-Guardrails-Part1.json"
      },
      {
        "name": "Guardrails-Part-2",
        "description": "PBMMAccel Guardrails Part 2",
        "policy": "PBMMAccel-Guardrails-Part2.json"
      },
      {
        "name": "Guardrails-PBMM-Only",
        "description": "PBMMAccel Guardrails PBMM Environment Specific",
        "policy": "PBMMAccel-Guardrails-PBMM-Only.json"
      },
      {
        "name": "Guardrails-Unclass-Only",
        "description": "PBMMAccel Guardrails Unclassified Environment Specific",
        "policy": "PBMMAccel-Guardrails-Unclass-Only.json"
      },
      {
        "name": "Quarantine-Deny-All",
        "description": "PBMM Quarantine policy - Apply to ACCOUNTS that need to be quarantined",
        "policy": "Quarantine-Deny-All.json"
      }
    ]
  },
  "mandatory-account-configs": {
    "shared-network": {
      "account-name": "SharedNetwork",
      "email": "myemail+pbmmT-network@myemaildomain.com---------------------REPLACE----------------------",
      "ou": "core",
      "share-mad-from": "operations",
      "iam": {
        "users": [],
        "policies": [
          {
            "policy-name": "Default-Boundary-Policy",
            "policy": "boundary-policy.txt"
          }
        ],
        "roles": [
          {
            "role": "EC2-Default-SSM-AD-Role",
            "type": "ec2",
            "policies": [
              "AmazonSSMManagedInstanceCore",
              "AmazonSSMDirectoryServiceAccess",
              "CloudWatchAgentServerPolicy"
            ],
            "boundary-policy": "Default-Boundary-Policy"
          }
        ]
      },
      "limits": {
        "Amazon VPC/Interface VPC endpoints per VPC": {
          "value": 90,
          "customer-confirm-inplace": false
        },
        "Amazon VPC/VPCs per Region": {
          "value": 15
<<<<<<< HEAD
        },
        "AWS CloudFormation/Stack count": {
          "value": 400
        },
        "AWS CloudFormation/Stack sets per administrator account": {
          "value": 400
=======
>>>>>>> 8e633425
        }
      },
      "vpc": [
        {
          "deploy": "local",
          "name": "Endpoint",
          "cidr": "10.7.0.0/22",
          "region": "ca-central-1",
          "use-central-endpoints": false,
          "flow-logs": true,
          "igw": false,
          "vgw": false,
          "pcx": false,
          "natgw": false,
          "subnets": [
            {
              "name": "Endpoint",
              "definitions": [
                {
                  "az": "a",
                  "route-table": "EndpointVPC_Common",
                  "cidr": "10.7.0.0/24"
                },
                {
                  "az": "b",
                  "route-table": "EndpointVPC_Common",
                  "cidr": "10.7.1.0/24"
                }
              ]
            }
          ],
          "gateway-endpoints": [],
          "route-tables": [
            {
              "name": "EndpointVPC_Common",
              "routes": [
                {
                  "destination": "0.0.0.0/0",
                  "target": "TGW"
                }
              ]
            }
          ],
          "tgw-attach": {
            "associate-to-tgw": "Main",
            "account": "local",
            "associate-type": "ATTACH",
            "tgw-rt-associate": ["core"],
            "tgw-rt-propagate": ["core", "segregated", "shared", "standalone"],
            "blackhole-route": false,
            "attach-subnets": ["Endpoint"],
            "options": ["DNS-support", "IPv6-support"]
          },
          "interface-endpoints": {
            "subnet": "Endpoint",
            "endpoints": [
              "access-analyzer",
              "application-autoscaling",
              "appmesh-envoy-management",
              "athena",
              "autoscaling",
              "autoscaling-plans",
              "clouddirectory",
              "cloudformation",
              "cloudtrail",
              "codebuild",
              "codecommit",
              "codecommit-fips",
              "codepipeline",
              "config",
              "datasync",
              "ec2",
              "ec2messages",
              "ecr.dkr",
              "ecs",
              "ecs-agent",
              "ecs-telemetry",
              "elasticfilesystem",
              "elasticfilesystem-fips",
              "elasticloadbalancing",
              "elasticmapreduce",
              "events",
              "execute-api",
              "git-codecommit",
              "git-codecommit-fips",
              "glue",
              "kinesis-streams",
              "kms",
              "logs",
              "monitoring",
              "sagemaker.api",
              "sagemaker.runtime",
              "secretsmanager",
              "servicecatalog",
              "sms",
              "sns",
              "sqs",
              "ssm",
              "storagegateway",
              "sts",
              "transfer",
              "workspaces",
              "awsconnector",
              "ecr.api",
              "kinesis-firehose",
              "ssmmessages",
              "states",
              "acm-pca",
              "cassandra",
              "ebs",
              "elasticbeanstalk",
              "elasticbeanstalk-health",
              "email-smtp",
              "license-manager",
              "macie2",
              "notebook",
              "synthetics",
              "transfer.server"
            ]
          },
          "resolvers": {
            "subnet": "Endpoint",
            "outbound": true,
            "inbound": true
          },
          "on-premise-rules": [
            {
              "zone": "dept.gc.ca",
              "outbound-ips": ["7.23.0.1", "7.26.0.2"]
            },
            {
              "zone": "test.ca",
              "outbound-ips": ["7.23.0.1", "7.26.0.2"]
            }
          ]
        }
      ],
      "deployments": {
        "tgw": {
          "name": "Main",
          "asn": 64512,
          "region": "ca-central-1",
          "features": {
            "DNS-support": true,
            "VPN-ECMP-support": true,
            "Default-route-table-association": false,
            "Default-route-table-propagation": false,
            "Auto-accept-sharing-attachments": false
          },
          "route-tables": ["core", "segregated", "shared", "standalone"]
        }
      }
    },
    "operations": {
      "account-name": "Operations",
      "email": "myemail+pbmmT-operations@myemaildomain.com---------------------REPLACE----------------------",
      "ou": "core",
      "limits": {},
      "share-mad-from": "",
      "iam": {
        "users": [],
        "policies": [
          {
            "policy-name": "Default-Boundary-Policy",
            "policy": "boundary-policy.txt"
          },
          {
            "policy-name": "PBMMAccel-RDGW-Custom-Policy",
            "policy": "pbmmaccel-rdgw-custom-policies.txt"
          }
        ],
        "roles": [
          {
            "role": "EC2-Default-SSM-AD-Role",
            "type": "ec2",
            "policies": [
              "AmazonSSMManagedInstanceCore",
              "AmazonSSMDirectoryServiceAccess",
              "CloudWatchAgentServerPolicy"
            ],
            "boundary-policy": "Default-Boundary-Policy"
          },
          {
            "role": "PBMMAccel-RDGW-Role",
            "type": "ec2",
            "policies": [
              "AmazonSSMManagedInstanceCore",
              "AmazonSSMDirectoryServiceAccess",
              "CloudWatchAgentServerPolicy",
              "PBMMAccel-RDGW-Custom-Policy"
            ],
            "boundary-policy": "Default-Boundary-Policy"
          }
        ]
      },
      "deployments": {
        "mad": {
          "dir-id": 1001,
          "deploy": true,
          "vpc-name": "Central",
          "region": "ca-central-1",
          "subnet": "GCWide",
          "size": "Enterprise",
          "dns-domain": "brian.local",
          "netbios-domain": "brian",
          "central-resolver-rule-account": "shared-network",
          "central-resolver-rule-vpc": "Endpoint",
          "log-group-name": "PBMMAccel-MAD-brian-local-LG",
          "share-to-account": "master",
          "restrict_srcips": ["100.96.252.0/23", "100.96.250.0/23", "10.0.0.0/8"],
          "num-rdgw-hosts": 1,
          "rdgw-instance-type": "t2.large",
          "rdgw-instance-role": "PBMMAccel-RDGW-Role",
          "password-policies": {
            "history": 24,
            "max-age": 90,
            "min-age": 1,
            "min-len": 12,
            "complexity": true,
            "reversible": false,
            "failed-attempts": 6,
            "lockout-duration": 30,
            "lockout-attempts-reset": 30
          },
          "ad-groups": ["aws-Provisioning"],
          "ad-per-account-groups": ["*-Admin", "*-PowerUser", "*-View"],
          "adc-group": "ADConnector-grp",
          "ad-users": [
            {
              "user": "adconnector-usr",
              "email": "myemail+pbmmT-adconnector-usr@myemaildomain.com",
              "groups": ["ADConnector-grp"]
            },
            {
              "user": "Brian",
              "email": "myemail+pbmmT-Brian@myemaildomain.com",
              "groups": ["Provisioning", "*-View", "*-Admin", "*-PowerUser", "AWS Delegated Administrators"]
            },
            {
              "user": "TestUser",
              "email": "myemail+pbmmT-TestUser@myemaildomain.com",
              "groups": ["*-View"]
            }
          ],
          "security-groups": [
            {
              "name": "RemoteDesktopGatewaySG",
              "inbound-rules": [
                {
                  "description": "Allow RDP Traffic Inbound",
                  "type": ["RDP"],
                  "source": ["10.0.0.0/8", "100.96.252.0/23", "100.96.250.0/23"]
                }
              ],
              "outbound-rules": [
                {
                  "description": "All Outbound",
                  "type": ["ALL"],
                  "source": ["0.0.0.0/0"]
                }
              ]
            }
          ]
        },
        "ops-dashboard": {
          "deploy": true
        },
        "syslog": {
          "deploy": true
        },
        "rdweb-pwd": {
          "deploy": true,
          "restrict_srcips": ["10.0.0.0/8", "100.96.252.0/23", "100.96.250.0/23"]
        }
      }
    },
    "perimeter": {
      "account-name": "Perimeter",
      "email": "myemail+pbmmT-perimeter@myemaildomain.com---------------------REPLACE----------------------",
      "ou": "core",
      "limits": {
<<<<<<< HEAD
        "AWS Organizations/Maximum accounts": {
          "value": 20
        },
        "AWS CloudFormation/Stack count": {
          "value": 400
=======
        "Amazon EC2/Number of EIPs": {
          "value": 10,
          "customer-confirm-inplace": false
>>>>>>> 8e633425
        }
      },
      "share-mad-from": "",
      "budget": {
        "name": "Perimeter Budget",
        "period": "Monthly",
        "amount": 2000,
        "include": [
          "Upfront-reservation-fees",
          "Recurring-reservation-charges",
          "Other-subscription-costs",
          "Taxes",
          "Support-charges",
          "Discounts"
        ],
        "alerts": [
          {
            "type": "Actual",
            "threshold-percent": 50,
            "emails": ["myemail+pbmmT-budg@myemaildomain.com"]
          },
          {
            "type": "Actual",
            "threshold-percent": 75,
            "emails": ["myemail+pbmmT-budg@myemaildomain.com"]
          },
          {
            "type": "Actual",
            "threshold-percent": 90,
            "emails": ["myemail+pbmmT-budg@myemaildomain.com"]
          },
          {
            "type": "Actual",
            "threshold-percent": 100,
            "emails": ["myemail+pbmmT-budg@myemaildomain.com"]
          }
        ]
      },
      "certificates": [
        {
          "name": "PerimSelf-SignedCert",
          "type": "import",
          "priv-key": "certs/domain1.key",
          "cert": "certs/domain1.crt"
        }
      ],
      "alb": [
        {
          "name": "Public-Prod",
          "scheme": "internet-facing",
          "action-type": "forward",
          "ip-type": "ipv4",
          "listeners": "HTTPS",
          "ports": 443,
          "vpc": "Perimeter",
          "subnets": "Public",
          "cert-name": "PerimSelf-SignedCert",
          "cert-arn": "",
          "security-policy": "ELBSecurityPolicy-FS-1-2-Res-2019-08",
          "security-group": "Public-Prod-ALB",
          "tg-stickiness": "1 hour",
          "target-alarms-notify": "AWS-Landing-Zone-Security-Notification",
          "target-alarms-when": "Minimum",
          "target-alarms-of": "Healthy Hosts",
          "target-alarms-is": "<",
          "target-alarms-Count": "2",
          "target-alarms-for": "5",
          "target-alarms-periods-of": "1",
          "access-logs": true,
          "targets": [
            {
              "target-name": "FG1-Web-azA",
              "target-type": "instance",
              "protocol": "HTTPS",
              "port": 7001,
              "health-check-protocol": "HTTPS",
              "health-check-path": "/health-check",
              "health-check-port": 7001,
              "lambda-filename": "",
              "target-instances": ["FgtA"],
              "tg-weight": 1
            },
            {
              "target-name": "FG1-Web-azB",
              "target-type": "instance",
              "protocol": "HTTPS",
              "port": 7001,
              "health-check-protocol": "HTTPS",
              "health-check-path": "/health-check",
              "health-check-port": 7001,
              "lambda-filename": "",
              "target-instances": ["FgtB"],
              "tg-weight": 1
            }
          ]
        },
        {
          "name": "Public-DevTest",
          "scheme": "internet-facing",
          "action-type": "forward",
          "ip-type": "ipv4",
          "listeners": "HTTPS",
          "ports": 443,
          "vpc": "Perimeter",
          "subnets": "Public",
          "cert-name": "PerimSelf-SignedCert",
          "cert-arn": "",
          "security-policy": "ELBSecurityPolicy-FS-1-2-Res-2019-08",
          "security-group": "Public-DevTest-ALB",
          "tg-stickiness": "1 hour",
          "target-alarms-notify": "AWS-Landing-Zone-Security-Notification",
          "target-alarms-when": "Minimum",
          "target-alarms-of": "Healthy Hosts",
          "target-alarms-is": "<",
          "target-alarms-Count": "2",
          "target-alarms-for": "5",
          "target-alarms-periods-of": "1",
          "access-logs": true,
          "targets": [
            {
              "target-name": "FG1-Web-azA",
              "target-type": "instance",
              "protocol": "HTTPS",
              "port": 7002,
              "health-check-protocol": "HTTPS",
              "health-check-path": "/health-check",
              "health-check-port": 7002,
              "lambda-filename": "",
              "target-instances": ["FgtA"],
              "tg-weight": 1
            },
            {
              "target-name": "FG1-Web-azB",
              "target-type": "instance",
              "protocol": "HTTPS",
              "port": 7002,
              "health-check-protocol": "HTTPS",
              "health-check-path": "/health-check",
              "health-check-port": 7002,
              "lambda-filename": "",
              "target-instances": ["FgtB"],
              "tg-weight": 1
            }
          ]
        }
      ],
      "iam": {
        "users": [],
        "policies": [
          {
            "policy-name": "Default-Boundary-Policy",
            "policy": "boundary-policy.txt"
          },
          {
            "policy-name": "Fortigate-Policy",
            "policy": "fortigate-policy.txt"
          }
        ],
        "roles": [
          {
            "role": "EC2-Default-SSM-AD-Role",
            "type": "ec2",
            "policies": [
              "AmazonSSMManagedInstanceCore",
              "AmazonSSMDirectoryServiceAccess",
              "CloudWatchAgentServerPolicy"
            ],
            "boundary-policy": "Default-Boundary-Policy"
          },
          {
            "role": "Forigate-Role",
            "type": "ec2",
            "policies": ["Fortigate-Policy"],
            "boundary-policy": "Default-Boundary-Policy"
          }
        ]
      },
      "vpc": [
        {
          "deploy": "local",
          "name": "Perimeter",
          "cidr": "10.7.4.0/22",
          "cidr2": "100.96.250.0/23",
          "region": "ca-central-1",
          "use-central-endpoints": false,
          "flow-logs": true,
          "igw": true,
          "vgw": {
            "asn": 65534
          },
          "pcx": false,
          "natgw": false,
          "subnets": [
            {
              "name": "Public",
              "definitions": [
                {
                  "az": "a",
                  "route-table": "Public_Shared",
                  "cidr": "100.96.250.0/25"
                },
                {
                  "az": "b",
                  "route-table": "Public_Shared",
                  "cidr": "100.96.250.128/25"
                }
              ]
            },
            {
              "name": "FWMgmt",
              "definitions": [
                {
                  "az": "a",
                  "route-table": "FWMgmt_azA",
                  "cidr": "100.96.251.32/27"
                },
                {
                  "az": "b",
                  "route-table": "FWMgmt_azB",
                  "cidr": "100.96.251.160/27"
                }
              ]
            },
            {
              "name": "Proxy",
              "definitions": [
                {
                  "az": "a",
                  "route-table": "Proxy_azA",
                  "cidr": "100.96.251.64/26"
                },
                {
                  "az": "b",
                  "route-table": "Proxy_azB",
                  "cidr": "100.96.251.192/26"
                }
              ]
            },
            {
              "name": "OnPremise",
              "definitions": [
                {
                  "az": "a",
                  "route-table": "OnPremise_Shared",
                  "cidr": "100.96.251.0/27"
                },
                {
                  "az": "b",
                  "route-table": "OnPremise_Shared",
                  "cidr": "100.96.251.128/27"
                }
              ]
            },
            {
              "name": "Detonation",
              "definitions": [
                {
                  "az": "a",
                  "route-table": "Detonation_Shared",
                  "cidr": "10.7.4.0/24"
                },
                {
                  "az": "b",
                  "route-table": "Detonation_Shared",
                  "cidr": "10.7.5.0/24"
                }
              ]
            }
          ],
          "gateway-endpoints": ["s3"],
          "route-tables": [
            {
              "name": "OnPremise_Shared"
            },
            {
              "name": "Public_Shared",
              "routes": [
                {
                  "destination": "0.0.0.0/0",
                  "target": "IGW"
                }
              ]
            },
            {
              "name": "FWMgmt_azA",
              "routes": [
                {
                  "destination": "7.0.0.0/8",
                  "target": "VGW"
                },
                {
                  "destination": "0.0.0.0/0",
                  "target": "firewall",
                  "az": "a",
                  "port": "Public"
                },
                {
                  "destination": "s3",
                  "target": "s3"
                }
              ]
            },
            {
              "name": "FWMgmt_azB",
              "routes": [
                {
                  "destination": "7.0.0.0/8",
                  "target": "VGW"
                },
                {
                  "destination": "0.0.0.0/0",
                  "target": "firewall",
                  "az": "b",
                  "port": "Public"
                },
                {
                  "destination": "s3",
                  "target": "s3"
                }
              ]
            },
            {
              "name": "Proxy_azA",
              "routes": [
                {
                  "destination": "0.0.0.0/0",
                  "target": "firewall",
                  "az": "a",
                  "port": "Proxy"
                }
              ]
            },
            {
              "name": "Proxy_azB",
              "routes": [
                {
                  "destination": "0.0.0.0/0",
                  "target": "firewall",
                  "az": "b",
                  "port": "Proxy"
                }
              ]
            },
            {
              "name": "Detonation_Shared"
            }
          ],
          "security-groups": [
            {
              "name": "Public-Prod-ALB",
              "inbound-rules": [
                {
                  "description": "TLS Traffic Inbound",
                  "type": ["HTTPS"],
                  "source": ["0.0.0.0/0"]
                }
              ],
              "outbound-rules": [
                {
                  "description": "All Outbound",
                  "type": ["ALL"],
                  "source": ["0.0.0.0/0"]
                }
              ]
            },
            {
              "name": "Public-DevTest-ALB",
              "inbound-rules": [
                {
                  "description": "TLS Traffic Inbound",
                  "type": ["HTTPS"],
                  "source": ["0.0.0.0/0"]
                }
              ],
              "outbound-rules": [
                {
                  "description": "All Outbound",
                  "type": ["ALL"],
                  "source": ["0.0.0.0/0"]
                }
              ]
            },
            {
              "name": "FortigateMgr",
              "inbound-rules": [
                {
                  "description": "Allow Mgmt Traffic Inbound",
                  "tcp-ports": [22, 443, 514, 541, 2032, 3000, 5199, 6020, 6028, 8080, 80, 22],
                  "udp-ports": [9443],
                  "source": ["10.0.0.0/8", "100.96.252.0/23", "100.96.250.0/23"]
                }
              ],
              "outbound-rules": [
                {
                  "description": "All Outbound",
                  "type": ["ALL"],
                  "source": ["0.0.0.0/0"]
                }
              ]
            },
            {
              "name": "Fortigates",
              "inbound-rules": [
                {
                  "description": "Web Traffic Inbound",
                  "tcp-ports": [22, 443, 541, 3000, 8080],
                  "source": ["0.0.0.0/0"]
                }
              ],
              "outbound-rules": [
                {
                  "description": "All Outbound",
                  "type": ["ALL"],
                  "source": ["0.0.0.0/0"]
                }
              ]
            }
          ],
          "tgw-attach": false,
          "interface-endpoints": {
            "subnet": "Proxy",
            "endpoints": ["ssm", "ssmmessages", "ec2messages"]
          }
        }
      ],
      "deployments": {
        "firewall": {
          "image-id": "ami-047aac44951feb9fb",
          "instance-sizes": "c5n.2xlarge",
          "region": "ca-central-1",
          "security-group": "Fortigates",
          "vpc": "Perimeter",
          "ports": [
            {
              "name": "Public",
              "subnet": "Public",
              "create-eip": true,
              "create-cgw": true
            },
            {
              "name": "OnPremise",
              "subnet": "OnPremise",
              "create-eip": false,
              "create-cgw": false
            },
            {
              "name": "FWMgmt",
              "subnet": "FWMgmt",
              "create-eip": false,
              "create-cgw": false
            },
            {
              "name": "Proxy",
              "subnet": "Proxy",
              "create-eip": false,
              "create-cgw": false
            }
          ],
          "license": ["firewall/license1.lic","firewall/license2.lic"],
          "config": "firewall/firewall-example.txt",
          "fw-cgw-name": "Perimeter_fw",
          "fw-cgw-asn": 63000,
          "fw-cgw-routing": "Dynamic",
          "tgw-attach": {
            "associate-to-tgw": "Main",
            "account": "shared-network",
            "name": "TGW-to-Perimeter",
            "associate-type": "VPN",
            "rt-associate": ["core"],
            "rt-propagate": ["core", "segregated", "shared", "standalone"],
            "blackhole-route": false,
            "attach-subnets": [],
            "options": ["DNS-support", "IPv6-support"]
          }
        },
        "firewall-manager": {
          "name": "FortigateMgr",
          "image-id": "ami-06fa2a9e6f8fae9f2",
          "instance-sizes": "c5.large",
          "version": "6.2.3",
          "region": "ca-central-1",
          "vpc": "Perimeter",
          "security-group": "FortigateMgr",
          "subnet": {
            "name": "FWMgmt",
            "az": "a"
          },
          "create-eip": true
        }
      }
    },
    "master": {
      "account-name": "primary",
      "email": "myemail+pbmmT-master@myemaildomain.com---------------------REPLACE----------------------",
      "ou": "core",
      "landing-zone-account-type": "primary",
      "share-mad-from": "operations",
      "budget": {
        "name": "Organization Budget",
        "period": "Monthly",
        "amount": 10000,
        "include": [
          "Upfront-reservation-fees",
          "Recurring-reservation-charges",
          "Other-subscription-costs",
          "Taxes",
          "Support-charges",
          "Discounts"
        ],
        "alerts": [
          {
            "type": "Actual",
            "threshold-percent": 50,
            "emails": ["myemail+pbmmT-budg@myemaildomain.com"]
          },
          {
            "type": "Actual",
            "threshold-percent": 75,
            "emails": ["myemail+pbmmT-budg@myemaildomain.com"]
          },
          {
            "type": "Actual",
            "threshold-percent": 90,
            "emails": ["myemail+pbmmT-budg@myemaildomain.com"]
          },
          {
            "type": "Actual",
            "threshold-percent": 100,
            "emails": ["myemail+pbmmT-budg@myemaildomain.com"]
          }
        ]
      },
      "log-retention": 180,
      "limits": {
        "AWS Organizations/Maximum accounts": {
          "value": 20
<<<<<<< HEAD
        },
        "AWS CloudFormation/Stack count": {
          "value": 400
=======
>>>>>>> 8e633425
        }
      },
      "iam": {
        "users": [
          {
            "user-ids": ["bgUser1", "bgUser2"],
            "group": "BreakGlassAdmins",
            "policies": ["AdministratorAccess"],
            "boundary-policy": "Default-Boundary-Policy"
          },
          {
            "user-ids": ["OpsUser1", "OpsUser2"],
            "group": "OpsAdmins",
            "policies": ["AdministratorAccess"],
            "boundary-policy": "Default-Boundary-Policy"
          }
        ],
        "policies": [
          {
            "policy-name": "Default-Boundary-Policy",
            "policy": "boundary-policy.txt"
          }
        ],
        "roles": []
      },
      "vpc": [
        {
          "deploy": "local",
          "name": "ForSSO",
          "cidr": "10.249.1.0/24",
          "region": "ca-central-1",
          "use-central-endpoints": false,
          "flow-logs": false,
          "igw": false,
          "vgw": false,
          "pcx": false,
          "natgw": false,
          "subnets": [
            {
              "name": "ForSSO",
              "definitions": [
                {
                  "az": "a",
                  "route-table": "ForSSO_Shared",
                  "cidr": "10.249.1.0/27"
                },
                {
                  "az": "b",
                  "route-table": "ForSSO_Shared",
                  "cidr": "10.249.1.32/27"
                }
              ]
            }
          ],
          "gateway-endpoints": [],
          "route-tables": [
            {
              "name": "ForSSO_Shared",
              "routes": [
                {
                  "destination": {
                    "account": "shared-network",
                    "vpc": "Central",
                    "subnet": "GCWide"
                  },
                  "target": "pcx"
                }
              ]
            }
          ],
          "tgw-attach": false,
          "interface-endpoints": false
        }
      ],
      "deployments": {
        "adc": {
          "deploy": true,
          "vpc-name": "ForSSO",
          "subnet": "ForSSO",
          "size": "Small",
          "restrict_srcips": ["10.249.1.0/24", "100.96.252.0/23"],
          "connect-account-key": "operations",
          "connect-dir-id": 1001
        },
        "sso": {
          "deploy": true
        }
      }
    },
    "log-archive": {
      "account-name": "log-archive",
      "ou": "core",
      "email": "myemail+pbmmT-log@myemaildomain.com---------------------REPLACE----------------------",
      "landing-zone-account-type": "log-archive"
    },
    "security": {
      "account-name": "security",
      "ou": "core",
      "email": "myemail+pbmmT-sec@myemaildomain.com---------------------REPLACE----------------------",
      "landing-zone-account-type": "security"
    },
    "shared-services": {
      "account-name": "shared-services",
      "ou": "core",
      "email": "myemail+pbmmT-ss@myemaildomain.com---------------------REPLACE----------------------",
      "landing-zone-account-type": "shared-services"
    }
  },
  "workload-account-configs": {
    "fun-acct": {
      "account-name": "TheFunAccount",
      "email": "myemail+pbmmT-funacct@myemaildomain.com---------------------REPLACE----------------------",
      "ou": "Sandbox"
    },
    "mydevacct1": {
      "account-name": "MyDev1",
      "email": "myemail+pbmmT-dev1@myemaildomain.com---------------------REPLACE----------------------",
      "ou": "Dev"
    }
  },
  "organizational-units": {
    "core": {
      "type": "ignore",
      "scps": ["ALZ-Core", "Guardrails-Part-1", "Guardrails-Part-2", "Guardrails-PBMM-Only"],
      "default-budgets": {
        "name": "Default Core Budget",
        "period": "Monthly",
        "amount": 1000,
        "include": [
          "Upfront-reservation-fees",
          "Recurring-reservation-charges",
          "Other-subscription-costs",
          "Taxes",
          "Support-charges",
          "Discounts"
        ],
        "alerts": [
          {
            "type": "Actual",
            "threshold-percent": 50,
            "emails": ["myemail+pbmmT-budg@myemaildomain.com"]
          },
          {
            "type": "Actual",
            "threshold-percent": 75,
            "emails": ["myemail+pbmmT-budg@myemaildomain.com"]
          },
          {
            "type": "Actual",
            "threshold-percent": 90,
            "emails": ["myemail+pbmmT-budg@myemaildomain.com"]
          },
          {
            "type": "Actual",
            "threshold-percent": 100,
            "emails": ["myemail+pbmmT-budg@myemaildomain.com"]
          }
        ]
      }
    },
    "Central": {
      "type": "mandatory",
      "share-mad-from": "operations",
      "scps": ["ALZ-Core", "Guardrails-Part-1", "Guardrails-Part-2", "Guardrails-PBMM-Only"],
      "default-budgets": {
        "name": "Default Central Budget",
        "period": "Monthly",
        "amount": 100,
        "include": [
          "Upfront-reservation-fees",
          "Recurring-reservation-charges",
          "Other-subscription-costs",
          "Taxes",
          "Support-charges",
          "Discounts"
        ],
        "alerts": [
          {
            "type": "Actual",
            "threshold-percent": 50,
            "emails": ["myemail+pbmmT-budg@myemaildomain.com"]
          },
          {
            "type": "Actual",
            "threshold-percent": 75,
            "emails": ["myemail+pbmmT-budg@myemaildomain.com"]
          },
          {
            "type": "Actual",
            "threshold-percent": 90,
            "emails": ["myemail+pbmmT-budg@myemaildomain.com"]
          },
          {
            "type": "Actual",
            "threshold-percent": 100,
            "emails": ["myemail+pbmmT-budg@myemaildomain.com"]
          }
        ]
      },
      "certificates": [
        {
          "name": "CentralSelf-SignedCert",
          "type": "import",
          "priv-key": "certs/domain1.key",
          "cert": "certs/domain1.crt"
        }
      ],
      "vpc": [
        {
          "deploy": "shared-network",
          "name": "Central",
          "cidr": "10.1.0.0/16",
          "cidr2": "100.96.252.0/23",
          "region": "ca-central-1",
          "use-central-endpoints": true,
          "flow-logs": true,
          "igw": false,
          "vgw": false,
          "pcx": {
            "source": "master",
            "source-vpc": "ForSSO",
            "source-subnets": "ForSSO",
            "local-subnets": "GCWide"
          },
          "natgw": false,
          "subnets": [
            {
              "name": "TGW",
              "share-to-ou-accounts": false,
              "share-to-specific-accounts": [],
              "definitions": [
                {
                  "az": "a",
                  "route-table": "CentralVPC_Common",
                  "cidr": "10.1.88.0/27"
                },
                {
                  "az": "b",
                  "route-table": "CentralVPC_Common",
                  "cidr": "10.1.88.32/27"
                },
                {
                  "az": "d",
                  "route-table": "CentralVPC_Common",
                  "cidr": "10.1.88.64/27",
                  "disabled": true
                }
              ]
            },
            {
              "name": "Web",
              "share-to-ou-accounts": true,
              "share-to-specific-accounts": ["operations"],
              "definitions": [
                {
                  "az": "a",
                  "route-table": "CentralVPC_Common",
                  "cidr": "10.1.32.0/20"
                },
                {
                  "az": "b",
                  "route-table": "CentralVPC_Common",
                  "cidr": "10.1.128.0/20"
                },
                {
                  "az": "d",
                  "route-table": "CentralVPC_Common",
                  "cidr": "10.1.192.0/20",
                  "disabled": true
                }
              ]
            },
            {
              "name": "App",
              "share-to-ou-accounts": true,
              "share-to-specific-accounts": ["operations"],
              "definitions": [
                {
                  "az": "a",
                  "route-table": "CentralVPC_Common",
                  "cidr": "10.1.0.0/19"
                },
                {
                  "az": "b",
                  "route-table": "CentralVPC_Common",
                  "cidr": "10.1.96.0/19"
                },
                {
                  "az": "d",
                  "route-table": "CentralVPC_Common",
                  "cidr": "10.1.160.0/19",
                  "disabled": true
                }
              ]
            },
            {
              "name": "Data",
              "share-to-ou-accounts": true,
              "share-to-specific-accounts": ["operations"],
              "definitions": [
                {
                  "az": "a",
                  "route-table": "CentralVPC_Common",
                  "cidr": "10.1.48.0/20"
                },
                {
                  "az": "b",
                  "route-table": "CentralVPC_Common",
                  "cidr": "10.1.144.0/20"
                },
                {
                  "az": "d",
                  "route-table": "CentralVPC_Common",
                  "cidr": "10.1.208.0/20",
                  "disabled": true
                }
              ],
              "nacls": [
                {
                  "rule": 100,
                  "protocol": -1,
                  "ports": -1,
                  "rule-action": "deny",
                  "egress": true,
                  "cidr-blocks": [
                    {
                      "vpc": "Central",
                      "subnet": ["Web"]
                    }
                  ]
                },
                {
                  "rule": 32000,
                  "protocol": -1,
                  "ports": -1,
                  "rule-action": "allow",
                  "egress": true,
                  "cidr-blocks": ["0.0.0.0/0"]
                },
                {
                  "rule": 100,
                  "protocol": -1,
                  "ports": -1,
                  "rule-action": "deny",
                  "egress": false,
                  "cidr-blocks": [
                    {
                      "vpc": "Central",
                      "subnet": ["Web"]
                    }
                  ]
                },
                {
                  "rule": 32000,
                  "protocol": -1,
                  "ports": -1,
                  "rule-action": "allow",
                  "egress": false,
                  "cidr-blocks": ["0.0.0.0/0"]
                }
              ]
            },
            {
              "name": "Mgmt",
              "share-to-ou-accounts": false,
              "share-to-specific-accounts": ["operations"],
              "definitions": [
                {
                  "az": "a",
                  "route-table": "CentralVPC_Common",
                  "cidr": "10.1.64.0/21"
                },
                {
                  "az": "b",
                  "route-table": "CentralVPC_Common",
                  "cidr": "10.1.72.0/21"
                },
                {
                  "az": "d",
                  "route-table": "CentralVPC_Common",
                  "cidr": "10.1.80.0/21",
                  "disabled": true
                }
              ]
            },
            {
              "name": "GCWide",
              "share-to-ou-accounts": false,
              "share-to-specific-accounts": ["operations"],
              "definitions": [
                {
                  "az": "a",
                  "route-table": "CentralVPC_GCWide",
                  "cidr2": "100.96.252.0/25"
                },
                {
                  "az": "b",
                  "route-table": "CentralVPC_GCWide",
                  "cidr2": "100.96.252.128/25"
                },
                {
                  "az": "d",
                  "route-table": "CentralVPC_GCWide",
                  "cidr2": "100.96.253.0/25",
                  "disabled": true
                }
              ]
            }
          ],
          "gateway-endpoints": ["s3", "dynamodb"],
          "route-tables": [
            {
              "name": "CentralVPC_Common",
              "routes": [
                {
                  "destination": "0.0.0.0/0",
                  "target": "TGW"
                },
                {
                  "destination": "s3",
                  "target": "s3"
                },
                {
                  "destination": "DynamoDB",
                  "target": "DynamoDB"
                }
              ]
            },
            {
              "name": "CentralVPC_GCWide",
              "routes": [
                {
                  "destination": "0.0.0.0/0",
                  "target": "TGW"
                },
                {
                  "destination": "s3",
                  "target": "s3"
                },
                {
                  "destination": "DynamoDB",
                  "target": "DynamoDB"
                },
                {
                  "destination": {
                    "account": "master",
                    "vpc": "ForSSO",
                    "subnet": "ForSSO"
                  },
                  "target": "pcx"
                }
              ]
            }
          ],
          "security-groups": [
            {
              "name": "Mgmt",
              "inbound-rules": [
                {
                  "description": "World RDP/SSH Traffic Inbound",
                  "type": ["RDP", "SSH"],
                  "source": ["0.0.0.0/0"]
                }
              ],
              "outbound-rules": [
                {
                  "description": "All Outbound",
                  "type": ["ALL"],
                  "source": ["0.0.0.0/0"]
                }
              ]
            },
            {
              "name": "Web",
              "inbound-rules": [
                {
                  "description": "World Web Traffic Inbound",
                  "type": ["HTTP", "HTTPS"],
                  "source": ["0.0.0.0/0"]
                },
                {
                  "description": "Local Mgmt Traffic Inbound",
                  "type": ["ALL"],
                  "source": [
                    {
                      "security-group": ["Mgmt"]
                    }
                  ]
                }
              ],
              "outbound-rules": [
                {
                  "description": "All Outbound",
                  "type": ["ALL"],
                  "source": ["0.0.0.0/0"]
                }
              ]
            },
            {
              "name": "App",
              "inbound-rules": [
                {
                  "description": "Local Mgmt Traffic Inbound",
                  "type": ["ALL"],
                  "source": [
                    {
                      "security-group": ["Mgmt"]
                    }
                  ]
                },
                {
                  "description": "Local Web Tier Inbound",
                  "type": ["ALL"],
                  "source": [
                    {
                      "security-group": ["Web"]
                    }
                  ]
                },
                {
                  "description": "Allow East/West Communication Inbound",
                  "type": ["ALL"],
                  "source": [
                    {
                      "security-group": ["App"]
                    }
                  ]
                }
              ],
              "outbound-rules": [
                {
                  "description": "All Outbound",
                  "type": ["ALL"],
                  "source": ["0.0.0.0/0"]
                }
              ]
            },
            {
              "name": "Data",
              "inbound-rules": [
                {
                  "description": "Local Mgmt Traffic Inbound",
                  "type": ["ALL"],
                  "source": [
                    {
                      "security-group": ["Mgmt"]
                    }
                  ]
                },
                {
                  "description": "Local App DB Traffic Inbound",
                  "type": ["MSSQL", "MYSQL/AURORA", "REDSHIFT", "POSTGRESQL", "ORACLE-RDS"],
                  "source": [
                    {
                      "security-group": ["App"]
                    }
                  ]
                },
                {
                  "description": "Allow East/West Communication Inbound",
                  "type": ["ALL"],
                  "source": [
                    {
                      "security-group": ["Data"]
                    }
                  ]
                }
              ],
              "outbound-rules": [
                {
                  "description": "All Outbound",
                  "type": ["ALL"],
                  "source": ["0.0.0.0/0"]
                }
              ]
            }
          ],
          "tgw-attach": {
            "associate-to-tgw": "Main",
            "account": "shared-network",
            "associate-type": "ATTACH",
            "tgw-rt-associate": ["shared"],
            "tgw-rt-propagate": ["core", "shared", "segregated"],
            "blackhole-route": false,
            "attach-subnets": ["TGW"],
            "options": ["DNS-support", "IPv6-support"]
          },
          "interface-endpoints": false
        }
      ],
      "iam": {
        "users": [],
        "policies": [
          {
            "policy-name": "Default-Boundary-Policy",
            "policy": "boundary-policy.txt"
          }
        ],
        "roles": [
          {
            "role": "EC2-Default-SSM-AD-Role",
            "type": "ec2",
            "policies": [
              "AmazonSSMManagedInstanceCore",
              "AmazonSSMDirectoryServiceAccess",
              "CloudWatchAgentServerPolicy"
            ],
            "boundary-policy": "Default-Boundary-Policy"
          }
        ]
      }
    },
    "Dev": {
      "type": "workload",
      "share-mad-from": "operations",
      "scps": ["ALZ-Core", "Guardrails-Part-1", "Guardrails-Part-2", "Guardrails-PBMM-Only"],
      "default-budgets": {
        "name": "Default Dev Budget",
        "period": "Monthly",
        "amount": 2000,
        "include": [
          "Upfront-reservation-fees",
          "Recurring-reservation-charges",
          "Other-subscription-costs",
          "Taxes",
          "Support-charges",
          "Discounts"
        ],
        "alerts": [
          {
            "type": "Actual",
            "threshold-percent": 50,
            "emails": ["myemail+pbmmT-budg@myemaildomain.com"]
          },
          {
            "type": "Actual",
            "threshold-percent": 75,
            "emails": ["myemail+pbmmT-budg@myemaildomain.com"]
          },
          {
            "type": "Actual",
            "threshold-percent": 90,
            "emails": ["myemail+pbmmT-budg@myemaildomain.com"]
          },
          {
            "type": "Actual",
            "threshold-percent": 100,
            "emails": ["myemail+pbmmT-budg@myemaildomain.com"]
          }
        ]
      },
      "certificates": [
        {
          "name": "DevSelf-SignedCert",
          "type": "import",
          "priv-key": "certs/domain1.key",
          "cert": "certs/domain1.crt"
        }
      ],
      "alb": [
        {
          "name": "Core",
          "scheme": "internal",
          "action-type": "forward",
          "ip-type": "ipv4",
          "listeners": "HTTPS",
          "ports": 443,
          "vpc": "Dev",
          "subnets": "Web",
          "cert-name": "DevSelf-SignedCert",
          "cert-arn": "",
          "security-policy": "ELBSecurityPolicy-FS-1-2-Res-2019-08",
          "security-group": "Web",
          "tg-stickiness": "",
          "access-logs": true,
          "targets": [
            {
              "target-name": "health-check-Lambda",
              "target-type": "lambda",
              "health-check-path": "/health-check",
              "lambda-filename": "internal-dev-alb-lambda.txt"
            }
          ]
        }
      ],
      "vpc": [
        {
          "deploy": "shared-network",
          "name": "Dev",
          "cidr": "10.2.0.0/16",
          "region": "ca-central-1",
          "use-central-endpoints": true,
          "flow-logs": true,
          "igw": false,
          "vgw": false,
          "pcx": false,
          "natgw": false,
          "subnets": [
            {
              "name": "TGW",
              "share-to-ou-accounts": false,
              "share-to-specific-accounts": [],
              "definitions": [
                {
                  "az": "a",
                  "route-table": "DevVPC_Common",
                  "cidr": "10.2.88.0/27"
                },
                {
                  "az": "b",
                  "route-table": "DevVPC_Common",
                  "cidr": "10.2.88.32/27"
                },
                {
                  "az": "d",
                  "route-table": "DevVPC_Common",
                  "cidr": "10.2.88.64/27",
                  "disabled": true
                }
              ]
            },
            {
              "name": "Web",
              "share-to-ou-accounts": true,
              "share-to-specific-accounts": [],
              "definitions": [
                {
                  "az": "a",
                  "route-table": "DevVPC_Common",
                  "cidr": "10.2.32.0/20"
                },
                {
                  "az": "b",
                  "route-table": "DevVPC_Common",
                  "cidr": "10.2.128.0/20"
                },
                {
                  "az": "d",
                  "route-table": "DevVPC_Common",
                  "cidr": "10.2.192.0/20",
                  "disabled": true
                }
              ]
            },
            {
              "name": "App",
              "share-to-ou-accounts": true,
              "share-to-specific-accounts": [],
              "definitions": [
                {
                  "az": "a",
                  "route-table": "DevVPC_Common",
                  "cidr": "10.2.0.0/19"
                },
                {
                  "az": "b",
                  "route-table": "DevVPC_Common",
                  "cidr": "10.2.96.0/19"
                },
                {
                  "az": "d",
                  "route-table": "DevVPC_Common",
                  "cidr": "10.2.160.0/19",
                  "disabled": true
                }
              ]
            },
            {
              "name": "Data",
              "share-to-ou-accounts": true,
              "share-to-specific-accounts": [],
              "definitions": [
                {
                  "az": "a",
                  "route-table": "DevVPC_Common",
                  "cidr": "10.2.48.0/20"
                },
                {
                  "az": "b",
                  "route-table": "DevVPC_Common",
                  "cidr": "10.2.144.0/20"
                },
                {
                  "az": "d",
                  "route-table": "DevVPC_Common",
                  "cidr": "10.2.208.0/20",
                  "disabled": true
                }
              ],
              "nacls": [
                {
                  "rule": 100,
                  "protocol": -1,
                  "ports": -1,
                  "rule-action": "deny",
                  "egress": true,
                  "cidr-blocks": [
                    {
                      "vpc": "Dev",
                      "subnet": ["Web"]
                    },
                    {
                      "vpc": "Central",
                      "subnet": ["Data"]
                    }
                  ]
                },
                {
                  "rule": 32000,
                  "protocol": -1,
                  "ports": -1,
                  "rule-action": "allow",
                  "egress": true,
                  "cidr-blocks": ["0.0.0.0/0"]
                },
                {
                  "rule": 100,
                  "protocol": -1,
                  "ports": -1,
                  "rule-action": "deny",
                  "egress": false,
                  "cidr-blocks": [
                    {
                      "vpc": "Dev",
                      "subnet": ["Web"]
                    },
                    {
                      "vpc": "Central",
                      "subnet": ["Data"]
                    }
                  ]
                },
                {
                  "rule": 32000,
                  "protocol": -1,
                  "ports": -1,
                  "rule-action": "allow",
                  "egress": false,
                  "cidr-blocks": ["0.0.0.0/0"]
                }
              ]
            },
            {
              "name": "Mgmt",
              "share-to-ou-accounts": false,
              "share-to-specific-accounts": [],
              "definitions": [
                {
                  "az": "a",
                  "route-table": "DevVPC_Common",
                  "cidr": "10.2.64.0/21"
                },
                {
                  "az": "b",
                  "route-table": "DevVPC_Common",
                  "cidr": "10.2.72.0/21"
                },
                {
                  "az": "d",
                  "route-table": "DevVPC_Common",
                  "cidr": "10.2.80.0/21",
                  "disabled": true
                }
              ]
            }
          ],
          "gateway-endpoints": ["s3", "dynamodb"],
          "route-tables": [
            {
              "name": "DevVPC_Common",
              "routes": [
                {
                  "destination": "0.0.0.0/0",
                  "target": "TGW"
                },
                {
                  "destination": "s3",
                  "target": "s3"
                },
                {
                  "destination": "DynamoDB",
                  "target": "DynamoDB"
                }
              ]
            }
          ],
          "security-groups": [
            {
              "name": "Mgmt",
              "inbound-rules": [
                {
                  "description": "World RDP/SSH Traffic Inbound",
                  "type": ["RDP", "SSH"],
                  "source": ["0.0.0.0/0"]
                },
                {
                  "description": "Central VPC Traffic Inbound",
                  "type": ["ALL"],
                  "source": [
                    {
                      "vpc": "Central",
                      "subnet": ["Web", "App", "Mgmt", "GCWide"]
                    }
                  ]
                }
              ],
              "outbound-rules": [
                {
                  "description": "All Outbound",
                  "type": ["ALL"],
                  "source": ["0.0.0.0/0"]
                }
              ]
            },
            {
              "name": "Web",
              "inbound-rules": [
                {
                  "description": "World Web Traffic Inbound",
                  "type": ["HTTP", "HTTPS"],
                  "source": ["0.0.0.0/0"]
                },
                {
                  "description": "Central VPC Traffic Inbound",
                  "type": ["ALL"],
                  "source": [
                    {
                      "vpc": "Central",
                      "subnet": ["Web", "App", "Mgmt", "GCWide"]
                    }
                  ]
                },
                {
                  "description": "Local Mgmt Traffic Inbound",
                  "type": ["ALL"],
                  "source": [
                    {
                      "security-group": ["Mgmt"]
                    }
                  ]
                }
              ],
              "outbound-rules": [
                {
                  "description": "All Outbound",
                  "type": ["ALL"],
                  "source": ["0.0.0.0/0"]
                }
              ]
            },
            {
              "name": "App",
              "inbound-rules": [
                {
                  "description": "Central VPC Traffic Inbound",
                  "type": ["ALL"],
                  "source": [
                    {
                      "vpc": "Central",
                      "subnet": ["Web", "App", "Mgmt", "GCWide"]
                    }
                  ]
                },
                {
                  "description": "Local Mgmt Traffic Inbound",
                  "type": ["ALL"],
                  "source": [
                    {
                      "security-group": ["Mgmt"]
                    }
                  ]
                },
                {
                  "description": "Local Web Tier Inbound",
                  "type": ["ALL"],
                  "source": [
                    {
                      "security-group": ["Web"]
                    }
                  ]
                },
                {
                  "description": "Allow East/West Communication Inbound",
                  "type": ["ALL"],
                  "source": [
                    {
                      "security-group": ["App"]
                    }
                  ]
                }
              ],
              "outbound-rules": [
                {
                  "description": "All Outbound",
                  "type": ["ALL"],
                  "source": ["0.0.0.0/0"]
                }
              ]
            },
            {
              "name": "Data",
              "inbound-rules": [
                {
                  "description": "Central VPC Traffic Inbound",
                  "type": ["ALL"],
                  "source": [
                    {
                      "vpc": "Central",
                      "subnet": ["Web", "App", "Mgmt", "GCWide"]
                    }
                  ]
                },
                {
                  "description": "Local Mgmt Traffic Inbound",
                  "type": ["ALL"],
                  "source": [
                    {
                      "security-group": ["Mgmt"]
                    }
                  ]
                },
                {
                  "description": "Local App DB Traffic Inbound",
                  "type": ["MSSQL", "MYSQL/AURORA", "REDSHIFT", "POSTGRESQL", "ORACLE-RDS"],
                  "source": [
                    {
                      "security-group": ["App"]
                    }
                  ]
                },
                {
                  "description": "Allow East/West Communication Inbound",
                  "type": ["ALL"],
                  "source": [
                    {
                      "security-group": ["Data"]
                    }
                  ]
                }
              ],
              "outbound-rules": [
                {
                  "description": "All Outbound",
                  "type": ["ALL"],
                  "source": ["0.0.0.0/0"]
                }
              ]
            }
          ],
          "tgw-attach": {
            "associate-to-tgw": "Main",
            "account": "shared-network",
            "associate-type": "ATTACH",
            "tgw-rt-associate": ["segregated"],
            "tgw-rt-propagate": ["core", "shared"],
            "blackhole-route": true,
            "attach-subnets": ["TGW"],
            "options": ["DNS-support", "IPv6-support"]
          },
          "interface-endpoints": false
        }
      ],
      "iam": {
        "users": [],
        "policies": [
          {
            "policy-name": "Default-Boundary-Policy",
            "policy": "boundary-policy.txt"
          }
        ],
        "roles": [
          {
            "role": "EC2-Default-SSM-AD-Role",
            "type": "ec2",
            "policies": [
              "AmazonSSMManagedInstanceCore",
              "AmazonSSMDirectoryServiceAccess",
              "CloudWatchAgentServerPolicy"
            ],
            "boundary-policy": "Default-Boundary-Policy"
          }
        ]
      }
    },
    "Test": {
      "type": "workload",
      "share-mad-from": "operations",
      "scps": ["ALZ-Core", "Guardrails-Part-1", "Guardrails-Part-2", "Guardrails-PBMM-Only"],
      "default-budgets": {
        "name": "Default Test Budget",
        "period": "Monthly",
        "amount": 200,
        "include": [
          "Upfront-reservation-fees",
          "Recurring-reservation-charges",
          "Other-subscription-costs",
          "Taxes",
          "Support-charges",
          "Discounts"
        ],
        "alerts": [
          {
            "type": "Actual",
            "threshold-percent": 50,
            "emails": ["myemail+pbmmT-budg@myemaildomain.com"]
          },
          {
            "type": "Actual",
            "threshold-percent": 75,
            "emails": ["myemail+pbmmT-budg@myemaildomain.com"]
          },
          {
            "type": "Actual",
            "threshold-percent": 90,
            "emails": ["myemail+pbmmT-budg@myemaildomain.com"]
          },
          {
            "type": "Actual",
            "threshold-percent": 100,
            "emails": ["myemail+pbmmT-budg@myemaildomain.com"]
          }
        ]
      },
      "certificates": [
        {
          "name": "TestSelf-SignedCert",
          "type": "import",
          "priv-key": "certs/domain1.key",
          "cert": "certs/domain1.crt"
        }
      ],
      "alb": [
        {
          "name": "Core",
          "scheme": "internal",
          "action-type": "forward",
          "ip-type": "ipv4",
          "listeners": "HTTPS",
          "ports": 443,
          "vpc": "Test",
          "subnets": "Web",
          "cert-name": "TestSelf-SignedCert",
          "cert-arn": "",
          "security-policy": "ELBSecurityPolicy-FS-1-2-Res-2019-08",
          "security-group": "Web",
          "tg-stickiness": "",
          "access-logs": true,
          "targets": [
            {
              "target-name": "health-check-Lambda",
              "target-type": "lambda",
              "health-check-path": "/health-check",
              "lambda-filename": "internal-test-alb-lambda.txt"
            }
          ]
        }
      ],
      "vpc": [
        {
          "deploy": "shared-network",
          "name": "Test",
          "cidr": "10.3.0.0/16",
          "region": "ca-central-1",
          "use-central-endpoints": true,
          "flow-logs": true,
          "igw": false,
          "vgw": false,
          "pcx": false,
          "natgw": false,
          "subnets": [
            {
              "name": "TGW",
              "share-to-ou-accounts": false,
              "share-to-specific-accounts": [],
              "definitions": [
                {
                  "az": "a",
                  "route-table": "TestVPC_Common",
                  "cidr": "10.3.88.0/27"
                },
                {
                  "az": "b",
                  "route-table": "TestVPC_Common",
                  "cidr": "10.3.88.32/27"
                },
                {
                  "az": "d",
                  "route-table": "TestVPC_Common",
                  "cidr": "10.3.88.64/27",
                  "disabled": true
                }
              ]
            },
            {
              "name": "Web",
              "share-to-ou-accounts": true,
              "share-to-specific-accounts": [],
              "definitions": [
                {
                  "az": "a",
                  "route-table": "TestVPC_Common",
                  "cidr": "10.3.32.0/20"
                },
                {
                  "az": "b",
                  "route-table": "TestVPC_Common",
                  "cidr": "10.3.128.0/20"
                },
                {
                  "az": "d",
                  "route-table": "TestVPC_Common",
                  "cidr": "10.3.192.0/20",
                  "disabled": true
                }
              ]
            },
            {
              "name": "App",
              "share-to-ou-accounts": true,
              "share-to-specific-accounts": [],
              "definitions": [
                {
                  "az": "a",
                  "route-table": "TestVPC_Common",
                  "cidr": "10.3.0.0/19"
                },
                {
                  "az": "b",
                  "route-table": "TestVPC_Common",
                  "cidr": "10.3.96.0/19"
                },
                {
                  "az": "d",
                  "route-table": "TestVPC_Common",
                  "cidr": "10.3.160.0/19",
                  "disabled": true
                }
              ]
            },
            {
              "name": "Data",
              "share-to-ou-accounts": true,
              "share-to-specific-accounts": [],
              "definitions": [
                {
                  "az": "a",
                  "route-table": "TestVPC_Common",
                  "cidr": "10.3.48.0/20"
                },
                {
                  "az": "b",
                  "route-table": "TestVPC_Common",
                  "cidr": "10.3.144.0/20"
                },
                {
                  "az": "d",
                  "route-table": "TestVPC_Common",
                  "cidr": "10.3.208.0/20",
                  "disabled": true
                }
              ],
              "nacls": [
                {
                  "rule": 100,
                  "protocol": -1,
                  "ports": -1,
                  "rule-action": "deny",
                  "egress": true,
                  "cidr-blocks": [
                    {
                      "vpc": "Test",
                      "subnet": ["Web"]
                    },
                    {
                      "vpc": "Central",
                      "subnet": ["Data"]
                    }
                  ]
                },
                {
                  "rule": 32000,
                  "protocol": -1,
                  "ports": -1,
                  "rule-action": "allow",
                  "egress": true,
                  "cidr-blocks": ["0.0.0.0/0"]
                },
                {
                  "rule": 100,
                  "protocol": -1,
                  "ports": -1,
                  "rule-action": "deny",
                  "egress": false,
                  "cidr-blocks": [
                    {
                      "vpc": "Test",
                      "subnet": ["Web"]
                    },
                    {
                      "vpc": "Central",
                      "subnet": ["Data"]
                    }
                  ]
                },
                {
                  "rule": 32000,
                  "protocol": -1,
                  "ports": -1,
                  "rule-action": "allow",
                  "egress": false,
                  "cidr-blocks": ["0.0.0.0/0"]
                }
              ]
            },
            {
              "name": "Mgmt",
              "share-to-ou-accounts": false,
              "share-to-specific-accounts": [],
              "definitions": [
                {
                  "az": "a",
                  "route-table": "TestVPC_Common",
                  "cidr": "10.3.64.0/21"
                },
                {
                  "az": "b",
                  "route-table": "TestVPC_Common",
                  "cidr": "10.3.72.0/21"
                },
                {
                  "az": "d",
                  "route-table": "TestVPC_Common",
                  "cidr": "10.3.80.0/21",
                  "disabled": true
                }
              ]
            }
          ],
          "gateway-endpoints": ["s3", "dynamodb"],
          "route-tables": [
            {
              "name": "TestVPC_Common",
              "routes": [
                {
                  "destination": "0.0.0.0/0",
                  "target": "TGW"
                },
                {
                  "destination": "s3",
                  "target": "s3"
                },
                {
                  "destination": "DynamoDB",
                  "target": "DynamoDB"
                }
              ]
            }
          ],
          "security-groups": [
            {
              "name": "Mgmt",
              "inbound-rules": [
                {
                  "description": "World RDP/SSH Traffic Inbound",
                  "type": ["RDP", "SSH"],
                  "source": ["0.0.0.0/0"]
                },
                {
                  "description": "Central VPC Traffic Inbound",
                  "type": ["ALL"],
                  "source": [
                    {
                      "vpc": "Central",
                      "subnet": ["Web", "App", "Mgmt", "GCWide"]
                    }
                  ]
                }
              ],
              "outbound-rules": [
                {
                  "description": "All Outbound",
                  "type": ["ALL"],
                  "source": ["0.0.0.0/0"]
                }
              ]
            },
            {
              "name": "Web",
              "inbound-rules": [
                {
                  "description": "World Web Traffic Inbound",
                  "type": ["HTTP", "HTTPS"],
                  "source": ["0.0.0.0/0"]
                },
                {
                  "description": "Central VPC Traffic Inbound",
                  "type": ["ALL"],
                  "source": [
                    {
                      "vpc": "Central",
                      "subnet": ["Web", "App", "Mgmt", "GCWide"]
                    }
                  ]
                },
                {
                  "description": "Local Mgmt Traffic Inbound",
                  "type": ["ALL"],
                  "source": [
                    {
                      "security-group": ["Mgmt"]
                    }
                  ]
                }
              ],
              "outbound-rules": [
                {
                  "description": "All Outbound",
                  "type": ["ALL"],
                  "source": ["0.0.0.0/0"]
                }
              ]
            },
            {
              "name": "App",
              "inbound-rules": [
                {
                  "description": "Central VPC Traffic Inbound",
                  "type": ["ALL"],
                  "source": [
                    {
                      "vpc": "Central",
                      "subnet": ["Web", "App", "Mgmt", "GCWide"]
                    }
                  ]
                },
                {
                  "description": "Local Mgmt Traffic Inbound",
                  "type": ["ALL"],
                  "source": [
                    {
                      "security-group": ["Mgmt"]
                    }
                  ]
                },
                {
                  "description": "Local Web Tier Inbound",
                  "type": ["ALL"],
                  "source": [
                    {
                      "security-group": ["Web"]
                    }
                  ]
                },
                {
                  "description": "Allow East/West Communication Inbound",
                  "type": ["ALL"],
                  "source": [
                    {
                      "security-group": ["App"]
                    }
                  ]
                }
              ],
              "outbound-rules": [
                {
                  "description": "All Outbound",
                  "type": ["ALL"],
                  "source": ["0.0.0.0/0"]
                }
              ]
            },
            {
              "name": "Data",
              "inbound-rules": [
                {
                  "description": "Central VPC Traffic Inbound",
                  "type": ["ALL"],
                  "source": [
                    {
                      "vpc": "Central",
                      "subnet": ["Web", "App", "Mgmt", "GCWide"]
                    }
                  ]
                },
                {
                  "description": "Local Mgmt Traffic Inbound",
                  "type": ["ALL"],
                  "source": [
                    {
                      "security-group": ["Mgmt"]
                    }
                  ]
                },
                {
                  "description": "Local App DB Traffic Inbound",
                  "type": ["MSSQL", "MYSQL/AURORA", "REDSHIFT", "POSTGRESQL", "ORACLE-RDS"],
                  "source": [
                    {
                      "security-group": ["App"]
                    }
                  ]
                },
                {
                  "description": "Allow East/West Communication Inbound",
                  "type": ["ALL"],
                  "source": [
                    {
                      "security-group": ["Data"]
                    }
                  ]
                }
              ],
              "outbound-rules": [
                {
                  "description": "All Outbound",
                  "type": ["ALL"],
                  "source": ["0.0.0.0/0"]
                }
              ]
            }
          ],
          "tgw-attach": {
            "associate-to-tgw": "Main",
            "account": "shared-network",
            "associate-type": "ATTACH",
            "tgw-rt-associate": ["segregated"],
            "tgw-rt-propagate": ["core", "shared"],
            "blackhole-route": true,
            "attach-subnets": ["TGW"],
            "options": ["DNS-support", "IPv6-support"]
          },
          "interface-endpoints": false
        }
      ],
      "iam": {
        "users": [],
        "policies": [
          {
            "policy-name": "Default-Boundary-Policy",
            "policy": "boundary-policy.txt"
          }
        ],
        "roles": [
          {
            "role": "EC2-Default-SSM-AD-Role",
            "type": "ec2",
            "policies": [
              "AmazonSSMManagedInstanceCore",
              "AmazonSSMDirectoryServiceAccess",
              "CloudWatchAgentServerPolicy"
            ],
            "boundary-policy": "Default-Boundary-Policy"
          }
        ]
      }
    },
    "Prod": {
      "type": "workload",
      "share-mad-from": "operations",
      "scps": ["ALZ-Core", "Guardrails-Part-1", "Guardrails-Part-2", "Guardrails-PBMM-Only"],
      "default-budgets": {
        "name": "Default Prod Budget",
        "period": "Monthly",
        "amount": 1000,
        "include": [
          "Upfront-reservation-fees",
          "Recurring-reservation-charges",
          "Other-subscription-costs",
          "Taxes",
          "Support-charges",
          "Discounts"
        ],
        "alerts": [
          {
            "type": "Actual",
            "threshold-percent": 50,
            "emails": ["myemail+pbmmT-budg@myemaildomain.com"]
          },
          {
            "type": "Actual",
            "threshold-percent": 75,
            "emails": ["myemail+pbmmT-budg@myemaildomain.com"]
          },
          {
            "type": "Actual",
            "threshold-percent": 90,
            "emails": ["myemail+pbmmT-budg@myemaildomain.com"]
          },
          {
            "type": "Actual",
            "threshold-percent": 100,
            "emails": ["myemail+pbmmT-budg@myemaildomain.com"]
          }
        ]
      },
      "certificates": [
        {
          "name": "ProdSelf-SignedCert",
          "type": "import",
          "priv-key": "certs/domain1.key",
          "cert": "certs/domain1.crt"
        }
      ],
      "alb": [
        {
          "name": "Core",
          "scheme": "internal",
          "action-type": "forward",
          "ip-type": "ipv4",
          "listeners": "HTTPS",
          "ports": 443,
          "vpc": "Prod",
          "subnets": "Web",
          "cert-name": "ProdSelf-SignedCert",
          "cert-arn": "",
          "security-policy": "ELBSecurityPolicy-FS-1-2-Res-2019-08",
          "security-group": "Web",
          "tg-stickiness": "",
          "access-logs": true,
          "targets": [
            {
              "target-name": "health-check-Lambda",
              "target-type": "lambda",
              "health-check-path": "/health-check",
              "lambda-filename": "internal-prod-alb-lambda.txt"
            }
          ]
        }
      ],
      "vpc": [
        {
          "deploy": "shared-network",
          "name": "Prod",
          "cidr": "10.4.0.0/16",
          "region": "ca-central-1",
          "use-central-endpoints": true,
          "flow-logs": true,
          "igw": false,
          "vgw": false,
          "pcx": false,
          "natgw": false,
          "subnets": [
            {
              "name": "TGW",
              "share-to-ou-accounts": false,
              "share-to-specific-accounts": [],
              "definitions": [
                {
                  "az": "a",
                  "route-table": "ProdVPC_Common",
                  "cidr": "10.4.88.0/27"
                },
                {
                  "az": "b",
                  "route-table": "ProdVPC_Common",
                  "cidr": "10.4.88.32/27"
                },
                {
                  "az": "d",
                  "route-table": "ProdVPC_Common",
                  "cidr": "10.4.88.64/27",
                  "disabled": true
                }
              ]
            },
            {
              "name": "Web",
              "share-to-ou-accounts": true,
              "share-to-specific-accounts": [],
              "definitions": [
                {
                  "az": "a",
                  "route-table": "ProdVPC_Common",
                  "cidr": "10.4.32.0/20"
                },
                {
                  "az": "b",
                  "route-table": "ProdVPC_Common",
                  "cidr": "10.4.128.0/20"
                },
                {
                  "az": "d",
                  "route-table": "ProdVPC_Common",
                  "cidr": "10.4.192.0/20",
                  "disabled": true
                }
              ]
            },
            {
              "name": "App",
              "share-to-ou-accounts": true,
              "share-to-specific-accounts": [],
              "definitions": [
                {
                  "az": "a",
                  "route-table": "ProdVPC_Common",
                  "cidr": "10.4.0.0/19"
                },
                {
                  "az": "b",
                  "route-table": "ProdVPC_Common",
                  "cidr": "10.4.96.0/19"
                },
                {
                  "az": "d",
                  "route-table": "ProdVPC_Common",
                  "cidr": "10.4.160.0/19",
                  "disabled": true
                }
              ]
            },
            {
              "name": "Data",
              "share-to-ou-accounts": true,
              "share-to-specific-accounts": [],
              "definitions": [
                {
                  "az": "a",
                  "route-table": "ProdVPC_Common",
                  "cidr": "10.4.48.0/20"
                },
                {
                  "az": "b",
                  "route-table": "ProdVPC_Common",
                  "cidr": "10.4.144.0/20"
                },
                {
                  "az": "d",
                  "route-table": "ProdVPC_Common",
                  "cidr": "10.4.208.0/20",
                  "disabled": true
                }
              ],
              "nacls": [
                {
                  "rule": 100,
                  "protocol": -1,
                  "ports": -1,
                  "rule-action": "deny",
                  "egress": true,
                  "cidr-blocks": [
                    {
                      "vpc": "Prod",
                      "subnet": ["Web"]
                    },
                    {
                      "vpc": "Central",
                      "subnet": ["Data"]
                    }
                  ]
                },
                {
                  "rule": 32000,
                  "protocol": -1,
                  "ports": -1,
                  "rule-action": "allow",
                  "egress": true,
                  "cidr-blocks": ["0.0.0.0/0"]
                },
                {
                  "rule": 100,
                  "protocol": -1,
                  "ports": -1,
                  "rule-action": "deny",
                  "egress": false,
                  "cidr-blocks": [
                    {
                      "vpc": "Prod",
                      "subnet": ["Web"]
                    },
                    {
                      "vpc": "Central",
                      "subnet": ["Data"]
                    }
                  ]
                },
                {
                  "rule": 32000,
                  "protocol": -1,
                  "ports": -1,
                  "rule-action": "allow",
                  "egress": false,
                  "cidr-blocks": ["0.0.0.0/0"]
                }
              ]
            },
            {
              "name": "Mgmt",
              "share-to-ou-accounts": false,
              "share-to-specific-accounts": [],
              "definitions": [
                {
                  "az": "a",
                  "route-table": "ProdVPC_Common",
                  "cidr": "10.4.64.0/21"
                },
                {
                  "az": "b",
                  "route-table": "ProdVPC_Common",
                  "cidr": "10.4.72.0/21"
                },
                {
                  "az": "d",
                  "route-table": "ProdVPC_Common",
                  "cidr": "10.4.80.0/21",
                  "disabled": true
                }
              ]
            }
          ],
          "gateway-endpoints": ["s3", "dynamodb"],
          "route-tables": [
            {
              "name": "ProdVPC_Common",
              "routes": [
                {
                  "destination": "0.0.0.0/0",
                  "target": "TGW"
                },
                {
                  "destination": "s3",
                  "target": "s3"
                },
                {
                  "destination": "DynamoDB",
                  "target": "DynamoDB"
                }
              ]
            }
          ],
          "security-groups": [
            {
              "name": "Mgmt",
              "inbound-rules": [
                {
                  "description": "World RDP/SSH Traffic Inbound",
                  "type": ["RDP", "SSH"],
                  "source": ["0.0.0.0/0"]
                },
                {
                  "description": "Central VPC Traffic Inbound",
                  "type": ["ALL"],
                  "source": [
                    {
                      "vpc": "Central",
                      "subnet": ["Web", "App", "Mgmt", "GCWide"]
                    }
                  ]
                }
              ],
              "outbound-rules": [
                {
                  "description": "All Outbound",
                  "type": ["ALL"],
                  "source": ["0.0.0.0/0"]
                }
              ]
            },
            {
              "name": "Web",
              "inbound-rules": [
                {
                  "description": "World Web Traffic Inbound",
                  "type": ["HTTP", "HTTPS"],
                  "source": ["0.0.0.0/0"]
                },
                {
                  "description": "Central VPC Traffic Inbound",
                  "type": ["ALL"],
                  "source": [
                    {
                      "vpc": "Central",
                      "subnet": ["Web", "App", "Mgmt", "GCWide"]
                    }
                  ]
                },
                {
                  "description": "Local Mgmt Traffic Inbound",
                  "type": ["ALL"],
                  "source": [
                    {
                      "security-group": ["Mgmt"]
                    }
                  ]
                }
              ],
              "outbound-rules": [
                {
                  "description": "All Outbound",
                  "type": ["ALL"],
                  "source": ["0.0.0.0/0"]
                }
              ]
            },
            {
              "name": "App",
              "inbound-rules": [
                {
                  "description": "Central VPC Traffic Inbound",
                  "type": ["ALL"],
                  "source": [
                    {
                      "vpc": "Central",
                      "subnet": ["Web", "App", "Mgmt", "GCWide"]
                    }
                  ]
                },
                {
                  "description": "Local Mgmt Traffic Inbound",
                  "type": ["ALL"],
                  "source": [
                    {
                      "security-group": ["Mgmt"]
                    }
                  ]
                },
                {
                  "description": "Local Web Tier Inbound",
                  "type": ["ALL"],
                  "source": [
                    {
                      "security-group": ["Web"]
                    }
                  ]
                },
                {
                  "description": "Allow East/West Communication Inbound",
                  "type": ["ALL"],
                  "source": [
                    {
                      "security-group": ["App"]
                    }
                  ]
                }
              ],
              "outbound-rules": [
                {
                  "description": "All Outbound",
                  "type": ["ALL"],
                  "source": ["0.0.0.0/0"]
                }
              ]
            },
            {
              "name": "Data",
              "inbound-rules": [
                {
                  "description": "Central VPC Traffic Inbound",
                  "type": ["ALL"],
                  "source": [
                    {
                      "vpc": "Central",
                      "subnet": ["Web", "App", "Mgmt", "GCWide"]
                    }
                  ]
                },
                {
                  "description": "Local Mgmt Traffic Inbound",
                  "type": ["ALL"],
                  "source": [
                    {
                      "security-group": ["Mgmt"]
                    }
                  ]
                },
                {
                  "description": "Local App DB Traffic Inbound",
                  "type": ["MSSQL", "MYSQL/AURORA", "REDSHIFT", "POSTGRESQL", "ORACLE-RDS"],
                  "source": [
                    {
                      "security-group": ["App"]
                    }
                  ]
                },
                {
                  "description": "Allow East/West Communication Inbound",
                  "type": ["ALL"],
                  "source": [
                    {
                      "security-group": ["Data"]
                    }
                  ]
                }
              ],
              "outbound-rules": [
                {
                  "description": "All Outbound",
                  "type": ["ALL"],
                  "source": ["0.0.0.0/0"]
                }
              ]
            }
          ],
          "tgw-attach": {
            "associate-to-tgw": "Main",
            "account": "shared-network",
            "associate-type": "ATTACH",
            "tgw-rt-associate": ["segregated"],
            "tgw-rt-propagate": ["core", "shared"],
            "blackhole-route": true,
            "attach-subnets": ["TGW"],
            "options": ["DNS-support", "IPv6-support"]
          },
          "interface-endpoints": false
        }
      ],
      "iam": {
        "users": [],
        "policies": [
          {
            "policy-name": "Default-Boundary-Policy",
            "policy": "boundary-policy.txt"
          }
        ],
        "roles": [
          {
            "role": "EC2-Default-SSM-AD-Role",
            "type": "ec2",
            "policies": [
              "AmazonSSMManagedInstanceCore",
              "AmazonSSMDirectoryServiceAccess",
              "CloudWatchAgentServerPolicy"
            ],
            "boundary-policy": "Default-Boundary-Policy"
          }
        ]
      }
    },
    "Unclass": {
      "type": "workload",
      "share-mad-from": "operations",
      "scps": ["ALZ-Core", "Guardrails-Part-1", "Guardrails-Part-2", "Guardrails-Unclass-Only"],
      "default-budgets": {
        "name": "Default Unclass Budget",
        "period": "Monthly",
        "amount": 1000,
        "include": [
          "Upfront-reservation-fees",
          "Recurring-reservation-charges",
          "Other-subscription-costs",
          "Taxes",
          "Support-charges",
          "Discounts"
        ],
        "alerts": [
          {
            "type": "Actual",
            "threshold-percent": 50,
            "emails": ["myemail+pbmmT-budg@myemaildomain.com"]
          },
          {
            "type": "Actual",
            "threshold-percent": 75,
            "emails": ["myemail+pbmmT-budg@myemaildomain.com"]
          },
          {
            "type": "Actual",
            "threshold-percent": 90,
            "emails": ["myemail+pbmmT-budg@myemaildomain.com"]
          },
          {
            "type": "Actual",
            "threshold-percent": 100,
            "emails": ["myemail+pbmmT-budg@myemaildomain.com"]
          }
        ]
      },
      "certificates": [
        {
          "name": "UnclassSelf-SignedCert",
          "type": "import",
          "priv-key": "certs/domain1.key",
          "cert": "certs/domain1.crt"
        }
      ],
      "vpc": [
        {
          "deploy": "shared-network",
          "name": "UnClass",
          "cidr": "10.5.0.0/16",
          "region": "ca-central-1",
          "use-central-endpoints": true,
          "flow-logs": true,
          "igw": false,
          "vgw": false,
          "pcx": false,
          "natgw": false,
          "subnets": [
            {
              "name": "TGW",
              "share-to-ou-accounts": false,
              "share-to-specific-accounts": [],
              "definitions": [
                {
                  "az": "a",
                  "route-table": "UnClassVPC_Common",
                  "cidr": "10.5.88.0/27"
                },
                {
                  "az": "b",
                  "route-table": "UnClassVPC_Common",
                  "cidr": "10.5.88.32/27"
                },
                {
                  "az": "d",
                  "route-table": "UnClassVPC_Common",
                  "cidr": "10.5.88.64/27",
                  "disabled": true
                }
              ]
            },
            {
              "name": "Web",
              "share-to-ou-accounts": true,
              "share-to-specific-accounts": [],
              "definitions": [
                {
                  "az": "a",
                  "route-table": "UnClassVPC_Common",
                  "cidr": "10.5.32.0/20"
                },
                {
                  "az": "b",
                  "route-table": "UnClassVPC_Common",
                  "cidr": "10.5.128.0/20"
                },
                {
                  "az": "d",
                  "route-table": "UnClassVPC_Common",
                  "cidr": "10.5.192.0/20",
                  "disabled": true
                }
              ]
            },
            {
              "name": "App",
              "share-to-ou-accounts": true,
              "share-to-specific-accounts": [],
              "definitions": [
                {
                  "az": "a",
                  "route-table": "UnClassVPC_Common",
                  "cidr": "10.5.0.0/19"
                },
                {
                  "az": "b",
                  "route-table": "UnClassVPC_Common",
                  "cidr": "10.5.96.0/19"
                },
                {
                  "az": "d",
                  "route-table": "UnClassVPC_Common",
                  "cidr": "10.5.160.0/19",
                  "disabled": true
                }
              ]
            },
            {
              "name": "Data",
              "share-to-ou-accounts": true,
              "share-to-specific-accounts": [],
              "definitions": [
                {
                  "az": "a",
                  "route-table": "UnClassVPC_Common",
                  "cidr": "10.5.48.0/20"
                },
                {
                  "az": "b",
                  "route-table": "UnClassVPC_Common",
                  "cidr": "10.5.144.0/20"
                },
                {
                  "az": "d",
                  "route-table": "UnClassVPC_Common",
                  "cidr": "10.5.208.0/20",
                  "disabled": true
                }
              ],
              "nacls": [
                {
                  "rule": 100,
                  "protocol": -1,
                  "ports": -1,
                  "rule-action": "deny",
                  "egress": true,
                  "cidr-blocks": [
                    {
                      "vpc": "UnClass",
                      "subnet": ["Web"]
                    },
                    {
                      "vpc": "Central",
                      "subnet": ["Data"]
                    }
                  ]
                },
                {
                  "rule": 32000,
                  "protocol": -1,
                  "ports": -1,
                  "rule-action": "allow",
                  "egress": true,
                  "cidr-blocks": ["0.0.0.0/0"]
                },
                {
                  "rule": 100,
                  "protocol": -1,
                  "ports": -1,
                  "rule-action": "deny",
                  "egress": false,
                  "cidr-blocks": [
                    {
                      "vpc": "UnClass",
                      "subnet": ["Web"]
                    },
                    {
                      "vpc": "Central",
                      "subnet": ["Data"]
                    }
                  ]
                },
                {
                  "rule": 32000,
                  "protocol": -1,
                  "ports": -1,
                  "rule-action": "allow",
                  "egress": false,
                  "cidr-blocks": ["0.0.0.0/0"]
                }
              ]
            },
            {
              "name": "Mgmt",
              "share-to-ou-accounts": false,
              "share-to-specific-accounts": [],
              "definitions": [
                {
                  "az": "a",
                  "route-table": "UnClassVPC_Common",
                  "cidr": "10.5.64.0/21"
                },
                {
                  "az": "b",
                  "route-table": "UnClassVPC_Common",
                  "cidr": "10.5.72.0/21"
                },
                {
                  "az": "d",
                  "route-table": "UnClassVPC_Common",
                  "cidr": "10.5.80.0/21",
                  "disabled": true
                }
              ]
            }
          ],
          "gateway-endpoints": ["s3", "dynamodb"],
          "route-tables": [
            {
              "name": "UnClassVPC_Common",
              "routes": [
                {
                  "destination": "0.0.0.0/0",
                  "target": "TGW"
                },
                {
                  "destination": "s3",
                  "target": "s3"
                },
                {
                  "destination": "DynamoDB",
                  "target": "DynamoDB"
                }
              ]
            }
          ],
          "security-groups": [
            {
              "name": "Mgmt",
              "inbound-rules": [
                {
                  "description": "World RDP/SSH Traffic Inbound",
                  "type": ["RDP", "SSH"],
                  "source": ["0.0.0.0/0"]
                },
                {
                  "description": "Central VPC Traffic Inbound",
                  "type": ["ALL"],
                  "source": [
                    {
                      "vpc": "Central",
                      "subnet": ["Web", "App", "Mgmt", "GCWide"]
                    }
                  ]
                }
              ],
              "outbound-rules": [
                {
                  "description": "All Outbound",
                  "type": ["ALL"],
                  "source": ["0.0.0.0/0"]
                }
              ]
            },
            {
              "name": "Web",
              "inbound-rules": [
                {
                  "description": "World Web Traffic Inbound",
                  "type": ["HTTP", "HTTPS"],
                  "source": ["0.0.0.0/0"]
                },
                {
                  "description": "Central VPC Traffic Inbound",
                  "type": ["ALL"],
                  "source": [
                    {
                      "vpc": "Central",
                      "subnet": ["Web", "App", "Mgmt", "GCWide"]
                    }
                  ]
                },
                {
                  "description": "Local Mgmt Traffic Inbound",
                  "type": ["ALL"],
                  "source": [
                    {
                      "security-group": ["Mgmt"]
                    }
                  ]
                }
              ],
              "outbound-rules": [
                {
                  "description": "All Outbound",
                  "type": ["ALL"],
                  "source": ["0.0.0.0/0"]
                }
              ]
            },
            {
              "name": "App",
              "inbound-rules": [
                {
                  "description": "Central VPC Traffic Inbound",
                  "type": ["ALL"],
                  "source": [
                    {
                      "vpc": "Central",
                      "subnet": ["Web", "App", "Mgmt", "GCWide"]
                    }
                  ]
                },
                {
                  "description": "Local Mgmt Traffic Inbound",
                  "type": ["ALL"],
                  "source": [
                    {
                      "security-group": ["Mgmt"]
                    }
                  ]
                },
                {
                  "description": "Local Web Tier Inbound",
                  "type": ["ALL"],
                  "source": [
                    {
                      "security-group": ["Web"]
                    }
                  ]
                },
                {
                  "description": "Allow East/West Communication Inbound",
                  "type": ["ALL"],
                  "source": [
                    {
                      "security-group": ["App"]
                    }
                  ]
                }
              ],
              "outbound-rules": [
                {
                  "description": "All Outbound",
                  "type": ["ALL"],
                  "source": ["0.0.0.0/0"]
                }
              ]
            },
            {
              "name": "Data",
              "inbound-rules": [
                {
                  "description": "Central VPC Traffic Inbound",
                  "type": ["ALL"],
                  "source": [
                    {
                      "vpc": "Central",
                      "subnet": ["Web", "App", "Mgmt", "GCWide"]
                    }
                  ]
                },
                {
                  "description": "Local Mgmt Traffic Inbound",
                  "type": ["ALL"],
                  "source": [
                    {
                      "security-group": ["Mgmt"]
                    }
                  ]
                },
                {
                  "description": "Local App DB Traffic Inbound",
                  "type": ["MSSQL", "MYSQL/AURORA", "REDSHIFT", "POSTGRESQL", "ORACLE-RDS"],
                  "source": [
                    {
                      "security-group": ["App"]
                    }
                  ]
                },
                {
                  "description": "Allow East/West Communication Inbound",
                  "type": ["ALL"],
                  "source": [
                    {
                      "security-group": ["Data"]
                    }
                  ]
                }
              ],
              "outbound-rules": [
                {
                  "description": "All Outbound",
                  "type": ["ALL"],
                  "source": ["0.0.0.0/0"]
                }
              ]
            }
          ],
          "tgw-attach": {
            "associate-to-tgw": "Main",
            "account": "shared-network",
            "associate-type": "ATTACH",
            "tgw-rt-associate": ["segregated"],
            "tgw-rt-propagate": ["core", "shared"],
            "blackhole-route": true,
            "attach-subnets": ["TGW"],
            "options": ["DNS-support", "IPv6-support"]
          },
          "interface-endpoints": false
        }
      ],
      "iam": {
        "users": [],
        "policies": [
          {
            "policy-name": "Default-Boundary-Policy",
            "policy": "boundary-policy.txt"
          }
        ],
        "roles": [
          {
            "role": "EC2-Default-SSM-AD-Role",
            "type": "ec2",
            "policies": [
              "AmazonSSMManagedInstanceCore",
              "AmazonSSMDirectoryServiceAccess",
              "CloudWatchAgentServerPolicy"
            ],
            "boundary-policy": "Default-Boundary-Policy"
          }
        ]
      }
    },
    "Sandbox": {
      "type": "workload",
      "share-mad-from": "",
      "scps": ["ALZ-Core", "Guardrails-Part-1", "Guardrails-Part-2", "Guardrails-Unclass-Only"],
      "default-budgets": {
        "name": "Default Sandbox Budget",
        "period": "Monthly",
        "amount": 200,
        "include": [
          "Upfront-reservation-fees",
          "Recurring-reservation-charges",
          "Other-subscription-costs",
          "Taxes",
          "Support-charges",
          "Discounts"
        ],
        "alerts": [
          {
            "type": "Actual",
            "threshold-percent": 50,
            "emails": ["myemail+pbmmT-budg@myemaildomain.com"]
          },
          {
            "type": "Actual",
            "threshold-percent": 75,
            "emails": ["myemail+pbmmT-budg@myemaildomain.com"]
          },
          {
            "type": "Actual",
            "threshold-percent": 90,
            "emails": ["myemail+pbmmT-budg@myemaildomain.com"]
          },
          {
            "type": "Actual",
            "threshold-percent": 100,
            "emails": ["myemail+pbmmT-budg@myemaildomain.com"]
          }
        ]
      },
      "vpc": [
        {
          "deploy": "local",
          "name": "Sandbox",
          "cidr": "10.6.0.0/16",
          "region": "ca-central-1",
          "use-central-endpoints": false,
          "flow-logs": true,
          "igw": true,
          "vgw": false,
          "pcx": false,
          "natgw": {
            "subnet": {
              "name": "Web",
              "az": "a"
            }
          },
          "subnets": [
            {
              "name": "Web",
              "share-to-ou-accounts": false,
              "share-to-specific-accounts": [],
              "definitions": [
                {
                  "az": "a",
                  "route-table": "SandboxVPC_IGW",
                  "cidr": "10.6.32.0/20"
                },
                {
                  "az": "b",
                  "route-table": "SandboxVPC_IGW",
                  "cidr": "10.6.128.0/20"
                },
                {
                  "az": "d",
                  "route-table": "SandboxVPC_IGW",
                  "cidr": "10.6.192.0/20",
                  "disabled": true
                }
              ]
            },
            {
              "name": "App",
              "share-to-ou-accounts": false,
              "share-to-specific-accounts": [],
              "definitions": [
                {
                  "az": "a",
                  "route-table": "SandboxVPC_Common",
                  "cidr": "10.6.0.0/19"
                },
                {
                  "az": "b",
                  "route-table": "SandboxVPC_Common",
                  "cidr": "10.6.96.0/19"
                },
                {
                  "az": "d",
                  "route-table": "SandboxVPC_Common",
                  "cidr": "10.6.160.0/19",
                  "disabled": true
                }
              ]
            },
            {
              "name": "Data",
              "share-to-ou-accounts": false,
              "share-to-specific-accounts": [],
              "definitions": [
                {
                  "az": "a",
                  "route-table": "SandboxVPC_Common",
                  "cidr": "10.6.48.0/20"
                },
                {
                  "az": "b",
                  "route-table": "SandboxVPC_Common",
                  "cidr": "10.6.144.0/20"
                },
                {
                  "az": "d",
                  "route-table": "SandboxVPC_Common",
                  "cidr": "10.6.208.0/20",
                  "disabled": true
                }
              ],
              "nacls": [
                {
                  "rule": 100,
                  "protocol": -1,
                  "ports": -1,
                  "rule-action": "deny",
                  "egress": true,
                  "cidr-blocks": [
                    {
                      "vpc": "Sandbox",
                      "subnet": ["Web"]
                    },
                    {
                      "account": "shared-network",
                      "vpc": "Central",
                      "subnet": ["Data"]
                    }
                  ]
                },
                {
                  "rule": 32000,
                  "protocol": -1,
                  "ports": -1,
                  "rule-action": "allow",
                  "egress": true,
                  "cidr-blocks": ["0.0.0.0/0"]
                },
                {
                  "rule": 100,
                  "protocol": -1,
                  "ports": -1,
                  "rule-action": "deny",
                  "egress": false,
                  "cidr-blocks": [
                    {
                      "vpc": "Sandbox",
                      "subnet": ["Web"]
                    },
                    {
                      "account": "shared-network",
                      "vpc": "Central",
                      "subnet": ["Data"]
                    }
                  ]
                },
                {
                  "rule": 32000,
                  "protocol": -1,
                  "ports": -1,
                  "rule-action": "allow",
                  "egress": false,
                  "cidr-blocks": ["0.0.0.0/0"]
                }
              ]
            },
            {
              "name": "Mgmt",
              "share-to-ou-accounts": false,
              "share-to-specific-accounts": [],
              "definitions": [
                {
                  "az": "a",
                  "route-table": "SandboxVPC_Common",
                  "cidr": "10.6.64.0/21"
                },
                {
                  "az": "b",
                  "route-table": "SandboxVPC_Common",
                  "cidr": "10.6.72.0/21"
                },
                {
                  "az": "d",
                  "route-table": "SandboxVPC_Common",
                  "cidr": "10.6.80.0/21",
                  "disabled": true
                }
              ]
            }
          ],
          "gateway-endpoints": [],
          "route-tables": [
            {
              "name": "SandboxVPC_IGW",
              "routes": [
                {
                  "destination": "0.0.0.0/0",
                  "target": "IGW"
                }
              ]
            },
            {
              "name": "SandboxVPC_Common",
              "routes": [
                {
                  "destination": "0.0.0.0/0",
                  "target": "NATGW_Web_azA"
                }
              ]
            }
          ],
          "security-groups": [
            {
              "name": "Mgmt",
              "inbound-rules": [
                {
                  "description": "World RDP/SSH Traffic Inbound",
                  "type": ["RDP", "SSH"],
                  "source": ["0.0.0.0/0"]
                }
              ],
              "outbound-rules": [
                {
                  "description": "All Outbound",
                  "type": ["ALL"],
                  "source": ["0.0.0.0/0"]
                }
              ]
            },
            {
              "name": "Web",
              "inbound-rules": [
                {
                  "description": "World Web Traffic Inbound",
                  "type": ["HTTP", "HTTPS"],
                  "source": ["0.0.0.0/0"]
                },
                {
                  "description": "Local Mgmt Traffic Inbound",
                  "type": ["ALL"],
                  "source": [
                    {
                      "security-group": ["Mgmt"]
                    }
                  ]
                }
              ],
              "outbound-rules": [
                {
                  "description": "All Outbound",
                  "type": ["ALL"],
                  "source": ["0.0.0.0/0"]
                }
              ]
            },
            {
              "name": "App",
              "inbound-rules": [
                {
                  "description": "Local Mgmt Traffic Inbound",
                  "type": ["ALL"],
                  "source": [
                    {
                      "security-group": ["Mgmt"]
                    }
                  ]
                },
                {
                  "description": "Local Web Tier Inbound",
                  "type": ["ALL"],
                  "source": [
                    {
                      "security-group": ["Web"]
                    }
                  ]
                },
                {
                  "description": "Allow East/West Communication Inbound",
                  "type": ["ALL"],
                  "source": [
                    {
                      "security-group": ["App"]
                    }
                  ]
                }
              ],
              "outbound-rules": [
                {
                  "description": "All Outbound",
                  "type": ["ALL"],
                  "source": ["0.0.0.0/0"]
                }
              ]
            },
            {
              "name": "Data",
              "inbound-rules": [
                {
                  "description": "Local Mgmt Traffic Inbound",
                  "type": ["ALL"],
                  "source": [
                    {
                      "security-group": ["Mgmt"]
                    }
                  ]
                },
                {
                  "description": "Local App DB Traffic Inbound",
                  "type": ["MSSQL", "MYSQL/AURORA", "REDSHIFT", "POSTGRESQL", "ORACLE-RDS"],
                  "source": [
                    {
                      "security-group": ["App"]
                    }
                  ]
                },
                {
                  "description": "Allow East/West Communication Inbound",
                  "type": ["ALL"],
                  "source": [
                    {
                      "security-group": ["Data"]
                    }
                  ]
                }
              ],
              "outbound-rules": [
                {
                  "description": "All Outbound",
                  "type": ["ALL"],
                  "source": ["0.0.0.0/0"]
                }
              ]
            }
          ],
          "tgw-attach": false,
          "interface-endpoints": false
        }
      ],
      "iam": {
        "users": [],
        "policies": [
          {
            "policy-name": "Default-Boundary-Policy",
            "policy": "boundary-policy.txt"
          }
        ],
        "roles": [
          {
            "role": "EC2-Default-SSM-AD-Role",
            "type": "ec2",
            "policies": [
              "AmazonSSMManagedInstanceCore",
              "AmazonSSMDirectoryServiceAccess",
              "CloudWatchAgentServerPolicy"
            ],
            "boundary-policy": "Default-Boundary-Policy"
          }
        ]
      }
    }
  }
}<|MERGE_RESOLUTION|>--- conflicted
+++ resolved
@@ -152,15 +152,6 @@
         },
         "Amazon VPC/VPCs per Region": {
           "value": 15
-<<<<<<< HEAD
-        },
-        "AWS CloudFormation/Stack count": {
-          "value": 400
-        },
-        "AWS CloudFormation/Stack sets per administrator account": {
-          "value": 400
-=======
->>>>>>> 8e633425
         }
       },
       "vpc": [
@@ -442,17 +433,9 @@
       "email": "myemail+pbmmT-perimeter@myemaildomain.com---------------------REPLACE----------------------",
       "ou": "core",
       "limits": {
-<<<<<<< HEAD
-        "AWS Organizations/Maximum accounts": {
-          "value": 20
-        },
-        "AWS CloudFormation/Stack count": {
-          "value": 400
-=======
         "Amazon EC2/Number of EIPs": {
           "value": 10,
           "customer-confirm-inplace": false
->>>>>>> 8e633425
         }
       },
       "share-mad-from": "",
@@ -989,12 +972,6 @@
       "limits": {
         "AWS Organizations/Maximum accounts": {
           "value": 20
-<<<<<<< HEAD
-        },
-        "AWS CloudFormation/Stack count": {
-          "value": 400
-=======
->>>>>>> 8e633425
         }
       },
       "iam": {
