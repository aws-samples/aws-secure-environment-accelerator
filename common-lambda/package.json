--- conflicted
+++ resolved
@@ -14,6 +14,7 @@
     "@types/archiver": "^3.1.0",
     "@types/jest": "^25.1.4",
     "@types/node": "^13.9.4",
+    "aws-sdk": "^2.646.0",
     "babel-jest": "^25.2.0",
     "jest": "^25.2.4",
     "prettier": "^1.19.1",
@@ -26,14 +27,10 @@
   },
   "dependencies": {
     "archiver": "^3.1.1",
-<<<<<<< HEAD
     "fp-ts": "^2.5.3",
     "io-ts": "^2.1.2",
     "io-ts-types": "^0.5.6",
     "ip-num": "^1.2.2",
-=======
-    "aws-sdk": "^2.646.0",
->>>>>>> cc297f07
     "tempy": "^0.5.0"
   },
   "jest": {
