import * as aws from 'aws-sdk';
import * as org from 'aws-sdk/clients/organizations';
import { listWithNextToken, listWithNextTokenGenerator } from './next-token';

export class Organizations {
  private readonly client: aws.Organizations;

  public constructor(credentials?: aws.Credentials) {
    this.client = new aws.Organizations({
      region: 'us-east-1', // us-east-1 is the only endpoint available for AWS Organizations
      credentials,
    });
  }
  async getOrganizationalUnit(organizationalUnitId: string): Promise<org.OrganizationalUnit | undefined> {
    const response = await this.client
      .describeOrganizationalUnit({
        OrganizationalUnitId: organizationalUnitId,
      })
      .promise();
    return response.OrganizationalUnit;
  }

  async getPolicyByName(
    input: org.ListPoliciesRequest & { Name: string },
  ): Promise<org.DescribePolicyResponse | undefined> {
    const name = input.Name;
    delete input.Name;

    const summaries = listWithNextTokenGenerator<org.ListPoliciesRequest, org.ListPoliciesResponse, org.PolicySummary>(
      this.client.listPolicies.bind(this.client),
      (r) => r.Policies!,
      input,
    );
    for await (const summary of summaries) {
      if (summary.Name === name) {
        return this.describePolicy({
          PolicyId: summary.Id!,
        });
      }
    }
    return undefined;
  }

  async listRoots(): Promise<org.Root[]> {
    return listWithNextToken<org.ListRootsRequest, org.ListRootsResponse, org.Root>(
      this.client.listRoots.bind(this.client),
<<<<<<< HEAD
      (r) => r.Roots!!,
=======
      r => r.Roots!,
>>>>>>> 5f4f84cc
      {},
    );
  }

  async listAccounts(): Promise<org.Account[]> {
    return listWithNextToken<org.ListAccountsRequest, org.ListAccountsResponse, org.Account>(
      this.client.listAccounts.bind(this.client),
<<<<<<< HEAD
      (r) => r.Accounts!!,
=======
      r => r.Accounts!,
>>>>>>> 5f4f84cc
      {},
    );
  }

  async listAccountsForParent(parentId: string): Promise<org.Account[]> {
    return listWithNextToken<org.ListAccountsForParentRequest, org.ListAccountsForParentResponse, org.Account>(
      this.client.listAccountsForParent.bind(this.client),
      (r) => r.Accounts!,
      {
        ParentId: parentId,
      },
    );
  }

  async listParents(accountId: string): Promise<org.Parent[]> {
    return listWithNextToken<org.ListParentsRequest, org.ListParentsResponse, org.Parent>(
      this.client.listParents.bind(this.client),
<<<<<<< HEAD
      (r) => r.Parents!!,
=======
      r => r.Parents!,
>>>>>>> 5f4f84cc
      {
        ChildId: accountId,
      },
    );
  }

  async listOrganizationalUnits(): Promise<org.OrganizationalUnit[]> {
    const result: org.OrganizationalUnit[] = [];

    const roots = await this.listRoots();
    // Build a queue of parent IDs we need to fetch the children for
    // Start with the roots
    const parentIdQueue = roots.map((root) => root.Id!);
    let parentIdQueuePos = 0;
    while (parentIdQueuePos < parentIdQueue.length) {
      // Get the next parent ID in the queue
      const parentId = parentIdQueue[parentIdQueuePos++];
      const organizationalUnits = await this.listOrganizationalUnitsForParent(parentId);
      for (const child of organizationalUnits) {
        result.push(child);
        // Add child ID to the parent ID queue so we look for their children too
        parentIdQueue.push(child.Id!);
      }
    }
    return result;
  }

  async listOrganizationalUnitsForParent(parentId: string): Promise<org.OrganizationalUnit[]> {
    return listWithNextToken<
      org.ListOrganizationalUnitsForParentRequest,
      org.ListOrganizationalUnitsForParentResponse,
      org.OrganizationalUnit
    >(this.client.listOrganizationalUnitsForParent.bind(this.client), (r) => r.OrganizationalUnits!, {
      ParentId: parentId,
    });
  }

  async listPolicies(input: org.ListPoliciesRequest): Promise<org.PolicySummary[]> {
    return listWithNextToken<org.ListPoliciesRequest, org.ListPoliciesResponse, org.PolicySummary>(
      this.client.listPolicies.bind(this.client),
<<<<<<< HEAD
      (r) => r.Policies!!,
=======
      r => r.Policies!,
>>>>>>> 5f4f84cc
      input,
    );
  }

  async describePolicy(input: org.DescribePolicyRequest): Promise<org.DescribePolicyResponse> {
    return this.client.describePolicy(input).promise();
  }

  async createPolicy(input: org.CreatePolicyRequest): Promise<org.CreatePolicyResponse> {
    return this.client.createPolicy(input).promise();
  }

  async updatePolicy(input: org.UpdatePolicyRequest): Promise<org.UpdatePolicyResponse> {
    return this.client.updatePolicy(input).promise();
  }
}<|MERGE_RESOLUTION|>--- conflicted
+++ resolved
@@ -44,11 +44,7 @@
   async listRoots(): Promise<org.Root[]> {
     return listWithNextToken<org.ListRootsRequest, org.ListRootsResponse, org.Root>(
       this.client.listRoots.bind(this.client),
-<<<<<<< HEAD
-      (r) => r.Roots!!,
-=======
       r => r.Roots!,
->>>>>>> 5f4f84cc
       {},
     );
   }
@@ -56,11 +52,7 @@
   async listAccounts(): Promise<org.Account[]> {
     return listWithNextToken<org.ListAccountsRequest, org.ListAccountsResponse, org.Account>(
       this.client.listAccounts.bind(this.client),
-<<<<<<< HEAD
-      (r) => r.Accounts!!,
-=======
       r => r.Accounts!,
->>>>>>> 5f4f84cc
       {},
     );
   }
@@ -78,11 +70,7 @@
   async listParents(accountId: string): Promise<org.Parent[]> {
     return listWithNextToken<org.ListParentsRequest, org.ListParentsResponse, org.Parent>(
       this.client.listParents.bind(this.client),
-<<<<<<< HEAD
-      (r) => r.Parents!!,
-=======
       r => r.Parents!,
->>>>>>> 5f4f84cc
       {
         ChildId: accountId,
       },
@@ -123,11 +111,7 @@
   async listPolicies(input: org.ListPoliciesRequest): Promise<org.PolicySummary[]> {
     return listWithNextToken<org.ListPoliciesRequest, org.ListPoliciesResponse, org.PolicySummary>(
       this.client.listPolicies.bind(this.client),
-<<<<<<< HEAD
-      (r) => r.Policies!!,
-=======
       r => r.Policies!,
->>>>>>> 5f4f84cc
       input,
     );
   }
