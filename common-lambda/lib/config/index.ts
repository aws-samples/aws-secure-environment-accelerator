import * as t from 'io-ts';
import { availabilityZone, cidr, optional, region, enumType } from './types';
import { PathReporter } from './reporter';
import { NonEmptyString } from 'io-ts-types/lib/NonEmptyString';
import { fromNullable } from 'io-ts-types/lib/fromNullable';
import { isLeft } from 'fp-ts/lib/Either';

export const VirtualPrivateGatewayConfig = t.interface({
  asn: optional(t.number),
});

export const PeeringConnectionConfig = t.interface({
  source: NonEmptyString,
  'source-vpc': NonEmptyString,
  'source-subnets': NonEmptyString,
  'local-subnets': NonEmptyString,
});

export const NatGatewayConfig = t.interface({
  subnet: t.interface({
    name: t.string,
    az: t.string,
  }),
});

export const SubnetDefinitionConfig = t.interface({
  az: availabilityZone,
  cidr: optional(cidr),
  cidr2: optional(cidr),
  'route-table': NonEmptyString,
  disabled: fromNullable(t.boolean, false),
});

export const NaclRuleCidrSourceConfig = t.interface({
  cidr: NonEmptyString,
});

export const NaclRuleSubnetSourceConfig = t.interface({
  vpc: NonEmptyString,
  subnet: t.array(NonEmptyString),
});

export const NaclConfigType = t.interface({
  rule: t.number,
  protocol: t.number,
  ports: t.number,
  'rule-action': NonEmptyString,
  egress: t.boolean,
  'cidr-blocks': t.union([t.array(NonEmptyString), t.array(NaclRuleSubnetSourceConfig)]),
});

export type NaclConfig = t.TypeOf<typeof NaclConfigType>;

export const SubnetConfigType = t.interface({
  name: NonEmptyString,
  'share-to-ou-accounts': fromNullable(t.boolean, false),
  'share-to-specific-accounts': optional(t.array(t.string)),
  definitions: t.array(SubnetDefinitionConfig),
  nacls: optional(t.array(NaclConfigType)),
});

export type SubnetConfig = t.TypeOf<typeof SubnetConfigType>;

export const GATEWAY_ENDPOINT_TYPES = ['s3', 'dynamodb'] as const;

export const GatewayEndpointType = enumType<typeof GATEWAY_ENDPOINT_TYPES[number]>(GATEWAY_ENDPOINT_TYPES);

export const PcxRouteConfigType = t.interface({
  account: NonEmptyString,
  vpc: NonEmptyString,
  subnet: NonEmptyString,
});

export const RouteConfig = t.interface({
  destination: t.union([t.string, PcxRouteConfigType]), // TODO Can be string or destination in another account
  target: NonEmptyString,
});

export const RouteTableConfigType = t.interface({
  name: NonEmptyString,
  routes: optional(t.array(RouteConfig)),
});

export const TransitGatewayAttachOption = NonEmptyString; // TODO Define all attach options here

export const TransitGatewayAttachConfig = t.interface({
  'associate-to-tgw': t.string,
  account: optional(t.string),
  'associate-type': optional(t.literal('ATTACH')),
  'tgw-rt-associate': optional(t.array(NonEmptyString)),
  'tgw-rt-propagate': optional(t.array(NonEmptyString)),
  'blackhole-route': optional(t.boolean),
  'attach-subnets': optional(t.array(NonEmptyString)),
  options: optional(t.array(TransitGatewayAttachOption)),
});

export const InterfaceEndpointName = t.string; // TODO Define all endpoints here

export const InterfaceEndpointConfig = t.interface({
  subnet: t.string,
  endpoints: t.array(InterfaceEndpointName),
});

export const ResolversConfigType = t.interface({
  subnet: NonEmptyString,
  outbound: t.boolean,
  inbound: t.boolean,
});

export type ResolversConfig = t.TypeOf<typeof ResolversConfigType>;

export const OnPremZoneConfigType = t.interface({
  zone: NonEmptyString,
  'outbound-ips': t.array(NonEmptyString),
});

export const SecurityGroupRuleCidrSourceConfig = t.interface({
  cidr: NonEmptyString,
});

export const SecurityGroupRuleSubnetSourceConfig = t.interface({
  vpc: NonEmptyString,
  subnet: t.array(NonEmptyString),
});

export const SecurityGroupRuleSecurityGroupSourceConfig = t.interface({
  'security-group': t.array(NonEmptyString),
});

export const SecurityGroupRuleConfigType = t.interface({
  type: optional(t.array(NonEmptyString)),
  'tcp-ports': optional(t.array(t.number)),
  'udp-ports': optional(t.array(t.number)),
  port: optional(t.number),
  description: NonEmptyString,
  toPort: optional(t.number),
  fromPort: optional(t.number),
  source: t.union([
    t.array(NonEmptyString),
    t.array(SecurityGroupRuleSubnetSourceConfig),
    t.array(SecurityGroupRuleSecurityGroupSourceConfig),
  ]),
});

export type SecurityGroupRuleConfig = t.TypeOf<typeof SecurityGroupRuleConfigType>;

export const SecurityGroupConfig = t.interface({
  name: NonEmptyString,
  'inbound-rules': t.array(SecurityGroupRuleConfigType),
  'outbound-rules': t.array(SecurityGroupRuleConfigType),
});

export const VpcConfigType = t.interface({
  deploy: t.string,
  name: t.string,
  region,
  cidr,
  cidr2: optional(cidr),
  'use-central-endpoints': fromNullable(t.boolean, false),
  'flow-logs': fromNullable(t.boolean, false),
  'log-retention': optional(t.number),
  igw: t.union([t.boolean, t.undefined]),
  vgw: t.union([VirtualPrivateGatewayConfig, t.boolean, t.undefined]),
  pcx: t.union([PeeringConnectionConfig, t.boolean, t.undefined]),
  natgw: t.union([NatGatewayConfig, t.boolean, t.undefined]),
  subnets: optional(t.array(SubnetConfigType)),
  'gateway-endpoints': optional(t.array(GatewayEndpointType)),
  'route-tables': optional(t.array(RouteTableConfigType)),
  'tgw-attach': optional(TransitGatewayAttachConfig),
  'interface-endpoints': t.union([InterfaceEndpointConfig, t.boolean, t.undefined]),
  resolvers: optional(ResolversConfigType),
  'on-premise-rules': optional(t.array(OnPremZoneConfigType)),
  'security-groups': optional(t.array(SecurityGroupConfig)),
});

export type VpcConfig = t.TypeOf<typeof VpcConfigType>;

export const IamUserConfigType = t.interface({
  'user-ids': t.array(NonEmptyString),
  group: t.string,
  policies: t.array(NonEmptyString),
  'boundary-policy': t.string,
});

export const IamPolicyConfigType = t.interface({
  'policy-name': t.string,
  policy: t.string,
});

export const IamRoleConfigType = t.interface({
  role: t.string,
  type: t.string,
  policies: t.array(NonEmptyString),
  'boundary-policy': t.string,
  'source-account': optional(t.string),
  'source-account-role': optional(t.string),
  'trust-policy': optional(t.string),
});

export const IamConfigType = t.interface({
  users: optional(t.array(IamUserConfigType)),
  policies: optional(t.array(IamPolicyConfigType)),
  roles: optional(t.array(IamRoleConfigType)),
});

export type IamConfig = t.TypeOf<typeof IamConfigType>;

export const TgwDeploymentConfigType = t.interface({
  name: t.string,
  asn: optional(t.number),
  features: optional(
    t.interface({
      'DNS-support': t.boolean,
      'VPN-ECMP-support': t.boolean,
      'Default-route-table-association': t.boolean,
      'Default-route-table-propagation': t.boolean,
      'Auto-accept-sharing-attachments': t.boolean,
    }),
  ),
  'route-tables': optional(t.array(NonEmptyString)),
});

export const PasswordPolicyType = t.interface({
  history: t.number,
  'max-age': t.number,
  'min-age': t.number,
  'min-len': t.number,
  complexity: t.boolean,
  reversible: t.boolean,
});

export type TgwDeploymentConfig = t.TypeOf<typeof TgwDeploymentConfigType>;

export const ADUserConfig = t.interface({
  user: NonEmptyString,
  groups: t.array(t.string),
});

export const MadConfigType = t.interface({
  'dir-id': t.number,
  deploy: t.boolean,
  'vpc-name': t.string,
  region: t.string,
  subnet: t.string,
  size: t.string,
  'dns-domain': t.string,
  'netbios-domain': t.string,
  'central-resolver-rule-account': t.string,
  'central-resolver-rule-vpc': t.string,
  'log-group-name': t.string,
  'share-to-account': optional(t.string),
  restrict_srcips: t.array(cidr),
  'password-policies': PasswordPolicyType,
  'ad-groups': t.array(t.string),
  'adc-group': t.string,
  'ad-users': t.array(ADUserConfig),
});

export const AccountConfigType = t.interface({
  // 'password-policies': PasswordPolicyType,
  'ad-groups': t.array(t.string),
  'adc-group': t.string,
  'ad-users': t.array(ADUserConfig),
});

export const AdcConfigType = t.interface({
  deploy: t.boolean,
  'vpc-name': t.string,
  subnet: t.string,
  size: t.string,
  restrict_srcips: t.array(cidr),
  'connect-account-key': t.string,
  'connect-dir-id': t.number,
});

export const FirewallPortConfigType = t.interface({
  subnet: t.string,
  eip: t.boolean,
  'internal-ip-addresses': t.record(availabilityZone, cidr),
});

export const FirewallConfigType = t.interface({
  'instance-sizes': t.string,
  image: t.string, // TODO Enum of BYOL, PAYG
  version: t.string,
  region: t.string,
  vpc: t.string,
  'security-group': t.string,
  eni: t.interface({
    ports: t.array(FirewallPortConfigType),
  }),
<<<<<<< HEAD
  'fw-cgw-name': t.string,
  'fw-cgw-asn': t.number,
  'fw-cgw-routing': t.string,
  'tgw-attach': t.interface({
    name: t.string,
    account: t.string,
    'associate-to-tgw': t.string,
  }),
=======
>>>>>>> 19befd76
});

export type FirewallConfig = t.TypeOf<typeof FirewallConfigType>;

export const LANDING_ZONE_ACCOUNT_TYPES = ['primary', 'security', 'log-archive', 'shared-services'] as const;

export const LandingZoneAccountConfigType = enumType<typeof LANDING_ZONE_ACCOUNT_TYPES[number]>(
  LANDING_ZONE_ACCOUNT_TYPES,
);

export type LandingZoneAccountType = t.TypeOf<typeof LandingZoneAccountConfigType>;

export const DeploymentConfigType = t.interface({
  tgw: optional(TgwDeploymentConfigType),
  mad: optional(MadConfigType),
  adc: optional(AdcConfigType),
  firewall: optional(FirewallConfigType),
});

export type DeploymentConfig = t.TypeOf<typeof DeploymentConfigType>;

export const MandatoryAccountConfigType = t.interface({
  'landing-zone-account-type': optional(LandingZoneAccountConfigType),
  'account-name': t.string,
  email: t.string,
  ou: t.string,
  'enable-s3-public-access': fromNullable(t.boolean, false),
  iam: optional(IamConfigType),
  limits: fromNullable(t.record(t.string, t.number), {}),
  vpc: optional(VpcConfigType),
  deployments: optional(DeploymentConfigType),
});

export type AccountConfig = t.TypeOf<typeof MandatoryAccountConfigType>;

export const AccountsConfigType = t.record(t.string, MandatoryAccountConfigType);

export type AccountsConfig = t.TypeOf<typeof AccountsConfigType>;

export const OrganizationalUnitConfigType = t.interface({
  type: t.string,
  iam: optional(IamConfigType),
  vpc: optional(VpcConfigType),
});

export type OrganizationalUnitConfig = t.TypeOf<typeof OrganizationalUnitConfigType>;

export const OrganizationalUnitsConfigType = t.record(t.string, OrganizationalUnitConfigType);

export type OrganizationalUnitsConfig = t.TypeOf<typeof OrganizationalUnitsConfigType>;

export type RouteTableConfig = t.TypeOf<typeof RouteTableConfigType>;
export type PcxRouteConfig = t.TypeOf<typeof PcxRouteConfigType>;

export const ZoneNamesConfigType = t.interface({
  public: t.array(t.string),
  private: t.array(t.string),
});

export const GlobalOptionsZonesConfigType = t.interface({
  account: NonEmptyString,
  'resolver-vpc': NonEmptyString,
  names: ZoneNamesConfigType,
});

export const CostAndUsageReportConfigType = t.interface({
  'additional-schema-elements': t.array(t.string),
  compression: NonEmptyString,
  format: NonEmptyString,
  'report-name': NonEmptyString,
  's3-bucket': NonEmptyString,
  's3-prefix': NonEmptyString,
  's3-region': NonEmptyString,
  'time-unit': NonEmptyString,
  'additional-artifacts': t.array(t.string),
  'refresh-closed-reports': t.boolean,
  'report-versioning': NonEmptyString,
});

export const ReportsConfigType = t.interface({
  'cost-and-usage-report': CostAndUsageReportConfigType,
});

export type GlobalOptionsZonesConfig = t.TypeOf<typeof GlobalOptionsZonesConfigType>;

export const SecurityHubFrameworksConfigType = t.interface({
  standards: t.array(
    t.interface({
      name: t.string,
      'controls-to-disable': optional(t.array(t.string)),
    }),
  ),
});
export const GlobalOptionsConfigType = t.interface({
  'central-log-retention': t.number,
  'central-bucket': NonEmptyString,
  reports: ReportsConfigType,
  zones: GlobalOptionsZonesConfigType,
  'security-hub-frameworks': SecurityHubFrameworksConfigType,
});

export type SecurityHubFrameworksConfig = t.TypeOf<typeof SecurityHubFrameworksConfigType>;
export type GlobalOptionsConfig = t.TypeOf<typeof GlobalOptionsConfigType>;

export const AcceleratorConfigType = t.interface({
  'global-options': GlobalOptionsConfigType,
  'mandatory-account-configs': AccountsConfigType,
  'workload-account-configs': AccountsConfigType,
  'organizational-units': OrganizationalUnitsConfigType,
});

export type OrganizationalUnit = t.TypeOf<typeof OrganizationalUnitConfigType>;

export type MadDeploymentConfig = t.TypeOf<typeof MadConfigType>;

export interface ResolvedVpcConfig {
  /**
   * The organizational unit to which this VPC belongs.
   */
  ouKey?: string;
  /**
   * The resolved account key where the VPC should be deployed.
   */
  accountKey: string;
  /**
   * The VPC config to be deployed.
   */
  vpcConfig: VpcConfig;
  /**
   * Deployment config
   */
  deployments?: DeploymentConfig;
}

export class AcceleratorConfig implements t.TypeOf<typeof AcceleratorConfigType> {
  readonly 'global-options': GlobalOptionsConfig;
  readonly 'mandatory-account-configs': AccountsConfig;
  readonly 'workload-account-configs': AccountsConfig;
  readonly 'organizational-units': OrganizationalUnitsConfig;

  constructor(values: t.TypeOf<typeof AcceleratorConfigType>) {
    Object.assign(this, values);
  }

  /**
   * @return [accountKey: string, accountConfig: AccountConfig][]
   */
  getMandatoryAccountConfigs(): [string, AccountConfig][] {
    return Object.entries(this['mandatory-account-configs']);
  }

  /**
   * @return [accountKey: string, accountConfig: AccountConfig][]
   */
  getWorkloadAccountConfigs(): [string, AccountConfig][] {
    return Object.entries(this['workload-account-configs']);
  }

  /**
   * @return [accountKey: string, accountConfig: AccountConfig][]
   */
  getAccountConfigs(): [string, AccountConfig][] {
    return [...this.getMandatoryAccountConfigs(), ...this.getWorkloadAccountConfigs()];
  }

  /**
   * @return [accountKey: string, accountConfig: AccountConfig][]
   */
  getAccountConfigsForOu(ou: string): [string, AccountConfig][] {
    return this.getAccountConfigs().filter(([_, accountConfig]) => accountConfig.ou === ou);
  }

  /**
   * @return [accountKey: string, accountConfig: AccountConfig][]
   */
  getOrganizationalUnits(): [string, OrganizationalUnitConfig][] {
    return Object.entries(this['organizational-units']);
  }

  /**
   * Find all VPC configurations in mandatory accounts, workload accounts and organizational units. VPC configuration in
   * organizational units will have the correct `accountKey` based on the `deploy` value of the VPC configuration.
   */
  getVpcConfigs(): ResolvedVpcConfig[] {
    const vpcConfigs: ResolvedVpcConfig[] = [];

    // Add mandatory account VPC configuration first
    for (const [accountKey, accountConfig] of this.getMandatoryAccountConfigs()) {
      if (accountConfig.vpc) {
        vpcConfigs.push({
          accountKey,
          vpcConfig: accountConfig.vpc,
          deployments: accountConfig.deployments,
        });
      }
    }

    const prioritizedOus = this.getOrganizationalUnits();
    // Sort OUs by OU priority
    // Config for mandatory OUs should be first in the list
    prioritizedOus.sort(([_, ou1], [__, ou2]) => priorityByOuType(ou1, ou2));

    for (const [ouKey, ouConfig] of prioritizedOus) {
      if (ouConfig.vpc) {
        const destinationAccountKey = ouConfig.vpc.deploy;
        if (destinationAccountKey === 'local') {
          // When deploy is 'local' then the VPC should be deployed in all accounts in the OU
          for (const [accountKey, accountConfig] of this.getAccountConfigsForOu(ouKey)) {
            if (accountConfig.vpc) {
              vpcConfigs.push({
                ouKey,
                accountKey,
                vpcConfig: accountConfig.vpc,
                deployments: accountConfig.deployments,
              });
            }
          }
        } else {
          // When deploy is not 'local' then the VPC should only be deployed in the given account
          vpcConfigs.push({
            ouKey,
            accountKey: destinationAccountKey,
            vpcConfig: ouConfig.vpc,
          });
        }
      }
    }

    // Add workload accounts as they are lower priority
    for (const [accountKey, accountConfig] of this.getWorkloadAccountConfigs()) {
      if (accountConfig.vpc) {
        vpcConfigs.push({
          accountKey,
          vpcConfig: accountConfig.vpc,
          deployments: accountConfig.deployments,
        });
      }
    }

    return vpcConfigs;
  }

  static fromBuffer(content: Buffer): AcceleratorConfig {
    return this.fromString(content.toString());
  }

  static fromString(content: string): AcceleratorConfig {
    return this.fromObject(JSON.parse(content));
  }

  static fromObject<S>(content: S): AcceleratorConfig {
    const values = parse(AcceleratorConfigType, content);
    return new AcceleratorConfig(values);
  }
}

export function parse<S, T>(type: t.Decoder<S, T>, content: S): T {
  const result = type.decode(content);
  if (isLeft(result)) {
    const errors = PathReporter.report(result).map(error => `* ${error}`);
    const errorMessage = errors.join('\n');
    throw new Error(`Could not parse content:\n${errorMessage}`);
  }
  return result.right;
}

function priorityByOuType(ou1: OrganizationalUnit, ou2: OrganizationalUnit) {
  // Mandatory has highest priority
  if (ou1.type === 'mandatory') {
    return -1;
  }
  return 1;
}<|MERGE_RESOLUTION|>--- conflicted
+++ resolved
@@ -289,7 +289,6 @@
   eni: t.interface({
     ports: t.array(FirewallPortConfigType),
   }),
-<<<<<<< HEAD
   'fw-cgw-name': t.string,
   'fw-cgw-asn': t.number,
   'fw-cgw-routing': t.string,
@@ -298,8 +297,6 @@
     account: t.string,
     'associate-to-tgw': t.string,
   }),
-=======
->>>>>>> 19befd76
 });
 
 export type FirewallConfig = t.TypeOf<typeof FirewallConfigType>;
