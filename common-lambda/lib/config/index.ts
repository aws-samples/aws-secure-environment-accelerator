import * as t from 'io-ts';
import { availabilityZone, cidr, optional, region, enumType } from './types';
import { PathReporter } from './reporter';
import { NonEmptyString } from 'io-ts-types/lib/NonEmptyString';
import { fromNullable } from 'io-ts-types/lib/fromNullable';
import { isLeft } from 'fp-ts/lib/Either';

export const VirtualPrivateGatewayConfig = t.interface({
  asn: optional(t.number),
});

export const PeeringConnectionConfig = t.interface({
  source: NonEmptyString,
  'source-vpc': NonEmptyString,
  'source-subnets': NonEmptyString,
  'local-subnets': NonEmptyString,
});

export const NatGatewayConfig = t.interface({
  subnet: t.interface({
    name: t.string,
    az: t.string,
  }),
});

export const SubnetDefinitionConfig = t.interface({
  az: availabilityZone,
  cidr: optional(cidr),
  cidr2: optional(cidr),
  'route-table': NonEmptyString,
  disabled: fromNullable(t.boolean, false),
});

export const NaclRuleCidrSourceConfig = t.interface({
  cidr: NonEmptyString,
});

export const NaclRuleSubnetSourceConfig = t.interface({
  vpc: NonEmptyString,
  subnet: t.array(NonEmptyString),
});

export const NaclConfigType = t.interface({
  rule: t.number,
  protocol: t.number,
  ports: t.number,
  'rule-action': NonEmptyString,
  egress: t.boolean,
  'cidr-blocks': t.union([t.array(NonEmptyString), t.array(NaclRuleSubnetSourceConfig)]),
});

export type NaclConfig = t.TypeOf<typeof NaclConfigType>;

export const SubnetConfigType = t.interface({
  name: NonEmptyString,
  'share-to-ou-accounts': fromNullable(t.boolean, false),
  'share-to-specific-accounts': optional(t.array(t.string)),
  definitions: t.array(SubnetDefinitionConfig),
  nacls: optional(t.array(NaclConfigType)),
});

export type SubnetConfig = t.TypeOf<typeof SubnetConfigType>;

export const GATEWAY_ENDPOINT_TYPES = ['s3', 'dynamodb'] as const;

export const GatewayEndpointType = enumType<typeof GATEWAY_ENDPOINT_TYPES[number]>(GATEWAY_ENDPOINT_TYPES);

export const PcxRouteConfigType = t.interface({
  account: NonEmptyString,
  vpc: NonEmptyString,
  subnet: NonEmptyString,
});

export const RouteConfig = t.interface({
  destination: t.union([t.string, PcxRouteConfigType]), // TODO Can be string or destination in another account
  target: NonEmptyString,
});

export const RouteTableConfigType = t.interface({
  name: NonEmptyString,
  routes: optional(t.array(RouteConfig)),
});

export const TransitGatewayAttachOption = NonEmptyString; // TODO Define all attach options here

export const TransitGatewayAttachConfig = t.interface({
  'associate-to-tgw': t.string,
  account: optional(t.string),
  'associate-type': optional(t.literal('ATTACH')),
  'tgw-rt-associate': optional(t.array(NonEmptyString)),
  'tgw-rt-propagate': optional(t.array(NonEmptyString)),
  'blackhole-route': optional(t.boolean),
  'attach-subnets': optional(t.array(NonEmptyString)),
  options: optional(t.array(TransitGatewayAttachOption)),
});

export const InterfaceEndpointName = t.string; // TODO Define all endpoints here

export const InterfaceEndpointConfig = t.interface({
  subnet: t.string,
  endpoints: t.array(InterfaceEndpointName),
});

export const ResolversConfigType = t.interface({
  subnet: NonEmptyString,
  outbound: t.boolean,
  inbound: t.boolean,
});

export type ResolversConfig = t.TypeOf<typeof ResolversConfigType>;

export const OnPremZoneConfigType = t.interface({
  zone: NonEmptyString,
  'outbound-ips': t.array(NonEmptyString),
});

export const SecurityGroupRuleCidrSourceConfig = t.interface({
  cidr: NonEmptyString,
});

export const SecurityGroupRuleSubnetSourceConfig = t.interface({
  vpc: NonEmptyString,
  subnet: t.array(NonEmptyString),
});

export const SecurityGroupRuleSecurityGroupSourceConfig = t.interface({
  'security-group': t.array(NonEmptyString),
});

export const SecurityGroupRuleConfigType = t.interface({
  type: optional(t.array(NonEmptyString)),
  'tcp-ports': optional(t.array(t.number)),
  'udp-ports': optional(t.array(t.number)),
  port: optional(t.number),
  description: NonEmptyString,
  toPort: optional(t.number),
  fromPort: optional(t.number),
  source: t.union([
    t.array(NonEmptyString),
    t.array(SecurityGroupRuleSubnetSourceConfig),
    t.array(SecurityGroupRuleSecurityGroupSourceConfig),
  ]),
});

export type SecurityGroupRuleConfig = t.TypeOf<typeof SecurityGroupRuleConfigType>;

export const SecurityGroupConfigType = t.interface({
  name: NonEmptyString,
  'inbound-rules': t.array(SecurityGroupRuleConfigType),
  'outbound-rules': t.array(SecurityGroupRuleConfigType),
});

export const VpcConfigType = t.interface({
  deploy: t.string,
  name: t.string,
  region,
  cidr,
  cidr2: optional(cidr),
  'use-central-endpoints': fromNullable(t.boolean, false),
  'flow-logs': fromNullable(t.boolean, false),
  'log-retention': optional(t.number),
  igw: t.union([t.boolean, t.undefined]),
  vgw: t.union([VirtualPrivateGatewayConfig, t.boolean, t.undefined]),
  pcx: t.union([PeeringConnectionConfig, t.boolean, t.undefined]),
  natgw: t.union([NatGatewayConfig, t.boolean, t.undefined]),
  subnets: optional(t.array(SubnetConfigType)),
  'gateway-endpoints': optional(t.array(GatewayEndpointType)),
  'route-tables': optional(t.array(RouteTableConfigType)),
  'tgw-attach': optional(TransitGatewayAttachConfig),
  'interface-endpoints': t.union([InterfaceEndpointConfig, t.boolean, t.undefined]),
  resolvers: optional(ResolversConfigType),
  'on-premise-rules': optional(t.array(OnPremZoneConfigType)),
  'security-groups': optional(t.array(SecurityGroupConfigType)),
});

export type VpcConfig = t.TypeOf<typeof VpcConfigType>;
export type SecurityGroupConfig = t.TypeOf<typeof SecurityGroupConfigType>;

export const IamUserConfigType = t.interface({
  'user-ids': t.array(NonEmptyString),
  group: t.string,
  policies: t.array(NonEmptyString),
  'boundary-policy': t.string,
});

export const IamPolicyConfigType = t.interface({
  'policy-name': t.string,
  policy: t.string,
});

export const IamRoleConfigType = t.interface({
  role: t.string,
  type: t.string,
  policies: t.array(NonEmptyString),
  'boundary-policy': t.string,
  'source-account': optional(t.string),
  'source-account-role': optional(t.string),
  'trust-policy': optional(t.string),
});

export const IamConfigType = t.interface({
  users: optional(t.array(IamUserConfigType)),
  policies: optional(t.array(IamPolicyConfigType)),
  roles: optional(t.array(IamRoleConfigType)),
});

export type IamConfig = t.TypeOf<typeof IamConfigType>;

export const TgwDeploymentConfigType = t.interface({
  name: t.string,
  asn: optional(t.number),
  features: optional(
    t.interface({
      'DNS-support': t.boolean,
      'VPN-ECMP-support': t.boolean,
      'Default-route-table-association': t.boolean,
      'Default-route-table-propagation': t.boolean,
      'Auto-accept-sharing-attachments': t.boolean,
    }),
  ),
  'route-tables': optional(t.array(NonEmptyString)),
});

export const PasswordPolicyType = t.interface({
  history: t.number,
  'max-age': t.number,
  'min-age': t.number,
  'min-len': t.number,
  complexity: t.boolean,
  reversible: t.boolean,
  'failed-attempts': t.number,
  'lockout-duration': t.number,
  'lockout-attempts-reset': t.number,
});

export type TgwDeploymentConfig = t.TypeOf<typeof TgwDeploymentConfigType>;

export const ADUserConfig = t.interface({
  user: NonEmptyString,
  groups: t.array(t.string),
});

export const MadConfigType = t.interface({
  'dir-id': t.number,
  deploy: t.boolean,
  'vpc-name': t.string,
  region: t.string,
  subnet: t.string,
  size: t.string,
  'dns-domain': t.string,
  'netbios-domain': t.string,
  'central-resolver-rule-account': t.string,
  'central-resolver-rule-vpc': t.string,
  'log-group-name': t.string,
  'share-to-account': optional(t.string),
  restrict_srcips: t.array(cidr),
  'rdgw-instance-type': t.string,
  'num-rdgw-hosts': t.number,
  'password-policies': PasswordPolicyType,
  'ad-groups': t.array(t.string),
  'ad-per-account-groups': t.array(t.string),
  'adc-group': t.string,
  'ad-users': t.array(ADUserConfig),
  'security-groups': t.array(SecurityGroupConfigType),
});

export const AlbTargetConfigType = t.interface({
  'target-name': t.string,
  'target-type': t.string,
  protocol: optional(t.string),
  port: optional(t.number),
  'health-check-protocol': optional(t.string),
  'health-check-path': t.string,
  'health-check-port': optional(t.number),
  'lambda-filename': optional(t.string),
  'target-instances': optional(t.array(t.string)),
  'tg-weight': optional(t.number),
});

export const AlbConfigType = t.interface({
  name: t.string,
  scheme: t.string,
  'ip-type': t.string,
  listeners: t.string,
  ports: t.string,
  vpc: t.string,
  subnets: t.string,
  'cert-name': t.string,
  'cert-arn': optional(t.string),
  'security-policy': t.string,
  'security-group': t.string,
  'tg-stickiness': t.string,
  'target-alarms-notify': optional(t.string),
  'target-alarms-when': optional(t.string),
  'target-alarms-of': optional(t.string),
  'target-alarms-is': optional(t.string),
  'target-alarms-Count': optional(t.string),
  'target-alarms-for': optional(t.string),
  'target-alarms-periods-of': optional(t.string),
  'access-logs': t.boolean,
  targets: t.array(AlbTargetConfigType),
});

export const AccountConfigType = t.interface({
  // 'password-policies': PasswordPolicyType,
  'ad-groups': t.array(t.string),
  'adc-group': t.string,
  'ad-users': t.array(ADUserConfig),
});

export const AdcConfigType = t.interface({
  deploy: t.boolean,
  'vpc-name': t.string,
  subnet: t.string,
  size: t.string,
  restrict_srcips: t.array(cidr),
  'connect-account-key': t.string,
  'connect-dir-id': t.number,
});

export const FirewallPortConfigType = t.interface({
  subnet: t.string,
  'create-eip': t.boolean,
  'create-cgw': t.boolean,
  'internal-ip-addresses': t.record(availabilityZone, cidr),
});

export const FirewallConfigType = t.interface({
  'instance-sizes': t.string,
  image: t.string, // TODO Enum of BYOL, PAYG
  version: t.string,
  region: t.string,
  vpc: t.string,
  'security-group': t.string,
  eni: t.interface({
    ports: t.array(FirewallPortConfigType),
  }),
  'fw-cgw-name': t.string,
  'fw-cgw-asn': t.number,
  'fw-cgw-routing': t.string,
  'tgw-attach': t.interface({
    name: t.string,
    account: t.string,
    'associate-to-tgw': t.string,
  }),
});

export type FirewallConfig = t.TypeOf<typeof FirewallConfigType>;

export const FirewallManagerConfigType = t.interface({
  name: t.string,
  'instance-sizes': t.string,
  image: t.string, // TODO Enum of BYOL, PAYG
  version: t.string,
  region: t.string,
  vpc: t.string,
  'security-group': t.string,
  subnet: t.interface({
    name: t.string,
    az: t.string,
  }),
  'create-eip': t.boolean,
});

export type FirewallManagerConfig = t.TypeOf<typeof FirewallManagerConfigType>;

export const LANDING_ZONE_ACCOUNT_TYPES = ['primary', 'security', 'log-archive', 'shared-services'] as const;

export const LandingZoneAccountConfigType = enumType<typeof LANDING_ZONE_ACCOUNT_TYPES[number]>(
  LANDING_ZONE_ACCOUNT_TYPES,
);

export type LandingZoneAccountType = t.TypeOf<typeof LandingZoneAccountConfigType>;

export const DeploymentConfigType = t.interface({
  tgw: optional(TgwDeploymentConfigType),
  mad: optional(MadConfigType),
  adc: optional(AdcConfigType),
  firewall: optional(FirewallConfigType),
  'firewall-manager': optional(FirewallManagerConfigType),
});

export type DeploymentConfig = t.TypeOf<typeof DeploymentConfigType>;

export const MandatoryAccountConfigType = t.interface({
  'landing-zone-account-type': optional(LandingZoneAccountConfigType),
  'account-name': t.string,
  email: t.string,
  ou: t.string,
  'share-mad-from': optional(t.string),
  'enable-s3-public-access': fromNullable(t.boolean, false),
  iam: optional(IamConfigType),
  limits: fromNullable(t.record(t.string, t.number), {}),
  vpc: optional(VpcConfigType),
  deployments: optional(DeploymentConfigType),
<<<<<<< HEAD
  alb: optional(t.array(AlbConfigType)),
=======
  'log-retention': optional(t.number),
>>>>>>> 340d6efb
});

export type AccountConfig = t.TypeOf<typeof MandatoryAccountConfigType>;

export const AccountsConfigType = t.record(t.string, MandatoryAccountConfigType);

export type AccountsConfig = t.TypeOf<typeof AccountsConfigType>;

export const OrganizationalUnitConfigType = t.interface({
  type: t.string,
  'share-mad-from': optional(t.string),
  iam: optional(IamConfigType),
  vpc: optional(VpcConfigType),
  alb: optional(t.array(AlbConfigType)),
});

export type OrganizationalUnitConfig = t.TypeOf<typeof OrganizationalUnitConfigType>;

export const OrganizationalUnitsConfigType = t.record(t.string, OrganizationalUnitConfigType);

export type OrganizationalUnitsConfig = t.TypeOf<typeof OrganizationalUnitsConfigType>;

export type RouteTableConfig = t.TypeOf<typeof RouteTableConfigType>;
export type PcxRouteConfig = t.TypeOf<typeof PcxRouteConfigType>;

export const ZoneNamesConfigType = t.interface({
  public: t.array(t.string),
  private: t.array(t.string),
});

export const GlobalOptionsZonesConfigType = t.interface({
  account: NonEmptyString,
  'resolver-vpc': NonEmptyString,
  names: ZoneNamesConfigType,
});

export const CostAndUsageReportConfigType = t.interface({
  'additional-schema-elements': t.array(t.string),
  compression: NonEmptyString,
  format: NonEmptyString,
  'report-name': NonEmptyString,
  's3-bucket': NonEmptyString,
  's3-prefix': NonEmptyString,
  's3-region': NonEmptyString,
  'time-unit': NonEmptyString,
  'additional-artifacts': t.array(t.string),
  'refresh-closed-reports': t.boolean,
  'report-versioning': NonEmptyString,
});

export const ReportsConfigType = t.interface({
  'cost-and-usage-report': CostAndUsageReportConfigType,
});

export type GlobalOptionsZonesConfig = t.TypeOf<typeof GlobalOptionsZonesConfigType>;

export const SecurityHubFrameworksConfigType = t.interface({
  standards: t.array(
    t.interface({
      name: t.string,
      'controls-to-disable': optional(t.array(t.string)),
    }),
  ),
});
export const GlobalOptionsConfigType = t.interface({
  'central-log-retention': t.number,
  'default-log-retention': t.number,
  'central-bucket': NonEmptyString,
  reports: ReportsConfigType,
  zones: GlobalOptionsZonesConfigType,
  'security-hub-frameworks': SecurityHubFrameworksConfigType,
});

export type SecurityHubFrameworksConfig = t.TypeOf<typeof SecurityHubFrameworksConfigType>;
export type GlobalOptionsConfig = t.TypeOf<typeof GlobalOptionsConfigType>;

export const AcceleratorConfigType = t.interface({
  'global-options': GlobalOptionsConfigType,
  'mandatory-account-configs': AccountsConfigType,
  'workload-account-configs': AccountsConfigType,
  'organizational-units': OrganizationalUnitsConfigType,
});

export type OrganizationalUnit = t.TypeOf<typeof OrganizationalUnitConfigType>;

export type MadDeploymentConfig = t.TypeOf<typeof MadConfigType>;

export type AlbConfig = t.TypeOf<typeof AlbConfigType>;

export interface ResolvedVpcConfig {
  /**
   * The organizational unit to which this VPC belongs.
   */
  ouKey?: string;
  /**
   * The resolved account key where the VPC should be deployed.
   */
  accountKey: string;
  /**
   * The VPC config to be deployed.
   */
  vpcConfig: VpcConfig;
  /**
   * Deployment config
   */
  deployments?: DeploymentConfig;
}

export class AcceleratorConfig implements t.TypeOf<typeof AcceleratorConfigType> {
  readonly 'global-options': GlobalOptionsConfig;
  readonly 'mandatory-account-configs': AccountsConfig;
  readonly 'workload-account-configs': AccountsConfig;
  readonly 'organizational-units': OrganizationalUnitsConfig;

  constructor(values: t.TypeOf<typeof AcceleratorConfigType>) {
    Object.assign(this, values);
  }

  /**
   * @return [accountKey: string, accountConfig: AccountConfig][]
   */
  getAccountByLandingZoneAccountType(
    type: typeof LANDING_ZONE_ACCOUNT_TYPES[number],
  ): [string, AccountConfig] | undefined {
    return this.getMandatoryAccountConfigs().find(
      ([_, accountConfig]) => accountConfig['landing-zone-account-type'] === type,
    );
  }

  /**
   * @return [accountKey: string, accountConfig: AccountConfig][]
   */
  getMandatoryAccountConfigs(): [string, AccountConfig][] {
    return Object.entries(this['mandatory-account-configs']);
  }

  /**
   * @return [accountKey: string, accountConfig: AccountConfig][]
   */
  getWorkloadAccountConfigs(): [string, AccountConfig][] {
    return Object.entries(this['workload-account-configs']);
  }

  /**
   * @return [accountKey: string, accountConfig: AccountConfig][]
   */
  getAccountConfigs(): [string, AccountConfig][] {
    return [...this.getMandatoryAccountConfigs(), ...this.getWorkloadAccountConfigs()];
  }

  /**
   * @return [accountKey: string, accountConfig: AccountConfig][]
   */
  getAccountConfigsForOu(ou: string): [string, AccountConfig][] {
    return this.getAccountConfigs().filter(([_, accountConfig]) => accountConfig.ou === ou);
  }

  /**
   * @return [accountKey: string, accountConfig: AccountConfig][]
   */
  getOrganizationalUnits(): [string, OrganizationalUnitConfig][] {
    return Object.entries(this['organizational-units']);
  }

  /**
   * Find all VPC configurations in mandatory accounts, workload accounts and organizational units. VPC configuration in
   * organizational units will have the correct `accountKey` based on the `deploy` value of the VPC configuration.
   */
  getVpcConfigs(): ResolvedVpcConfig[] {
    const vpcConfigs: ResolvedVpcConfig[] = [];

    // Add mandatory account VPC configuration first
    for (const [accountKey, accountConfig] of this.getMandatoryAccountConfigs()) {
      if (accountConfig.vpc) {
        vpcConfigs.push({
          accountKey,
          vpcConfig: accountConfig.vpc,
          deployments: accountConfig.deployments,
        });
      }
    }

    const prioritizedOus = this.getOrganizationalUnits();
    // Sort OUs by OU priority
    // Config for mandatory OUs should be first in the list
    prioritizedOus.sort(([_, ou1], [__, ou2]) => priorityByOuType(ou1, ou2));

    for (const [ouKey, ouConfig] of prioritizedOus) {
      if (ouConfig.vpc) {
        const destinationAccountKey = ouConfig.vpc.deploy;
        if (destinationAccountKey === 'local') {
          // When deploy is 'local' then the VPC should be deployed in all accounts in the OU
          for (const [accountKey, accountConfig] of this.getAccountConfigsForOu(ouKey)) {
            if (accountConfig.vpc) {
              vpcConfigs.push({
                ouKey,
                accountKey,
                vpcConfig: accountConfig.vpc,
                deployments: accountConfig.deployments,
              });
            }
          }
        } else {
          // When deploy is not 'local' then the VPC should only be deployed in the given account
          vpcConfigs.push({
            ouKey,
            accountKey: destinationAccountKey,
            vpcConfig: ouConfig.vpc,
          });
        }
      }
    }

    // Add workload accounts as they are lower priority
    for (const [accountKey, accountConfig] of this.getWorkloadAccountConfigs()) {
      if (accountConfig.vpc) {
        vpcConfigs.push({
          accountKey,
          vpcConfig: accountConfig.vpc,
          deployments: accountConfig.deployments,
        });
      }
    }

    return vpcConfigs;
  }

  static fromBuffer(content: Buffer): AcceleratorConfig {
    return this.fromString(content.toString());
  }

  static fromString(content: string): AcceleratorConfig {
    return this.fromObject(JSON.parse(content));
  }

  static fromObject<S>(content: S): AcceleratorConfig {
    const values = parse(AcceleratorConfigType, content);
    return new AcceleratorConfig(values);
  }
}

export function parse<S, T>(type: t.Decoder<S, T>, content: S): T {
  const result = type.decode(content);
  if (isLeft(result)) {
    const errors = PathReporter.report(result).map(error => `* ${error}`);
    const errorMessage = errors.join('\n');
    throw new Error(`Could not parse content:\n${errorMessage}`);
  }
  return result.right;
}

function priorityByOuType(ou1: OrganizationalUnit, ou2: OrganizationalUnit) {
  // Mandatory has highest priority
  if (ou1.type === 'mandatory') {
    return -1;
  }
  return 1;
}<|MERGE_RESOLUTION|>--- conflicted
+++ resolved
@@ -393,11 +393,8 @@
   limits: fromNullable(t.record(t.string, t.number), {}),
   vpc: optional(VpcConfigType),
   deployments: optional(DeploymentConfigType),
-<<<<<<< HEAD
   alb: optional(t.array(AlbConfigType)),
-=======
   'log-retention': optional(t.number),
->>>>>>> 340d6efb
 });
 
 export type AccountConfig = t.TypeOf<typeof MandatoryAccountConfigType>;
