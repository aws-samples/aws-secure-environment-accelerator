import * as t from 'io-ts';
import { availabilityZone, cidr, optional, region, enumType } from './types';
import { PathReporter } from './reporter';
import { NonEmptyString } from 'io-ts-types/lib/NonEmptyString';
import { fromNullable } from 'io-ts-types/lib/fromNullable';
import { isLeft } from 'fp-ts/lib/Either';

export const VirtualPrivateGatewayConfig = t.interface({
  asn: optional(t.number),
});

export const PeeringConnectionConfig = t.interface({
  source: NonEmptyString,
  'source-vpc': NonEmptyString,
  'source-subnets': NonEmptyString,
  'local-subnets': NonEmptyString,
});

export const NatGatewayConfig = t.interface({
  subnet: t.interface({
    name: t.string,
    az: t.string,
  }),
});

export const SubnetDefinitionConfig = t.interface({
  az: availabilityZone,
  cidr: optional(cidr),
  cidr2: optional(cidr),
  'route-table': NonEmptyString,
  disabled: fromNullable(t.boolean, false),
});

export const SubnetConfig = t.interface({
  name: NonEmptyString,
  'share-to-ou-accounts': fromNullable(t.boolean, false),
  'share-to-specific-accounts': optional(t.array(t.string)),
  definitions: t.array(SubnetDefinitionConfig),
});

export const GATEWAY_ENDPOINT_TYPES = ['s3', 'dynamodb'] as const;

export const GatewayEndpointType = enumType<typeof GATEWAY_ENDPOINT_TYPES[number]>(GATEWAY_ENDPOINT_TYPES);

export const PcxRouteConfigType = t.interface({
  account: NonEmptyString,
  vpc: NonEmptyString,
  subnet: NonEmptyString,
});

export const RouteConfig = t.interface({
  destination: t.union([t.string, PcxRouteConfigType]), // TODO Can be string or destination in another account
  target: NonEmptyString,
});

export const RouteTableConfigType = t.interface({
  name: NonEmptyString,
  routes: optional(t.array(RouteConfig)),
});

export const TransitGatewayAttachOption = NonEmptyString; // TODO Define all attach options here

export const TransitGatewayAttachConfig = t.interface({
  'associate-to-tgw': t.string,
  account: optional(t.string),
  'associate-type': optional(t.literal('ATTACH')),
  'tgw-rt-associate': optional(t.array(NonEmptyString)),
  'tgw-rt-propagate': optional(t.array(NonEmptyString)),
  'blackhole-route': optional(t.boolean),
  'attach-subnets': optional(t.array(NonEmptyString)),
  options: optional(t.array(TransitGatewayAttachOption)),
});

export const InterfaceEndpointName = t.string; // TODO Define all endpoints here

export const InterfaceEndpointConfig = t.interface({
  subnet: t.string,
  endpoints: t.array(InterfaceEndpointName),
});

export const ResolversConfigType = t.interface({
  subnet: NonEmptyString,
  outbound: t.boolean,
  inbound: t.boolean,
});

export type ResolversConfig = t.TypeOf<typeof ResolversConfigType>;

export const OnPremZoneConfigType = t.interface({
  zone: NonEmptyString,
  'outbound-ips': t.array(NonEmptyString),
});

export const SecurityGroupRuleCidrSourceConfig = t.interface({
  cidr: NonEmptyString,
});

export const SecurityGroupRuleSubnetSourceConfig = t.interface({
  vpc: NonEmptyString,
  subnet: t.array(NonEmptyString),
});

export const SecurityGroupRuleSecurityGroupSourceConfig = t.interface({
  'security-group': t.array(NonEmptyString),
});

export const SecurityGroupRuleConfigType = t.interface({
  type: t.array(NonEmptyString),
  port: optional(t.number),
  description: NonEmptyString,
  toPort: optional(t.number),
  fromPort: optional(t.number),
  source: t.union([
    t.array(NonEmptyString),
    t.array(SecurityGroupRuleSubnetSourceConfig),
    t.array(SecurityGroupRuleSecurityGroupSourceConfig),
  ]),
});

export type SecurityGroupRuleConfig = t.TypeOf<typeof SecurityGroupRuleConfigType>;

export const SecurityGroupConfig = t.interface({
  name: NonEmptyString,
  'inbound-rules': t.array(SecurityGroupRuleConfigType),
  'outbound-rules': t.array(SecurityGroupRuleConfigType),
});

export const VpcConfigType = t.interface({
  deploy: t.string,
  name: t.string,
  region,
  cidr,
  cidr2: optional(cidr),
  'use-central-endpoints': fromNullable(t.boolean, false),
  'flow-logs': fromNullable(t.boolean, false),
  'log-retention': optional(t.number),
  igw: t.union([t.boolean, t.undefined]),
  vgw: t.union([VirtualPrivateGatewayConfig, t.boolean, t.undefined]),
  pcx: t.union([PeeringConnectionConfig, t.boolean, t.undefined]),
  natgw: t.union([NatGatewayConfig, t.boolean, t.undefined]),
  subnets: optional(t.array(SubnetConfig)),
  'gateway-endpoints': optional(t.array(GatewayEndpointType)),
  'route-tables': optional(t.array(RouteTableConfigType)),
  'tgw-attach': optional(TransitGatewayAttachConfig),
  'interface-endpoints': t.union([InterfaceEndpointConfig, t.boolean, t.undefined]),
  resolvers: optional(ResolversConfigType),
  'on-premise-rules': optional(t.array(OnPremZoneConfigType)),
  'security-groups': optional(t.array(SecurityGroupConfig)),
});

export type VpcConfig = t.TypeOf<typeof VpcConfigType>;

<<<<<<< HEAD
export const IamUserConfigType = t.interface({
  'user-ids': t.array(NonEmptyString),
  group: t.string,
  policies: t.array(NonEmptyString),
  'boundary-policy': t.string,
});

export const IamPolicyConfigType = t.interface({
  'policy-name': t.string,
  policy: t.string,
});

export const IamRoleConfigType = t.interface({
  role: t.string,
  type: t.string,
  policies: t.array(NonEmptyString),
  'boundary-policy': t.string,
  'source-account': optional(t.string),
  'source-account-role': optional(t.string),
  'trust-policy': optional(t.string),
});

export const IamConfigType = t.interface({
  users: optional(t.array(IamUserConfigType)),
  policies: optional(t.array(IamPolicyConfigType)),
  roles: optional(t.array(IamRoleConfigType)),
});

export type IamConfig = t.TypeOf<typeof IamConfigType>;

export const DeploymentConfigType = t.interface({
=======
export const TgwDeploymentConfigType = t.interface({
>>>>>>> 3c5414ce
  name: optional(NonEmptyString),
  asn: optional(t.number),
  features: optional(
    t.interface({
      'DNS-support': t.boolean,
      'VPN-ECMP-support': t.boolean,
      'Default-route-table-association': t.boolean,
      'Default-route-table-propagation': t.boolean,
      'Auto-accept-sharing-attachments': t.boolean,
    }),
  ),
  'route-tables': optional(t.array(NonEmptyString)),
});

export const PasswordPolicyType = t.interface({
  history: t.number,
  'max-age': t.number,
  'min-age': t.number,
  'min-len': t.number,
  complexity: t.boolean,
  reversible: t.boolean,
});

export type TgwDeploymentConfig = t.TypeOf<typeof TgwDeploymentConfigType>;

export const ADUserConfig = t.interface({
  user: NonEmptyString,
  groups: t.array(t.string),
});

export const MadConfigType = t.interface({
  'dir-id': t.number,
  deploy: t.boolean,
  'vpc-name': t.string,
  region: t.string,
  subnet: t.string,
  size: t.string,
  'dns-domain': t.string,
  'netbios-domain': t.string,
  'central-resolver-rule-account': t.string,
  'central-resolver-rule-vpc': t.string,
  'log-group-name': t.string,
  'share-to-account': optional(t.string),
  restrict_srcips: t.array(cidr),
  'password-policies': PasswordPolicyType,
  'ad-groups': t.array(t.string),
  'adc-group': t.string,
  'ad-users': t.array(ADUserConfig),
});

export const AccountConfigType = t.interface({
  // 'password-policies': PasswordPolicyType,
  'ad-groups': t.array(t.string),
  'adc-group': t.string,
  'ad-users': t.array(ADUserConfig),
});

export const AdcConfigType = t.interface({
  deploy: t.boolean,
  'vpc-name': t.string,
  subnet: t.string,
  size: t.string,
  restrict_srcips: t.array(cidr),
  'connect-account-key': t.string,
  'connect-dir-id': t.number,
});

export const LANDING_ZONE_ACCOUNT_TYPES = ['primary', 'security', 'log-archive', 'shared-services'] as const;

export const LandingZoneAccountConfigType = enumType<typeof LANDING_ZONE_ACCOUNT_TYPES[number]>(
  LANDING_ZONE_ACCOUNT_TYPES,
);

export type LandingZoneAccountType = t.TypeOf<typeof LandingZoneAccountConfigType>;

export const DeploymentConfigType = t.interface({
  tgw: optional(TgwDeploymentConfigType),
  mad: optional(MadConfigType),
  adc: optional(AdcConfigType),
});

export type DeploymentConfig = t.TypeOf<typeof DeploymentConfigType>;

export const MandatoryAccountConfigType = t.interface({
  'landing-zone-account-type': optional(LandingZoneAccountConfigType),
  'account-name': t.string,
  email: t.string,
  ou: t.string,
  'enable-s3-public-access': fromNullable(t.boolean, false),
  iam: optional(IamConfigType),
  limits: fromNullable(t.record(t.string, t.number), {}),
  vpc: optional(VpcConfigType),
  deployments: optional(DeploymentConfigType),
});

export type AccountConfig = t.TypeOf<typeof MandatoryAccountConfigType>;

export const AccountsConfigType = t.record(t.string, MandatoryAccountConfigType);

export type AccountsConfig = t.TypeOf<typeof AccountsConfigType>;

export const OrganizationalUnitConfigType = t.interface({
  type: t.string,
  iam: optional(IamConfigType),
  vpc: optional(VpcConfigType),
});

export type OrganizationalUnitConfig = t.TypeOf<typeof OrganizationalUnitConfigType>;

export const OrganizationalUnitsConfigType = t.record(t.string, OrganizationalUnitConfigType);

export type OrganizationalUnitsConfig = t.TypeOf<typeof OrganizationalUnitsConfigType>;

export type RouteTableConfig = t.TypeOf<typeof RouteTableConfigType>;
export type PcxRouteConfig = t.TypeOf<typeof PcxRouteConfigType>;

export const ZoneNamesConfigType = t.interface({
  public: t.array(t.string),
  private: t.array(t.string),
});

export const GlobalOptionsZonesConfigType = t.interface({
  account: NonEmptyString,
  'resolver-vpc': NonEmptyString,
  names: ZoneNamesConfigType,
});

export type GlobalOptionsZonesConfig = t.TypeOf<typeof GlobalOptionsZonesConfigType>;

export const GlobalOptionsConfigType = t.interface({
  'central-log-retention': t.number,
  zones: GlobalOptionsZonesConfigType,
});

export type GlobalOptionsConfig = t.TypeOf<typeof GlobalOptionsConfigType>;

export const AcceleratorConfigType = t.interface({
  'global-options': GlobalOptionsConfigType,
  'mandatory-account-configs': AccountsConfigType,
  'workload-account-configs': AccountsConfigType,
  'organizational-units': OrganizationalUnitsConfigType,
});

export type OrganizationalUnit = t.TypeOf<typeof OrganizationalUnitConfigType>;

export type MadDeploymentConfig = t.TypeOf<typeof MadConfigType>;

export interface ResolvedVpcConfig {
  /**
   * The organizational unit to which this VPC belongs.
   */
  ouKey?: string;
  /**
   * The resolved account key where the VPC should be deployed.
   */
  accountKey: string;
  /**
   * The VPC config to be deployed.
   */
  vpcConfig: VpcConfig;
  /**
   * Deployment config
   */
  deployments?: DeploymentConfig;
}

export class AcceleratorConfig implements t.TypeOf<typeof AcceleratorConfigType> {
  readonly 'global-options': GlobalOptionsConfig;
  readonly 'mandatory-account-configs': AccountsConfig;
  readonly 'workload-account-configs': AccountsConfig;
  readonly 'organizational-units': OrganizationalUnitsConfig;

  constructor(values: t.TypeOf<typeof AcceleratorConfigType>) {
    Object.assign(this, values);
  }

  /**
   * @return [accountKey: string, accountConfig: AccountConfig][]
   */
  getMandatoryAccountConfigs(): [string, AccountConfig][] {
    return Object.entries(this['mandatory-account-configs']);
  }

  /**
   * @return [accountKey: string, accountConfig: AccountConfig][]
   */
  getWorkloadAccountConfigs(): [string, AccountConfig][] {
    return Object.entries(this['workload-account-configs']);
  }

  /**
   * @return [accountKey: string, accountConfig: AccountConfig][]
   */
  getAccountConfigs(): [string, AccountConfig][] {
    return [...this.getMandatoryAccountConfigs(), ...this.getWorkloadAccountConfigs()];
  }

  /**
   * @return [accountKey: string, accountConfig: AccountConfig][]
   */
  getOrganizationalUnits(): [string, OrganizationalUnitConfig][] {
    return Object.entries(this['organizational-units']);
  }

  /**
   * Find all VPC configurations in mandatory accounts, workload accounts and organizational units. VPC configuration in
   * organizational units will have the correct `accountKey` based on the `deploy` value of the VPC configuration.
   */
  getVpcConfigs(): ResolvedVpcConfig[] {
    const vpcConfigs: ResolvedVpcConfig[] = [];

    // Add mandatory account VPC configuration first
    for (const [accountKey, accountConfig] of this.getMandatoryAccountConfigs()) {
      if (accountConfig.vpc) {
        vpcConfigs.push({
          accountKey,
          vpcConfig: accountConfig.vpc,
          deployments: accountConfig.deployments,
        });
      }
    }

    const prioritizedOus = this.getOrganizationalUnits();
    // Sort OUs by OU priority
    // Config for mandatory OUs should be first in the list
    prioritizedOus.sort(([_, ou1], [__, ou2]) => priorityByOuType(ou1, ou2));

    for (const [ouKey, ouConfig] of prioritizedOus) {
      if (ouConfig.vpc) {
        const destinationAccountKey = ouConfig.vpc.deploy;
        if (destinationAccountKey === 'local') {
          // When deploy is 'local' then the VPC should be deployed in all accounts in the OU
          for (const [accountKey, accountConfig] of this.getAccountConfigs()) {
            if (accountConfig.ou === ouKey && accountConfig.vpc) {
              vpcConfigs.push({
                ouKey,
                accountKey,
                vpcConfig: accountConfig.vpc,
                deployments: accountConfig.deployments,
              });
            }
          }
        } else {
          // When deploy is not 'local' then the VPC should only be deployed in the given account
          vpcConfigs.push({
            ouKey,
            accountKey: destinationAccountKey,
            vpcConfig: ouConfig.vpc,
          });
        }
      }
    }

    // Add workload accounts as they are lower priority
    for (const [accountKey, accountConfig] of this.getWorkloadAccountConfigs()) {
      if (accountConfig.vpc) {
        vpcConfigs.push({
          accountKey,
          vpcConfig: accountConfig.vpc,
          deployments: accountConfig.deployments,
        });
      }
    }

    return vpcConfigs;
  }

  static fromBuffer(content: Buffer): AcceleratorConfig {
    return this.fromString(content.toString());
  }

  static fromString(content: string): AcceleratorConfig {
    return this.fromObject(JSON.parse(content));
  }

  static fromObject<S>(content: S): AcceleratorConfig {
    const values = parse(AcceleratorConfigType, content);
    return new AcceleratorConfig(values);
  }
}

export function parse<S, T>(type: t.Decoder<S, T>, content: S): T {
  const result = type.decode(content);
  if (isLeft(result)) {
    const errors = PathReporter.report(result).map(error => `* ${error}`);
    const errorMessage = errors.join('\n');
    throw new Error(`Could not parse content:\n${errorMessage}`);
  }
  return result.right;
}

function priorityByOuType(ou1: OrganizationalUnit, ou2: OrganizationalUnit) {
  // Mandatory has highest priority
  if (ou1.type === 'mandatory') {
    return -1;
  }
  return 1;
}<|MERGE_RESOLUTION|>--- conflicted
+++ resolved
@@ -150,7 +150,6 @@
 
 export type VpcConfig = t.TypeOf<typeof VpcConfigType>;
 
-<<<<<<< HEAD
 export const IamUserConfigType = t.interface({
   'user-ids': t.array(NonEmptyString),
   group: t.string,
@@ -181,10 +180,7 @@
 
 export type IamConfig = t.TypeOf<typeof IamConfigType>;
 
-export const DeploymentConfigType = t.interface({
-=======
 export const TgwDeploymentConfigType = t.interface({
->>>>>>> 3c5414ce
   name: optional(NonEmptyString),
   asn: optional(t.number),
   features: optional(
