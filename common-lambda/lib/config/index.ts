--- conflicted
+++ resolved
@@ -472,13 +472,9 @@
   'share-mad-from': optional(t.string),
   certificates: optional(t.array(CertificateConfigType)),
   iam: optional(IamConfigType),
-<<<<<<< HEAD
-  vpc: optional(VpcConfigType),
   alb: optional(t.array(AlbConfigType)),
-=======
   vpc: optional(t.array(VpcConfigType)),
   'default-budgets': optional(BudgetConfigType),
->>>>>>> 19baa4a8
 });
 
 export type OrganizationalUnitConfig = t.TypeOf<typeof OrganizationalUnitConfigType>;
@@ -577,13 +573,9 @@
 
 export type MadDeploymentConfig = t.TypeOf<typeof MadConfigType>;
 
-<<<<<<< HEAD
 export type AlbConfig = t.TypeOf<typeof AlbConfigType>;
 
-export interface ResolvedVpcConfig {
-=======
 export interface ResolvedConfigBase {
->>>>>>> 19baa4a8
   /**
    * The organizational unit to which this VPC belongs.
    */
