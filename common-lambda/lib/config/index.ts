import * as t from 'io-ts';
import { availabilityZone, cidr, optional, region, enumType } from './types';
import { PathReporter } from './reporter';
import { NonEmptyString } from 'io-ts-types/lib/NonEmptyString';
import { fromNullable } from 'io-ts-types/lib/fromNullable';
import { isLeft } from 'fp-ts/lib/Either';

export const VirtualPrivateGatewayConfig = t.interface({
  asn: optional(t.number),
});

export const PeeringConnectionConfig = t.interface({
  source: NonEmptyString,
  'source-vpc': NonEmptyString,
  'source-subnets': NonEmptyString,
  'local-subnets': NonEmptyString,
});

export const NatGatewayConfig = t.interface({
  subnet: t.interface({
    name: t.string,
    az: t.string,
  }),
});

export const SubnetDefinitionConfig = t.interface({
  az: availabilityZone,
  cidr: optional(cidr),
  cidr2: optional(cidr),
  'route-table': NonEmptyString,
  disabled: fromNullable(t.boolean, false),
});

export const SubnetConfig = t.interface({
  name: NonEmptyString,
  'share-to-ou-accounts': fromNullable(t.boolean, false),
  'share-to-specific-accounts': optional(t.array(t.string)),
  definitions: t.array(SubnetDefinitionConfig),
});

export const GATEWAY_ENDPOINT_TYPES = ['s3', 'dynamodb'] as const;

export const GatewayEndpointType = enumType<typeof GATEWAY_ENDPOINT_TYPES[number]>(GATEWAY_ENDPOINT_TYPES);

export const RouteConfig = t.interface({
  destination: t.unknown, // TODO Can be string or destination in another account
  target: NonEmptyString,
});

export const RouteTableConfig = t.interface({
  name: NonEmptyString,
  routes: optional(t.array(RouteConfig)),
});

export const TransitGatewayAttachOption = NonEmptyString; // TODO Define all attach options here

export const TransitGatewayAttachConfig = t.interface({
  'associate-to-tgw': t.union([NonEmptyString, t.boolean]),
  account: optional(t.string),
  'associate-type': optional(t.literal('ATTACH')),
  'tgw-rt-associate': optional(t.array(NonEmptyString)),
  'tgw-rt-propagate': optional(t.array(NonEmptyString)),
  'blackhole-route': optional(t.boolean),
  'attach-subnets': optional(t.array(NonEmptyString)),
  options: optional(t.array(TransitGatewayAttachOption)),
});

export const InterfaceEndpointName = t.string; // TODO Define all endpoints here

export const InterfaceEndpointConfig = t.interface({
  subnet: t.string,
  endpoints: t.array(InterfaceEndpointName),
});

export const ResolversConfigType = t.interface({
  subnet: NonEmptyString,
  outbound: t.boolean,
  inbound: t.boolean,
});

export type ResolversConfig = t.TypeOf<typeof ResolversConfigType>;

export const OnPremZoneConfigType = t.interface({
  zone: NonEmptyString,
  'outbound-ips': t.array(NonEmptyString),
});

export const VpcConfigType = t.interface({
  deploy: optional(NonEmptyString),
  name: NonEmptyString,
  region,
  cidr,
  cidr2: optional(cidr),
  'flow-logs': fromNullable(t.boolean, false),
  'log-retention': optional(t.number),
  igw: t.union([t.boolean, t.undefined]),
  vgw: t.union([VirtualPrivateGatewayConfig, t.boolean, t.undefined]),
  pcx: t.union([PeeringConnectionConfig, t.boolean, t.undefined]),
  natgw: t.union([NatGatewayConfig, t.boolean, t.undefined]),
  subnets: optional(t.array(SubnetConfig)),
  'gateway-endpoints': optional(t.array(GatewayEndpointType)),
  'route-tables': optional(t.array(RouteTableConfig)),
  'tgw-attach': optional(TransitGatewayAttachConfig),
  'interface-endpoints': t.union([InterfaceEndpointConfig, t.boolean, t.undefined]),
  resolvers: optional(ResolversConfigType),
  'on-premise-rules': optional(t.array(OnPremZoneConfigType)),
});

export type VpcConfig = t.TypeOf<typeof VpcConfigType>;

export const DeploymentConfigType = t.interface({
  name: optional(NonEmptyString),
  asn: optional(t.number),
  features: optional(
    t.interface({
      'DNS-support': t.boolean,
      'VPN-ECMP-support': t.boolean,
      'Default-route-table-association': t.boolean,
      'Default-route-table-propagation': t.boolean,
      'Auto-accept-sharing-attachments': t.boolean,
    }),
  ),
  'route-tables': optional(t.array(NonEmptyString)),
});

export const PasswordPolicyType = t.interface({
  history: t.number,
  'max-age': t.number,
  'min-age': t.number,
  'min-len': t.number,
  complexity: t.boolean,
  reversible: t.boolean,
});

export type DeploymentConfig = t.TypeOf<typeof DeploymentConfigType>;

export const ADUserConfig = t.interface({
  user: NonEmptyString,
  groups: t.array(t.string),
});

export const MadConfigType = t.interface({
  'dir-id': t.number,
  deploy: t.boolean,
  'vpc-name': t.string,
  region: t.string,
  subnet: t.string,
  size: t.string,
  'dns-domain': t.string,
  'netbios-domain': t.string,
  'central-resolver-rule-account': t.string,
  'central-resolver-rule-vpc': t.string,
<<<<<<< HEAD
  'share-to-account': t.string,
=======
  'log-group-name': t.string,
  'share-to-account': optional(t.string),
>>>>>>> 0eeecee5
  restrict_srcips: t.array(cidr),
  'password-policies': PasswordPolicyType,
  'ad-groups': t.array(t.string),
  'adc-group': t.string,
  'ad-users': t.array(ADUserConfig),
});

export const AccountConfigType = t.interface({
  // 'password-policies': PasswordPolicyType,
  'ad-groups': t.array(t.string),
  'adc-group': t.string,
  'ad-users': t.array(ADUserConfig),
});

export const adcConfigType = t.interface({
  deploy: t.boolean,
  'vpc-name': t.string,
  subnet: t.string,
  size: t.string,
  restrict_srcips: t.array(cidr),
  'connect-account-key': t.string,
  'connect-dir-id': t.number,
});

export const LANDING_ZONE_ACCOUNT_TYPES = ['primary', 'security', 'log-archive', 'shared-services'] as const;

export const LandingZoneAccountConfigType = enumType<typeof LANDING_ZONE_ACCOUNT_TYPES[number]>(
  LANDING_ZONE_ACCOUNT_TYPES,
);

export type LandingZoneAccountType = t.TypeOf<typeof LandingZoneAccountConfigType>;

export const MandatoryAccountConfigType = t.interface({
  'landing-zone-account-type': optional(LandingZoneAccountConfigType),
  'account-name': NonEmptyString,
  email: NonEmptyString,
  ou: NonEmptyString,
  'enable-s3-public-access': fromNullable(t.boolean, false),
  vpc: optional(VpcConfigType),
  deployments: optional(
    t.interface({
      tgw: optional(DeploymentConfigType),
      mad: optional(MadConfigType),
      adc: optional(adcConfigType),
    }),
  ),
});

export type AccountConfig = t.TypeOf<typeof MandatoryAccountConfigType>;

export const MandatoryAccountsConfigType = t.record(t.string, MandatoryAccountConfigType);

export type MandatoryAccountConfig = t.TypeOf<typeof MandatoryAccountsConfigType>;

export const OrganizationalUnitConfigType = t.interface({
  vpc: optional(VpcConfigType),
});

export type OrganizationalUnitConfig = t.TypeOf<typeof OrganizationalUnitConfigType>;

export const OrganizationalUnitsConfigType = t.record(t.string, OrganizationalUnitConfigType);

export type OrganizationalUnitsConfig = t.TypeOf<typeof OrganizationalUnitsConfigType>;

export const ZoneNamesConfigType = t.interface({
  public: t.array(t.string),
  private: t.array(t.string),
});

export const GlobalOptionsZonesConfigType = t.interface({
  account: NonEmptyString,
  'resolver-vpc': NonEmptyString,
  names: ZoneNamesConfigType,
});

export type GlobalOptionsZonesConfig = t.TypeOf<typeof GlobalOptionsZonesConfigType>;

export const GlobalOptionsConfigType = t.interface({
  'central-log-retention': t.number,
  zones: GlobalOptionsZonesConfigType,
});

export type GlobalOptionsConfig = t.TypeOf<typeof GlobalOptionsConfigType>;

export const AcceleratorConfigType = t.interface({
  'global-options': GlobalOptionsConfigType,
  'mandatory-account-configs': MandatoryAccountsConfigType,
  'organizational-units': t.record(t.string, OrganizationalUnitConfigType),
});

export type AcceleratorConfig = t.TypeOf<typeof AcceleratorConfigType>;
export type OrganizationalUnit = t.TypeOf<typeof OrganizationalUnitConfigType>;
export type MadDeploymentConfig = t.TypeOf<typeof MadConfigType>;

export namespace AcceleratorConfig {
  export function fromBuffer(content: Buffer): AcceleratorConfig {
    return fromString(content.toString());
  }

  export function fromString(content: string): AcceleratorConfig {
    return fromObject(JSON.parse(content));
  }

  export function fromObject<S>(content: S): AcceleratorConfig {
    return parse(AcceleratorConfigType, content);
  }
}

export function parse<S, T>(type: t.Decoder<S, T>, content: S): T {
  const result = type.decode(content);
  if (isLeft(result)) {
    const errors = PathReporter.report(result).map(error => `* ${error}`);
    const errorMessage = errors.join('\n');
    throw new Error(`Could not parse content:\n${errorMessage}`);
  }
  return result.right;
}<|MERGE_RESOLUTION|>--- conflicted
+++ resolved
@@ -150,12 +150,8 @@
   'netbios-domain': t.string,
   'central-resolver-rule-account': t.string,
   'central-resolver-rule-vpc': t.string,
-<<<<<<< HEAD
-  'share-to-account': t.string,
-=======
   'log-group-name': t.string,
   'share-to-account': optional(t.string),
->>>>>>> 0eeecee5
   restrict_srcips: t.array(cidr),
   'password-policies': PasswordPolicyType,
   'ad-groups': t.array(t.string),
