import * as t from 'io-ts';
import { availabilityZone, cidr, optional, region, enumType } from './types';
import { PathReporter } from './reporter';
import { NonEmptyString } from 'io-ts-types/lib/NonEmptyString';
import { fromNullable } from 'io-ts-types/lib/fromNullable';
import { isLeft } from 'fp-ts/lib/Either';

export const VirtualPrivateGatewayConfig = t.interface({
  asn: optional(t.number),
});

export const PeeringConnectionConfig = t.interface({
  source: NonEmptyString,
  subnets: NonEmptyString,
  // TODO
});

export const NatGatewayConfig = t.interface({
  subnet: NonEmptyString,
});

export const SubnetDefinitionConfig = t.interface({
  az: availabilityZone,
  cidr: optional(cidr),
  cidr2: optional(cidr),
  'route-table': NonEmptyString,
  disabled: fromNullable(t.boolean, false),
});

export const SubnetConfig = t.interface({
  name: NonEmptyString,
  'share-to-ou-accounts': fromNullable(t.boolean, false),
  definitions: t.array(SubnetDefinitionConfig),
});

export const gatewayEndpointTypes = ['s3', 'dynamodb'];

export const GatewayEndpointType = enumType<typeof gatewayEndpointTypes[number]>(gatewayEndpointTypes);

export const RouteConfig = t.interface({
  destination: t.unknown, // TODO Can be string or destination in another account
  target: NonEmptyString,
});

export const RouteTableConfig = t.interface({
  name: NonEmptyString,
  routes: optional(t.array(RouteConfig)),
});

export const TransitGatewayAttachOption = NonEmptyString; // TODO Define all attach options here

export const TransitGatewayAttachConfig = t.interface({
  'associate-to-tgw': t.union([NonEmptyString, t.boolean]),
  account: optional(t.string),
  'associate-type': optional(t.literal('ATTACH')),
  'tgw-rt-associate': optional(t.array(NonEmptyString)),
  'tgw-rt-propagate': optional(t.array(NonEmptyString)),
  'blackhole-route': optional(t.boolean),
  'attach-subnets': optional(t.array(NonEmptyString)),
  options: optional(t.array(TransitGatewayAttachOption)),
});

export const InterfaceEndpointName = t.string; // TODO Define all endpoints here

export const InterfaceEndpointConfig = t.interface({
  subnet: t.string,
  endpoints: t.array(InterfaceEndpointName),
});

export const ResolversConfigType = t.interface({
  subnet: NonEmptyString,
  outbound: t.boolean,
  inbound: t.boolean,
});

export const VpcConfigType = t.interface({
  deploy: optional(NonEmptyString),
  name: NonEmptyString,
  cidr: optional(cidr),
  cidr2: optional(cidr),
  region: optional(region),
  'flow-logs': fromNullable(t.boolean, false),
  'log-retention': optional(t.number),
  igw: t.union([t.boolean, t.undefined]),
  vgw: t.union([VirtualPrivateGatewayConfig, t.boolean, t.undefined]),
  pcx: t.union([PeeringConnectionConfig, t.boolean, t.undefined]),
  natgw: t.union([NatGatewayConfig, t.boolean, t.undefined]),
  subnets: optional(t.array(SubnetConfig)),
  'gateway-endpoints': optional(t.array(GatewayEndpointType)),
  'route-tables': optional(t.array(RouteTableConfig)),
  'tgw-attach': optional(TransitGatewayAttachConfig),
  'interface-endpoints': t.union([InterfaceEndpointConfig, t.boolean, t.undefined]),
  resolvers: optional(ResolversConfigType),
});

export type VpcConfig = t.TypeOf<typeof VpcConfigType>;

export const DeploymentConfigType = t.interface({
  name: optional(NonEmptyString),
  asn: optional(t.number),
  features: optional(
    t.interface({
      'DNS-support': t.boolean,
      'VPN-ECMP-support': t.boolean,
      'Default-route-table-association': t.boolean,
      'Default-route-table-propagation': t.boolean,
      'Auto-accept-sharing-attachments': t.boolean,
    }),
  ),
  'route-tables': optional(t.array(NonEmptyString)),
});

export const AccountConfigType = t.interface({
  'account-name': NonEmptyString,
  email: NonEmptyString,
  ou: NonEmptyString,
  vpc: optional(VpcConfigType),
  deployments: t.interface({
    tgw: optional(DeploymentConfigType),
  }),
});

export const OrganizationalUnitConfigType = t.interface({
  vpc: VpcConfigType,
});

export const OrganizationalUnitsType = t.interface({
  central: OrganizationalUnitConfigType,
});

export const MandatoryAccountConfigType = t.interface({
  operations: AccountConfigType,
  'shared-network': AccountConfigType,
  master: AccountConfigType,
  perimeter: AccountConfigType,
});

export const PasswordConfigType = t.interface({
  'secret-name': t.string,
  length: t.number,
});

export type PasswordConfig = t.TypeOf<typeof PasswordConfigType>;

export const PasswordsConfigType = t.record(t.string, PasswordConfigType);

export type PasswordsConfig = t.TypeOf<typeof PasswordsConfigType>;

export const GlobalOptionsAccountsConfigType = t.interface({
  'lz-primary-account': t.string,
  'lz-security-account': t.string,
  'lz-log-archive-account': t.string,
  'lz-shared-services-account': t.string,
  mandatory: t.array(t.string),
});

export type GlobalOptionsAccountsConfig = t.TypeOf<typeof GlobalOptionsAccountsConfigType>;

export const ZoneNamesConfigType = t.interface({
  public: t.array(t.string),
  private: t.array(t.string),
});

export const GlobalOptionsZonesConfigType = t.interface({
  account: NonEmptyString,
  'resolver-vpc': NonEmptyString,
  'resolver-subnet': NonEmptyString,
  names: ZoneNamesConfigType,
});

export type GlobalOptionsZonesConfig = t.TypeOf<typeof GlobalOptionsZonesConfigType>;

export const GlobalOptionsConfigType = t.interface({
  accounts: GlobalOptionsAccountsConfigType,
<<<<<<< HEAD
  zones: GlobalOptionsZonesConfigType,
=======
  passwords: fromNullable(PasswordsConfigType, {}),
>>>>>>> 22246743
});

export const AcceleratorConfigType = t.interface({
  'global-options': GlobalOptionsConfigType,
  'mandatory-account-configs': t.record(t.string, AccountConfigType),
  'organizational-units': OrganizationalUnitsType,
});

export type AcceleratorConfig = t.TypeOf<typeof AcceleratorConfigType>;
export type AccountConfig = t.TypeOf<typeof AccountConfigType>;
export type DeploymentConfig = t.TypeOf<typeof DeploymentConfigType>;
export type OrganizationalUnits = t.TypeOf<typeof OrganizationalUnitsType>;

export namespace AcceleratorConfig {
  export function fromBuffer(content: Buffer): AcceleratorConfig {
    return fromString(content.toString());
  }

  export function fromString(content: string): AcceleratorConfig {
    return fromObject(JSON.parse(content));
  }

  export function fromObject<S>(content: S): AcceleratorConfig {
    return parse(AcceleratorConfigType, content);
  }
}

export function parse<S, T>(type: t.Decoder<S, T>, content: S): T {
  const result = type.decode(content);
  if (isLeft(result)) {
    const errors = PathReporter.report(result).map(error => `* ${error}`);
    const errorMessage = errors.join('\n');
    throw new Error(`Could not parse content:\n${errorMessage}`);
  }
  return result.right;
}<|MERGE_RESOLUTION|>--- conflicted
+++ resolved
@@ -172,11 +172,8 @@
 
 export const GlobalOptionsConfigType = t.interface({
   accounts: GlobalOptionsAccountsConfigType,
-<<<<<<< HEAD
   zones: GlobalOptionsZonesConfigType,
-=======
   passwords: fromNullable(PasswordsConfigType, {}),
->>>>>>> 22246743
 });
 
 export const AcceleratorConfigType = t.interface({
