import * as t from 'io-ts';
import { availabilityZone, cidr, optional, region, enumType } from './types';
import { PathReporter } from './reporter';
import { NonEmptyString } from 'io-ts-types/lib/NonEmptyString';
import { fromNullable } from 'io-ts-types/lib/fromNullable';
import { isLeft } from 'fp-ts/lib/Either';

export const VirtualPrivateGatewayConfig = t.interface({
  asn: optional(t.number),
});

export const PeeringConnectionConfig = t.interface({
  source: NonEmptyString,
  'source-vpc': NonEmptyString,
  'source-subnets': NonEmptyString,
  'local-subnets': NonEmptyString,
});

export const NatGatewayConfig = t.interface({
  subnet: t.interface({
    name: t.string,
    az: t.string,
  }),
});

export const SubnetDefinitionConfig = t.interface({
  az: availabilityZone,
  cidr: optional(cidr),
  cidr2: optional(cidr),
  'route-table': NonEmptyString,
  disabled: fromNullable(t.boolean, false),
});

export const NaclRuleCidrSourceConfig = t.interface({
  cidr: NonEmptyString,
});

export const NaclRuleSubnetSourceConfig = t.interface({
  account: optional(t.string),
  vpc: NonEmptyString,
  subnet: t.array(NonEmptyString),
});

export const NaclConfigType = t.interface({
  rule: t.number,
  protocol: t.number,
  ports: t.number,
  'rule-action': NonEmptyString,
  egress: t.boolean,
  'cidr-blocks': t.union([t.array(NonEmptyString), t.array(NaclRuleSubnetSourceConfig)]),
});

export type NaclConfig = t.TypeOf<typeof NaclConfigType>;

export const SubnetConfigType = t.interface({
  name: NonEmptyString,
  'share-to-ou-accounts': fromNullable(t.boolean, false),
  'share-to-specific-accounts': optional(t.array(t.string)),
  definitions: t.array(SubnetDefinitionConfig),
  nacls: optional(t.array(NaclConfigType)),
});

export type SubnetConfig = t.TypeOf<typeof SubnetConfigType>;

export const GATEWAY_ENDPOINT_TYPES = ['s3', 'dynamodb'] as const;

export const GatewayEndpointType = enumType<typeof GATEWAY_ENDPOINT_TYPES[number]>(GATEWAY_ENDPOINT_TYPES);

export const PcxRouteConfigType = t.interface({
  account: NonEmptyString,
  vpc: NonEmptyString,
  subnet: NonEmptyString,
});

export const RouteConfig = t.interface({
  destination: t.union([t.string, PcxRouteConfigType]), // TODO Can be string or destination in another account
  target: NonEmptyString,
});

export const RouteTableConfigType = t.interface({
  name: NonEmptyString,
  routes: optional(t.array(RouteConfig)),
});

export const TransitGatewayAttachOption = NonEmptyString; // TODO Define all attach options here

export const TransitGatewayAttachConfigType = t.interface({
  'associate-to-tgw': t.string,
  account: optional(t.string),
  'associate-type': optional(t.literal('ATTACH')),
  'tgw-rt-associate': optional(t.array(NonEmptyString)),
  'tgw-rt-propagate': optional(t.array(NonEmptyString)),
  'blackhole-route': optional(t.boolean),
  'attach-subnets': optional(t.array(NonEmptyString)),
  options: optional(t.array(TransitGatewayAttachOption)),
});

export type TransitGatewayAttachConfig = t.TypeOf<typeof TransitGatewayAttachConfigType>;

export const InterfaceEndpointName = t.string; // TODO Define all endpoints here

export const InterfaceEndpointConfig = t.interface({
  subnet: t.string,
  endpoints: t.array(InterfaceEndpointName),
});

export const ResolversConfigType = t.interface({
  subnet: NonEmptyString,
  outbound: t.boolean,
  inbound: t.boolean,
});

export type ResolversConfig = t.TypeOf<typeof ResolversConfigType>;

export const OnPremZoneConfigType = t.interface({
  zone: NonEmptyString,
  'outbound-ips': t.array(NonEmptyString),
});

export const SecurityGroupRuleCidrSourceConfig = t.interface({
  cidr: NonEmptyString,
});

export const SecurityGroupRuleSubnetSourceConfig = t.interface({
  account: optional(t.string),
  vpc: NonEmptyString,
  subnet: t.array(NonEmptyString),
});

export const SecurityGroupRuleSecurityGroupSourceConfig = t.interface({
  'security-group': t.array(NonEmptyString),
});

export const SecurityGroupRuleConfigType = t.interface({
  type: optional(t.array(NonEmptyString)),
  'tcp-ports': optional(t.array(t.number)),
  'udp-ports': optional(t.array(t.number)),
  port: optional(t.number),
  description: NonEmptyString,
  toPort: optional(t.number),
  fromPort: optional(t.number),
  source: t.union([
    t.array(NonEmptyString),
    t.array(SecurityGroupRuleSubnetSourceConfig),
    t.array(SecurityGroupRuleSecurityGroupSourceConfig),
  ]),
});

export type SecurityGroupRuleConfig = t.TypeOf<typeof SecurityGroupRuleConfigType>;

export const SecurityGroupConfigType = t.interface({
  name: NonEmptyString,
  'inbound-rules': t.array(SecurityGroupRuleConfigType),
  'outbound-rules': t.array(SecurityGroupRuleConfigType),
});

export const VpcConfigType = t.interface({
  deploy: t.string,
  name: t.string,
  region,
  cidr,
  cidr2: optional(cidr),
  'use-central-endpoints': fromNullable(t.boolean, false),
  'flow-logs': fromNullable(t.boolean, false),
  'log-retention': optional(t.number),
  igw: t.union([t.boolean, t.undefined]),
  vgw: t.union([VirtualPrivateGatewayConfig, t.boolean, t.undefined]),
  pcx: t.union([PeeringConnectionConfig, t.boolean, t.undefined]),
  natgw: t.union([NatGatewayConfig, t.boolean, t.undefined]),
  subnets: optional(t.array(SubnetConfigType)),
  'gateway-endpoints': optional(t.array(GatewayEndpointType)),
  'route-tables': optional(t.array(RouteTableConfigType)),
  'tgw-attach': t.union([TransitGatewayAttachConfigType, t.boolean, t.undefined]),
  'interface-endpoints': t.union([InterfaceEndpointConfig, t.boolean, t.undefined]),
  resolvers: optional(ResolversConfigType),
  'on-premise-rules': optional(t.array(OnPremZoneConfigType)),
  'security-groups': optional(t.array(SecurityGroupConfigType)),
});

export type VpcConfig = t.TypeOf<typeof VpcConfigType>;
export type SecurityGroupConfig = t.TypeOf<typeof SecurityGroupConfigType>;

export const IamUserConfigType = t.interface({
  'user-ids': t.array(NonEmptyString),
  group: NonEmptyString,
  policies: t.array(NonEmptyString),
  'boundary-policy': NonEmptyString,
});

export const IamPolicyConfigType = t.interface({
  'policy-name': NonEmptyString,
  policy: NonEmptyString,
});

export const IamRoleConfigType = t.interface({
  role: NonEmptyString,
  type: NonEmptyString,
  policies: t.array(NonEmptyString),
  'boundary-policy': NonEmptyString,
  'source-account': optional(t.string),
  'source-account-role': optional(t.string),
  'trust-policy': optional(t.string),
});

export const IamConfigType = t.interface({
  users: optional(t.array(IamUserConfigType)),
  policies: optional(t.array(IamPolicyConfigType)),
  roles: optional(t.array(IamRoleConfigType)),
});

export type IamConfig = t.TypeOf<typeof IamConfigType>;

export const TgwDeploymentConfigType = t.interface({
  name: t.string,
  asn: optional(t.number),
  features: optional(
    t.interface({
      'DNS-support': t.boolean,
      'VPN-ECMP-support': t.boolean,
      'Default-route-table-association': t.boolean,
      'Default-route-table-propagation': t.boolean,
      'Auto-accept-sharing-attachments': t.boolean,
    }),
  ),
  'route-tables': optional(t.array(NonEmptyString)),
});

export const PasswordPolicyType = t.interface({
  history: t.number,
  'max-age': t.number,
  'min-age': t.number,
  'min-len': t.number,
  complexity: t.boolean,
  reversible: t.boolean,
  'failed-attempts': t.number,
  'lockout-duration': t.number,
  'lockout-attempts-reset': t.number,
});

export type TgwDeploymentConfig = t.TypeOf<typeof TgwDeploymentConfigType>;

export const ADUserConfig = t.interface({
  user: NonEmptyString,
  groups: t.array(t.string),
});

export const MadConfigType = t.interface({
  'dir-id': t.number,
  deploy: t.boolean,
  'vpc-name': t.string,
  region: t.string,
  subnet: t.string,
  size: t.string,
  'dns-domain': t.string,
  'netbios-domain': t.string,
  'central-resolver-rule-account': t.string,
  'central-resolver-rule-vpc': t.string,
  'log-group-name': t.string,
  'share-to-account': optional(t.string),
  restrict_srcips: t.array(cidr),
  'rdgw-instance-type': t.string,
  'num-rdgw-hosts': t.number,
  'password-policies': PasswordPolicyType,
  'ad-groups': t.array(t.string),
  'ad-per-account-groups': t.array(t.string),
  'adc-group': t.string,
  'ad-users': t.array(ADUserConfig),
  'security-groups': t.array(SecurityGroupConfigType),
});

export const AccountConfigType = t.interface({
  // 'password-policies': PasswordPolicyType,
  'ad-groups': t.array(t.string),
  'adc-group': t.string,
  'ad-users': t.array(ADUserConfig),
});

export const AdcConfigType = t.interface({
  deploy: t.boolean,
  'vpc-name': t.string,
  subnet: t.string,
  size: t.string,
  restrict_srcips: t.array(cidr),
  'connect-account-key': t.string,
  'connect-dir-id': t.number,
});

export const FirewallPortConfigType = t.interface({
  name: t.string,
  subnet: t.string,
  'create-eip': t.boolean,
  'create-cgw': t.boolean,
});

export const FirewallConfigType = t.interface({
  'instance-sizes': t.string,
  'image-id': t.string,
  region: t.string,
  vpc: t.string,
  'security-group': t.string,
  ports: t.array(FirewallPortConfigType),
  'fw-cgw-name': t.string,
  'fw-cgw-asn': t.number,
  'fw-cgw-routing': t.string,
  'tgw-attach': t.interface({
    name: t.string,
    account: t.string,
    'associate-to-tgw': t.string,
  }),
});

export type FirewallConfig = t.TypeOf<typeof FirewallConfigType>;

export const FirewallManagerConfigType = t.interface({
  name: t.string,
  'instance-sizes': t.string,
  'image-id': t.string,
  region: t.string,
  vpc: t.string,
  'security-group': t.string,
  subnet: t.interface({
    name: t.string,
    az: t.string,
  }),
  'create-eip': t.boolean,
});

export type FirewallManagerConfig = t.TypeOf<typeof FirewallManagerConfigType>;

export const LANDING_ZONE_ACCOUNT_TYPES = ['primary', 'security', 'log-archive', 'shared-services'] as const;

export const LandingZoneAccountConfigType = enumType<typeof LANDING_ZONE_ACCOUNT_TYPES[number]>(
  LANDING_ZONE_ACCOUNT_TYPES,
);

export type LandingZoneAccountType = t.TypeOf<typeof LandingZoneAccountConfigType>;

export const DeploymentConfigType = t.interface({
  tgw: optional(TgwDeploymentConfigType),
  mad: optional(MadConfigType),
  adc: optional(AdcConfigType),
  firewall: optional(FirewallConfigType),
  'firewall-manager': optional(FirewallManagerConfigType),
});

export type DeploymentConfig = t.TypeOf<typeof DeploymentConfigType>;

export const BudgetNotificationType = t.interface({
  type: t.string,
  'threshold-percent': t.number,
  emails: t.array(t.string),
});

export type BudgetConfig = t.TypeOf<typeof BudgetConfigType>;

export const BudgetConfigType = t.interface({
  name: t.string,
  period: t.string,
  amount: t.number,
  include: t.array(t.string),
  alerts: t.array(BudgetNotificationType),
});

export const MandatoryAccountConfigType = t.interface({
  'landing-zone-account-type': optional(LandingZoneAccountConfigType),
  'account-name': t.string,
  email: t.string,
  ou: t.string,
  'share-mad-from': optional(t.string),
  'enable-s3-public-access': fromNullable(t.boolean, false),
  iam: optional(IamConfigType),
  limits: fromNullable(t.record(t.string, t.number), {}),
  vpc: optional(t.array(VpcConfigType)),
  deployments: optional(DeploymentConfigType),
  'log-retention': optional(t.number),
  budget: optional(BudgetConfigType),
});

export type AccountConfig = t.TypeOf<typeof MandatoryAccountConfigType>;

export const AccountsConfigType = t.record(t.string, MandatoryAccountConfigType);

export type AccountsConfig = t.TypeOf<typeof AccountsConfigType>;

export const OrganizationalUnitConfigType = t.interface({
  type: t.string,
  scps: t.array(t.string),
  'share-mad-from': optional(t.string),
  iam: optional(IamConfigType),
<<<<<<< HEAD
  vpc: optional(VpcConfigType),
  'default-budgets': optional(BudgetConfigType),
=======
  vpc: optional(t.array(VpcConfigType)),
>>>>>>> 0c0e5054
});

export type OrganizationalUnitConfig = t.TypeOf<typeof OrganizationalUnitConfigType>;

export const OrganizationalUnitsConfigType = t.record(t.string, OrganizationalUnitConfigType);

export type OrganizationalUnitsConfig = t.TypeOf<typeof OrganizationalUnitsConfigType>;

export type RouteTableConfig = t.TypeOf<typeof RouteTableConfigType>;
export type PcxRouteConfig = t.TypeOf<typeof PcxRouteConfigType>;

export const ZoneNamesConfigType = t.interface({
  public: t.array(t.string),
  private: t.array(t.string),
});

export const GlobalOptionsZonesConfigType = t.interface({
  account: NonEmptyString,
  'resolver-vpc': NonEmptyString,
  names: ZoneNamesConfigType,
});

export const CostAndUsageReportConfigType = t.interface({
  'additional-schema-elements': t.array(t.string),
  compression: NonEmptyString,
  format: NonEmptyString,
  'report-name': NonEmptyString,
  's3-bucket': NonEmptyString,
  's3-prefix': NonEmptyString,
  's3-region': NonEmptyString,
  'time-unit': NonEmptyString,
  'additional-artifacts': t.array(t.string),
  'refresh-closed-reports': t.boolean,
  'report-versioning': NonEmptyString,
});

export const ReportsConfigType = t.interface({
  'cost-and-usage-report': CostAndUsageReportConfigType,
});

export type GlobalOptionsZonesConfig = t.TypeOf<typeof GlobalOptionsZonesConfigType>;

export const SecurityHubFrameworksConfigType = t.interface({
  standards: t.array(
    t.interface({
      name: t.string,
      'controls-to-disable': optional(t.array(t.string)),
    }),
  ),
});

export const CentralServicesConfigType = t.interface({
  account: NonEmptyString,
  'security-hub': fromNullable(t.boolean, false),
  'guard-duty': fromNullable(t.boolean, false),
  cwl: fromNullable(t.boolean, false),
  'access-analyzer': fromNullable(t.boolean, false),
  'cwl-access-level': optional(t.string),
});

export const ScpsConfigType = t.interface({
  name: NonEmptyString,
  description: NonEmptyString,
  policy: NonEmptyString,
});

export type ScpConfig = t.TypeOf<typeof ScpsConfigType>;

export const GlobalOptionsConfigType = t.interface({
  'central-log-retention': t.number,
  'default-log-retention': t.number,
  'central-bucket': NonEmptyString,
  reports: ReportsConfigType,
  zones: GlobalOptionsZonesConfigType,
  'security-hub-frameworks': SecurityHubFrameworksConfigType,
  'central-security-services': CentralServicesConfigType,
  'central-operations-services': CentralServicesConfigType,
  'central-log-services': CentralServicesConfigType,
  scps: t.array(ScpsConfigType),
});

export type CentralServicesConfig = t.TypeOf<typeof CentralServicesConfigType>;
export type SecurityHubFrameworksConfig = t.TypeOf<typeof SecurityHubFrameworksConfigType>;
export type GlobalOptionsConfig = t.TypeOf<typeof GlobalOptionsConfigType>;

export const AcceleratorConfigType = t.interface({
  'global-options': GlobalOptionsConfigType,
  'mandatory-account-configs': AccountsConfigType,
  'workload-account-configs': AccountsConfigType,
  'organizational-units': OrganizationalUnitsConfigType,
});

export type OrganizationalUnit = t.TypeOf<typeof OrganizationalUnitConfigType>;

export type MadDeploymentConfig = t.TypeOf<typeof MadConfigType>;

export interface ResolvedVpcConfig {
  /**
   * The organizational unit to which this VPC belongs.
   */
  ouKey?: string;
  /**
   * The resolved account key where the VPC should be deployed.
   */
  accountKey: string;
  /**
   * The VPC config to be deployed.
   */
  vpcConfig: VpcConfig;
  /**
   * Deployment config
   */
  deployments?: DeploymentConfig;
}

export class AcceleratorConfig implements t.TypeOf<typeof AcceleratorConfigType> {
  readonly 'global-options': GlobalOptionsConfig;
  readonly 'mandatory-account-configs': AccountsConfig;
  readonly 'workload-account-configs': AccountsConfig;
  readonly 'organizational-units': OrganizationalUnitsConfig;

  constructor(values: t.TypeOf<typeof AcceleratorConfigType>) {
    Object.assign(this, values);
  }

  /**
   * @return AccountConfig
   */
  getAccountByKey(accountKey: string): AccountConfig {
    return this['mandatory-account-configs'][accountKey] ?? this['workload-account-configs'][accountKey];
  }

  /**
   * @return [accountKey: string, accountConfig: AccountConfig][]
   */
  getAccountByLandingZoneAccountType(
    type: typeof LANDING_ZONE_ACCOUNT_TYPES[number],
  ): [string, AccountConfig] | undefined {
    return this.getMandatoryAccountConfigs().find(
      ([_, accountConfig]) => accountConfig['landing-zone-account-type'] === type,
    );
  }

  /**
   * @return [accountKey: string, accountConfig: AccountConfig][]
   */
  getMandatoryAccountConfigs(): [string, AccountConfig][] {
    return Object.entries(this['mandatory-account-configs']);
  }

  /**
   * @return [accountKey: string, accountConfig: AccountConfig][]
   */
  getWorkloadAccountConfigs(): [string, AccountConfig][] {
    return Object.entries(this['workload-account-configs']);
  }

  /**
   * @return [accountKey: string, accountConfig: AccountConfig][]
   */
  getAccountConfigs(): [string, AccountConfig][] {
    return [...this.getMandatoryAccountConfigs(), ...this.getWorkloadAccountConfigs()];
  }

  /**
   * @return [accountKey: string, accountConfig: AccountConfig][]
   */
  getAccountConfigsForOu(ou: string): [string, AccountConfig][] {
    return this.getAccountConfigs().filter(([_, accountConfig]) => accountConfig.ou === ou);
  }

  /**
   * @return [accountKey: string, accountConfig: AccountConfig][]
   */
  getOrganizationalUnits(): [string, OrganizationalUnitConfig][] {
    return Object.entries(this['organizational-units']);
  }

  /**
   * Find all VPC configurations in mandatory accounts, workload accounts and organizational units. VPC configuration in
   * organizational units will have the correct `accountKey` based on the `deploy` value of the VPC configuration.
   */
  getVpcConfigs(): ResolvedVpcConfig[] {
    const vpcConfigs: ResolvedVpcConfig[] = [];

    // Add mandatory account VPC configuration first
    for (const [accountKey, accountConfig] of this.getMandatoryAccountConfigs()) {
      for (const vpcConfig of accountConfig.vpc || []) {
        vpcConfigs.push({
          accountKey,
          vpcConfig,
          deployments: accountConfig.deployments,
        });
      }
    }

    const prioritizedOus = this.getOrganizationalUnits();
    // Sort OUs by OU priority
    // Config for mandatory OUs should be first in the list
    prioritizedOus.sort(([_, ou1], [__, ou2]) => priorityByOuType(ou1, ou2));

    for (const [ouKey, ouConfig] of prioritizedOus) {
      for (const vpcConfig of ouConfig.vpc || []) {
        const destinationAccountKey = vpcConfig.deploy;
        if (destinationAccountKey === 'local') {
          // When deploy is 'local' then the VPC should be deployed in all accounts in the OU
          for (const [accountKey, accountConfig] of this.getAccountConfigsForOu(ouKey)) {
            vpcConfigs.push({
              ouKey,
              accountKey,
              vpcConfig,
              deployments: accountConfig.deployments,
            });
          }
        } else {
          // When deploy is not 'local' then the VPC should only be deployed in the given account
          vpcConfigs.push({
            ouKey,
            accountKey: destinationAccountKey,
            vpcConfig,
          });
        }
      }
    }

    // Add workload accounts as they are lower priority
    for (const [accountKey, accountConfig] of this.getWorkloadAccountConfigs()) {
      for (const vpcConfig of accountConfig.vpc || []) {
        vpcConfigs.push({
          accountKey,
          vpcConfig,
          deployments: accountConfig.deployments,
        });
      }
    }

    return vpcConfigs;
  }

  static fromBuffer(content: Buffer): AcceleratorConfig {
    return this.fromString(content.toString());
  }

  static fromString(content: string): AcceleratorConfig {
    return this.fromObject(JSON.parse(content));
  }

  static fromObject<S>(content: S): AcceleratorConfig {
    const values = parse(AcceleratorConfigType, content);
    return new AcceleratorConfig(values);
  }
}

export function parse<S, T>(type: t.Decoder<S, T>, content: S): T {
  const result = type.decode(content);
  if (isLeft(result)) {
    const errors = PathReporter.report(result).map(error => `* ${error}`);
    const errorMessage = errors.join('\n');
    throw new Error(`Could not parse content:\n${errorMessage}`);
  }
  return result.right;
}

function priorityByOuType(ou1: OrganizationalUnit, ou2: OrganizationalUnit) {
  // Mandatory has highest priority
  if (ou1.type === 'mandatory') {
    return -1;
  }
  return 1;
}<|MERGE_RESOLUTION|>--- conflicted
+++ resolved
@@ -387,12 +387,8 @@
   scps: t.array(t.string),
   'share-mad-from': optional(t.string),
   iam: optional(IamConfigType),
-<<<<<<< HEAD
-  vpc: optional(VpcConfigType),
+  vpc: optional(t.array(VpcConfigType)),
   'default-budgets': optional(BudgetConfigType),
-=======
-  vpc: optional(t.array(VpcConfigType)),
->>>>>>> 0c0e5054
 });
 
 export type OrganizationalUnitConfig = t.TypeOf<typeof OrganizationalUnitConfigType>;
