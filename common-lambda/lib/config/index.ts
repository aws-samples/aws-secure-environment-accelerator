--- conflicted
+++ resolved
@@ -424,7 +424,6 @@
   ),
 });
 
-<<<<<<< HEAD
 export const CentralServicesConfigType = t.interface({
   account: NonEmptyString,
   'security-hub': fromNullable(t.boolean, false),
@@ -433,7 +432,6 @@
   'access-analyzer': fromNullable(t.boolean, false),
 });
 
-=======
 export const ScpsConfigType = t.interface({
   name: NonEmptyString,
   description: NonEmptyString,
@@ -442,7 +440,6 @@
 
 export type ScpConfig = t.TypeOf<typeof ScpsConfigType>;
 
->>>>>>> 3e1c6e44
 export const GlobalOptionsConfigType = t.interface({
   'central-log-retention': t.number,
   'default-log-retention': t.number,
@@ -450,13 +447,10 @@
   reports: ReportsConfigType,
   zones: GlobalOptionsZonesConfigType,
   'security-hub-frameworks': SecurityHubFrameworksConfigType,
-<<<<<<< HEAD
   'central-security-services': CentralServicesConfigType,
   'central-operations-services': CentralServicesConfigType,
   'central-log-services': CentralServicesConfigType,
-=======
   scps: t.array(ScpsConfigType),
->>>>>>> 3e1c6e44
 });
 
 export type CentralServicesConfig = t.TypeOf<typeof CentralServicesConfigType>;
