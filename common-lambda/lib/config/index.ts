import * as t from 'io-ts';
import { availabilityZone, cidr, optional, region, enumType } from './types';
import { PathReporter } from './reporter';
import { NonEmptyString } from 'io-ts-types/lib/NonEmptyString';
import { fromNullable } from 'io-ts-types/lib/fromNullable';
import { isLeft } from 'fp-ts/lib/Either';

export const VirtualPrivateGatewayConfig = t.interface({
  asn: optional(t.number),
});

export const PeeringConnectionConfig = t.interface({
  source: NonEmptyString,
  subnets: NonEmptyString,
  // TODO
});

export const NatGatewayConfig = t.interface({
  subnet: NonEmptyString,
});

export const SubnetDefinitionConfig = t.interface({
  az: availabilityZone,
  cidr: optional(cidr),
  cidr2: optional(cidr),
  'route-table': NonEmptyString,
  disabled: fromNullable(t.boolean, false),
});

export const SubnetConfig = t.interface({
  name: NonEmptyString,
  'share-to-ou-accounts': fromNullable(t.boolean, false),
  definitions: t.array(SubnetDefinitionConfig),
});

export const gatewayEndpointTypes = ['s3', 'dynamodb'];

export const GatewayEndpointType = enumType<typeof gatewayEndpointTypes[number]>(gatewayEndpointTypes);

export const RouteConfig = t.interface({
  destination: t.unknown, // TODO Can be string or destination in another account
  target: NonEmptyString,
});

export const RouteTableConfig = t.interface({
  name: NonEmptyString,
  routes: optional(t.array(RouteConfig)),
});

export const TransitGatewayAttachOption = NonEmptyString; // TODO Define all attach options here

export const TransitGatewayAttachConfig = t.interface({
  'associate-to-tgw': t.union([NonEmptyString, t.boolean]),
  account: optional(t.string),
  'associate-type': optional(t.literal('ATTACH')),
  'tgw-rt-associate': optional(t.array(NonEmptyString)),
  'tgw-rt-propagate': optional(t.array(NonEmptyString)),
  'blackhole-route': optional(t.boolean),
  'attach-subnets': optional(t.array(NonEmptyString)),
  options: optional(t.array(TransitGatewayAttachOption)),
});

export const InterfaceEndpointName = t.string; // TODO Define all endpoints here

export const InterfaceEndpointConfig = t.interface({
  subnet: t.string,
  endpoints: t.array(InterfaceEndpointName),
});

export const ResolversConfigType = t.interface({
  subnet: NonEmptyString,
  outbound: t.boolean,
  inbound: t.boolean,
});

export const OnPremZoneConfigType = t.interface({
  zone: NonEmptyString,
  'outbound-ips': t.array(NonEmptyString),
});

export const VpcConfigType = t.interface({
  deploy: optional(NonEmptyString),
  name: NonEmptyString,
  cidr: optional(cidr),
  cidr2: optional(cidr),
  region: optional(region),
  'flow-logs': fromNullable(t.boolean, false),
  'log-retention': optional(t.number),
  igw: t.union([t.boolean, t.undefined]),
  vgw: t.union([VirtualPrivateGatewayConfig, t.boolean, t.undefined]),
  pcx: t.union([PeeringConnectionConfig, t.boolean, t.undefined]),
  natgw: t.union([NatGatewayConfig, t.boolean, t.undefined]),
  subnets: optional(t.array(SubnetConfig)),
  'gateway-endpoints': optional(t.array(GatewayEndpointType)),
  'route-tables': optional(t.array(RouteTableConfig)),
  'tgw-attach': optional(TransitGatewayAttachConfig),
  'interface-endpoints': t.union([InterfaceEndpointConfig, t.boolean, t.undefined]),
  resolvers: optional(ResolversConfigType),
  'on-premise-rules': optional(t.array(OnPremZoneConfigType)),
});

export type VpcConfig = t.TypeOf<typeof VpcConfigType>;

export const DeploymentConfigType = t.interface({
  name: optional(NonEmptyString),
  asn: optional(t.number),
  features: optional(
    t.interface({
      'DNS-support': t.boolean,
      'VPN-ECMP-support': t.boolean,
      'Default-route-table-association': t.boolean,
      'Default-route-table-propagation': t.boolean,
      'Auto-accept-sharing-attachments': t.boolean,
    }),
  ),
  'route-tables': optional(t.array(NonEmptyString)),
});

export const AccountConfigType = t.interface({
  'account-name': NonEmptyString,
  email: NonEmptyString,
  ou: NonEmptyString,
  vpc: optional(VpcConfigType),
  deployments: t.interface({
    tgw: optional(DeploymentConfigType),
  }),
});

export const OrganizationalUnitConfigType = t.interface({
  vpc: VpcConfigType,
});

export const OrganizationalUnitsType = t.interface({
  central: OrganizationalUnitConfigType,
});

export const MandatoryAccountConfigType = t.interface({
  operations: AccountConfigType,
  'shared-network': AccountConfigType,
  master: AccountConfigType,
  perimeter: AccountConfigType,
});

export const GlobalOptionsAccountsConfigType = t.interface({
  'lz-primary-account': t.string,
  'lz-security-account': t.string,
  'lz-log-archive-account': t.string,
  'lz-shared-services-account': t.string,
  mandatory: t.array(t.string),
});

export type GlobalOptionsAccountsConfig = t.TypeOf<typeof GlobalOptionsAccountsConfigType>;

export const ZoneNamesConfigType = t.interface({
  public: t.array(t.string),
  private: t.array(t.string),
});

export const GlobalOptionsZonesConfigType = t.interface({
  account: NonEmptyString,
  'resolver-vpc': NonEmptyString,
  names: ZoneNamesConfigType,
});

export type GlobalOptionsZonesConfig = t.TypeOf<typeof GlobalOptionsZonesConfigType>;

export const GlobalOptionsConfigType = t.interface({
  'central-log-retention': t.number,
  accounts: GlobalOptionsAccountsConfigType,
<<<<<<< HEAD
  zones: GlobalOptionsZonesConfigType,
  passwords: fromNullable(PasswordsConfigType, {}),
=======
>>>>>>> 36437ffd
});

export const AcceleratorConfigType = t.interface({
  'global-options': GlobalOptionsConfigType,
  'mandatory-account-configs': t.record(t.string, AccountConfigType),
  'organizational-units': OrganizationalUnitsType,
});

export type AcceleratorConfig = t.TypeOf<typeof AcceleratorConfigType>;
export type AccountConfig = t.TypeOf<typeof AccountConfigType>;
export type DeploymentConfig = t.TypeOf<typeof DeploymentConfigType>;
export type OrganizationalUnits = t.TypeOf<typeof OrganizationalUnitsType>;

export namespace AcceleratorConfig {
  export function fromBuffer(content: Buffer): AcceleratorConfig {
    return fromString(content.toString());
  }

  export function fromString(content: string): AcceleratorConfig {
    return fromObject(JSON.parse(content));
  }

  export function fromObject<S>(content: S): AcceleratorConfig {
    return parse(AcceleratorConfigType, content);
  }
}

export function parse<S, T>(type: t.Decoder<S, T>, content: S): T {
  const result = type.decode(content);
  if (isLeft(result)) {
    const errors = PathReporter.report(result).map(error => `* ${error}`);
    const errorMessage = errors.join('\n');
    throw new Error(`Could not parse content:\n${errorMessage}`);
  }
  return result.right;
}<|MERGE_RESOLUTION|>--- conflicted
+++ resolved
@@ -167,11 +167,7 @@
 export const GlobalOptionsConfigType = t.interface({
   'central-log-retention': t.number,
   accounts: GlobalOptionsAccountsConfigType,
-<<<<<<< HEAD
   zones: GlobalOptionsZonesConfigType,
-  passwords: fromNullable(PasswordsConfigType, {}),
-=======
->>>>>>> 36437ffd
 });
 
 export const AcceleratorConfigType = t.interface({
