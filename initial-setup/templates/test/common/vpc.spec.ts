// tslint:disable:no-any
import 'jest';
import * as cdk from '@aws-cdk/core';
import { parse } from '@aws-pbmm/common-types';
import { VpcConfigType } from '@aws-pbmm/common-lambda/lib/config';
import { resourcesToList, stackToCloudFormation } from '../jest';
import { Vpc } from '../../src/common/vpc';
import { Limiter } from '../../src/utils/limits';
import { AccountStacks } from '../../src/common/account-stacks';

const testStacks = new AccountStacks({
  phase: 'test',
  accounts: [],
  context: {
    acceleratorName: 'test',
    acceleratorPrefix: 'test',
    acceleratorExecutionRoleName: 'test',
    defaultRegion: 'test',
  },
});

test('the VPC creation should create the correct amount of subnets', () => {
  const stack = new cdk.Stack();

  const vpcConfig = parse(VpcConfigType, {
    name: 'shared-network',
    cidr: '10.2.0.0/16',
    region: 'ca-central-1',
    deploy: 'local',
    igw: false,
    vgw: false,
    pcx: false,
    natgw: false,
    'gateway-endpoints': ['s3', 'dynamodb'],
    subnets: [
      {
        name: 'TGW',
        'share-to-ou-accounts': false,
        definitions: [
          {
            az: 'a',
            'route-table': 'DevVPC_Common',
            cidr: '10.2.88.0/27',
          },
          {
            az: 'b',
            'route-table': 'DevVPC_Common',
            cidr: '10.2.88.32/27',
          },
          {
            az: 'd',
            'route-table': 'DevVPC_Common',
            cidr: '10.2.88.64/27',
            disabled: true,
          },
        ],
      },
      {
        name: 'Web',
        'share-to-ou-accounts': false,
        definitions: [
          {
            az: 'a',
            'route-table': 'DevVPC_Common',
            cidr: '10.2.32.0/20',
          },
          {
            az: 'b',
            'route-table': 'DevVPC_Common',
            cidr: '10.2.128.0/20',
          },
          {
            az: 'd',
            'route-table': 'DevVPC_Common',
            cidr: '10.2.192.0/20',
            disabled: true,
          },
        ],
      },
    ],
    'route-tables': [
      {
        name: 'default',
      },
      {
        name: 'DevVPC_Common',
        routes: [
          {
            destination: '0.0.0.0/0',
            target: 'TGW',
          },
          {
            destination: 's3',
            target: 's3',
          },
          {
            destination: 'DynamoDB',
            target: 'DynamoDB',
          },
        ],
      },
    ],
  });
  new Vpc(stack, 'SharedNetwork', {
<<<<<<< HEAD
    accountKey: 'master',
    accounts: [],
    vpcConfig,
    limiter: new Limiter([]),
    transitGateways: {},
=======
    vpcProps: {
      accountKey: 'master',
      accounts: [],
      vpcConfig,
      limiter: new Limiter([]),
      accountStacks: testStacks,
    },
    masterAccountId: '',
    outputs: [],
>>>>>>> 70ad71cc
  });

  // Convert the stack to a CloudFormation template
  const template = stackToCloudFormation(stack);
  const resources = resourcesToList(template.Resources);

  // The VPC Should have the correct CIDR block
  expect(resources).toEqual(
    expect.arrayContaining([
      expect.objectContaining({
        Type: 'AWS::EC2::VPC',
        Properties: expect.objectContaining({
          CidrBlock: '10.2.0.0/16',
        }),
      }),
    ]),
  );

  const vpc = resources.find(r => r.Type === 'AWS::EC2::VPC')!!;
  const subnets = resources.filter(r => r.Type === 'AWS::EC2::Subnet');

  // There should be 4 subnets as 2 of the 6 given subnets are disabled
  expect(subnets).toHaveLength(4);

  expect(subnets).toEqual(
    expect.arrayContaining([
      expect.objectContaining({
        Type: 'AWS::EC2::Subnet',
        Properties: expect.objectContaining({
          CidrBlock: '10.2.88.0/27',
          AvailabilityZone: 'ca-central-1a',
          VpcId: {
            Ref: vpc.LogicalId,
          },
        }),
      }),
      expect.objectContaining({
        Type: 'AWS::EC2::Subnet',
        Properties: expect.objectContaining({
          CidrBlock: '10.2.88.32/27',
          AvailabilityZone: 'ca-central-1b',
          VpcId: {
            Ref: vpc.LogicalId,
          },
        }),
      }),
      expect.objectContaining({
        Type: 'AWS::EC2::Subnet',
        Properties: expect.objectContaining({
          CidrBlock: '10.2.32.0/20',
          AvailabilityZone: 'ca-central-1a',
          VpcId: {
            Ref: vpc.LogicalId,
          },
        }),
      }),
      expect.objectContaining({
        Type: 'AWS::EC2::Subnet',
        Properties: expect.objectContaining({
          CidrBlock: '10.2.128.0/20',
          AvailabilityZone: 'ca-central-1b',
          VpcId: {
            Ref: vpc.LogicalId,
          },
        }),
      }),
    ]),
  );

  const routeTables = resources.filter(r => r.Type === 'AWS::EC2::RouteTable');
  const associations = resources.filter(r => r.Type === 'AWS::EC2::SubnetRouteTableAssociation');

  // There's a single route table
  expect(routeTables).toHaveLength(1);

  // The route table is associated with all the subnets
  expect(associations).toHaveLength(4);

  const vpcEndpoints = resources.filter(r => r.Type === 'AWS::EC2::VPCEndpoint');

  // The VPCEndpoints Endpoints count is 2
  expect(vpcEndpoints).toHaveLength(2);
});

test('the VPC creation should throw an error when a subnet uses a route table that does not exist', () => {
  const stack = new cdk.Stack();

  const vpcConfig = parse(VpcConfigType, {
    name: 'shared-network',
    cidr: '10.2.0.0/16',
    region: 'ca-central-1',
    deploy: 'local',
    igw: false,
    vgw: false,
    pcx: false,
    natgw: false,
    subnets: [
      {
        name: 'TGW',
        'share-to-ou-accounts': false,
        definitions: [
          {
            az: 'a',
            'route-table': 'DevVPC_Common',
            cidr: '10.2.88.0/27',
          },
        ],
      },
    ],
  });
  expect(() => {
    new Vpc(stack, 'SharedNetwork', {
<<<<<<< HEAD
      accountKey: 'master',
      accounts: [],
      vpcConfig,
      limiter: new Limiter([]),
      transitGateways: {},
=======
      vpcProps: {
        accountKey: 'master',
        accounts: [],
        vpcConfig,
        limiter: new Limiter([]),
        accountStacks: testStacks,
      },
      masterAccountId: '',
      outputs: [],
>>>>>>> 70ad71cc
    });
  });
});

test('the VPC creation should create the internet gateway', () => {
  const stack = new cdk.Stack();

  const vpcConfig = parse(VpcConfigType, {
    name: 'shared-network',
    cidr: '10.2.0.0/16',
    region: 'ca-central-1',
    deploy: 'local',
    igw: true,
    vgw: false,
    pcx: false,
    natgw: false,
    subnets: [],
  });
  new Vpc(stack, 'SharedNetwork', {
<<<<<<< HEAD
    accountKey: 'master',
    accounts: [],
    vpcConfig,
    limiter: new Limiter([]),
    transitGateways: {},
=======
    vpcProps: {
      accountKey: 'master',
      accounts: [],
      vpcConfig,
      limiter: new Limiter([]),
      accountStacks: testStacks,
    },
    masterAccountId: '',
    outputs: [],
>>>>>>> 70ad71cc
  });

  // Convert the stack to a CloudFormation template
  const template = stackToCloudFormation(stack);
  const resources = resourcesToList(template.Resources);

  const internetGateways = resources.filter(r => r.Type === 'AWS::EC2::InternetGateway');

  // There should only be one internet gateway
  expect(internetGateways).toHaveLength(1);
});

test('the VPC creation should create the VPN gateway', () => {
  const stack = new cdk.Stack();

  const vpcConfig = parse(VpcConfigType, {
    name: 'shared-network',
    cidr: '10.2.0.0/16',
    region: 'ca-central-1',
    deploy: 'local',
    igw: false,
    vgw: true,
    pcx: false,
    natgw: false,
    subnets: [],
  });
  new Vpc(stack, 'SharedNetwork', {
<<<<<<< HEAD
    accountKey: 'master',
    accounts: [],
    vpcConfig,
    limiter: new Limiter([]),
    transitGateways: {},
=======
    vpcProps: {
      accountKey: 'master',
      accounts: [],
      vpcConfig,
      limiter: new Limiter([]),
      accountStacks: testStacks,
    },
    masterAccountId: '',
    outputs: [],
>>>>>>> 70ad71cc
  });

  // Convert the stack to a CloudFormation template
  const template = stackToCloudFormation(stack);
  const resources = resourcesToList(template.Resources);

  // There should only be one VPN gateway
  expect(resources).toEqual(
    expect.arrayContaining([
      expect.objectContaining({
        Type: 'AWS::EC2::VPC',
      }),
      expect.objectContaining({
        Type: 'AWS::EC2::VPNGateway',
      }),
    ]),
  );

  const vpc = resources.find(r => r.Type === 'AWS::EC2::VPC')!!;
  const vpnGateway = resources.find(r => r.Type === 'AWS::EC2::VPNGateway')!!;

  // There should only be one VPN Gateway Attachment
  expect(resources).toEqual(
    expect.arrayContaining([
      expect.objectContaining({
        Type: 'AWS::EC2::VPCGatewayAttachment',
        Properties: expect.objectContaining({
          VpcId: {
            Ref: vpc.LogicalId,
          },
          VpnGatewayId: {
            Ref: vpnGateway.LogicalId,
          },
        }),
      }),
    ]),
  );
});

test('the VPC creation should create the NAT gateway', () => {
  const stack = new cdk.Stack();

  const vpcConfig = parse(VpcConfigType, {
    name: 'shared-network',
    cidr: '10.2.0.0/16',
    region: 'ca-central-1',
    deploy: 'local',
    igw: true,
    vgw: false,
    pcx: false,
    natgw: {
      subnet: {
        name: 'Public',
        az: 'a',
      },
    },
    'gateway-endpoints': ['s3', 'dynamodb'],
    subnets: [
      {
        name: 'Private',
        'share-to-ou-accounts': false,
        definitions: [
          {
            az: 'a',
            'route-table': 'Private',
            cidr: '10.2.88.0/27',
          },
          {
            az: 'b',
            'route-table': 'Private',
            cidr: '10.2.88.32/27',
          },
        ],
      },
      {
        name: 'Public',
        'share-to-ou-accounts': false,
        definitions: [
          {
            az: 'a',
            'route-table': 'Public',
            cidr: '10.2.32.0/20',
          },
          {
            az: 'b',
            'route-table': 'Public',
            cidr: '10.2.128.0/20',
          },
        ],
      },
    ],
    'route-tables': [
      {
        name: 'default',
      },
      {
        name: 'Public',
        routes: [
          {
            destination: '0.0.0.0/0',
            target: 'IGW',
          },
        ],
      },
      {
        name: 'Private',
      },
    ],
  });
  new Vpc(stack, 'SharedNetwork', {
<<<<<<< HEAD
    accountKey: 'master',
    accounts: [],
    vpcConfig,
    limiter: new Limiter([]),
    transitGateways: {},
=======
    vpcProps: {
      accountKey: 'master',
      accounts: [],
      vpcConfig,
      limiter: new Limiter([]),
      accountStacks: testStacks,
    },
    masterAccountId: '',
    outputs: [],
>>>>>>> 70ad71cc
  });

  // Convert the stack to a CloudFormation template
  const template = stackToCloudFormation(stack);
  const resources = resourcesToList(template.Resources);

  // There should be only on EIP Created
  const eip = resources.filter(r => r.Type === 'AWS::EC2::EIP');
  expect(eip).toHaveLength(1);

  // There should NAT Gatewsy Created
  const natGateways = resources.filter(r => r.Type === 'AWS::EC2::NatGateway');
  expect(natGateways).toHaveLength(1);

  // Route Tables
  const routeTables = resources.filter(r => r.Type === 'AWS::EC2::RouteTable');

  const privateRoute = routeTables.find(x => x.LogicalId.startsWith('SharedNetworkPrivate'));
  const routes = resources.filter(r => r.Type === 'AWS::EC2::Route');
  const natRoute = routes.find(x => x.Properties.NatGatewayId!! !== undefined);

  // Check NAT Gateway Route is assigned to Private Route Table which doesn't have IGW assigned
  expect(routes).toEqual(
    expect.arrayContaining([
      expect.objectContaining({
        Type: 'AWS::EC2::Route',
        Properties: expect.objectContaining({
          RouteTableId: {
            Ref: privateRoute!!.LogicalId,
          },
          NatGatewayId: {
            Ref: natGateways[0].LogicalId,
          },
        }),
      }),
    ]),
  );
});<|MERGE_RESOLUTION|>--- conflicted
+++ resolved
@@ -102,13 +102,6 @@
     ],
   });
   new Vpc(stack, 'SharedNetwork', {
-<<<<<<< HEAD
-    accountKey: 'master',
-    accounts: [],
-    vpcConfig,
-    limiter: new Limiter([]),
-    transitGateways: {},
-=======
     vpcProps: {
       accountKey: 'master',
       accounts: [],
@@ -118,7 +111,6 @@
     },
     masterAccountId: '',
     outputs: [],
->>>>>>> 70ad71cc
   });
 
   // Convert the stack to a CloudFormation template
@@ -231,13 +223,6 @@
   });
   expect(() => {
     new Vpc(stack, 'SharedNetwork', {
-<<<<<<< HEAD
-      accountKey: 'master',
-      accounts: [],
-      vpcConfig,
-      limiter: new Limiter([]),
-      transitGateways: {},
-=======
       vpcProps: {
         accountKey: 'master',
         accounts: [],
@@ -247,7 +232,6 @@
       },
       masterAccountId: '',
       outputs: [],
->>>>>>> 70ad71cc
     });
   });
 });
@@ -267,13 +251,6 @@
     subnets: [],
   });
   new Vpc(stack, 'SharedNetwork', {
-<<<<<<< HEAD
-    accountKey: 'master',
-    accounts: [],
-    vpcConfig,
-    limiter: new Limiter([]),
-    transitGateways: {},
-=======
     vpcProps: {
       accountKey: 'master',
       accounts: [],
@@ -283,7 +260,6 @@
     },
     masterAccountId: '',
     outputs: [],
->>>>>>> 70ad71cc
   });
 
   // Convert the stack to a CloudFormation template
@@ -311,13 +287,6 @@
     subnets: [],
   });
   new Vpc(stack, 'SharedNetwork', {
-<<<<<<< HEAD
-    accountKey: 'master',
-    accounts: [],
-    vpcConfig,
-    limiter: new Limiter([]),
-    transitGateways: {},
-=======
     vpcProps: {
       accountKey: 'master',
       accounts: [],
@@ -327,7 +296,6 @@
     },
     masterAccountId: '',
     outputs: [],
->>>>>>> 70ad71cc
   });
 
   // Convert the stack to a CloudFormation template
@@ -438,13 +406,6 @@
     ],
   });
   new Vpc(stack, 'SharedNetwork', {
-<<<<<<< HEAD
-    accountKey: 'master',
-    accounts: [],
-    vpcConfig,
-    limiter: new Limiter([]),
-    transitGateways: {},
-=======
     vpcProps: {
       accountKey: 'master',
       accounts: [],
@@ -454,7 +415,6 @@
     },
     masterAccountId: '',
     outputs: [],
->>>>>>> 70ad71cc
   });
 
   // Convert the stack to a CloudFormation template
