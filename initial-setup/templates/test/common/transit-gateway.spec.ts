--- conflicted
+++ resolved
@@ -7,27 +7,6 @@
 test('the TransitGateway creation should create Transit Gateway with appropriate configurations', () => {
   const stack = new cdk.Stack();
 
-<<<<<<< HEAD
-  new TransitGateway(
-    stack,
-    'SharedNetwork',
-    parse(TgwDeploymentConfigType, {
-      name: 'Main',
-      region: 'us-west-2',
-      asn: 64512,
-      region: 'ca-central-1',
-      features: {
-        'DNS-support': true,
-        'VPN-ECMP-support': true,
-        'Default-route-table-association': false,
-        'Default-route-table-propagation': false,
-        'Auto-accept-sharing-attachments': false,
-      },
-      'route-tables': ['core', 'segregated', 'shared', 'standalone'],
-      'share-to-account': ['123'],
-    }),
-  );
-=======
   const transitGateway = new TransitGateway(stack, 'SharedNetwork', {
     name: 'Main',
     asn: 64512,
@@ -41,7 +20,6 @@
   transitGateway.addRouteTable('segregated');
   transitGateway.addRouteTable('shared');
   transitGateway.addRouteTable('standalone');
->>>>>>> d6bcb52b
 
   // Convert the stack to a CloudFormation template
   const template = stackToCloudFormation(stack);
