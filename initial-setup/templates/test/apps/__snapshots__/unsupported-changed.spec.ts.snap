--- conflicted
+++ resolved
@@ -1111,21 +1111,10 @@
 
 exports[`there should not be any unsupported resource changes for AWS::EC2::TransitGateway: SecurityPhase2 1`] = `Array []`;
 
-<<<<<<< HEAD
-exports[`there should not be any unsupported resource changes for AWS::EC2::TransitGateway: SharedNetworkPhase0 1`] = `Array []`;
-
-exports[`there should not be any unsupported resource changes for AWS::EC2::TransitGateway: SharedNetworkPhase0UsEast1 1`] = `Array []`;
-
-exports[`there should not be any unsupported resource changes for AWS::EC2::TransitGateway: SharedNetworkPhase1 1`] = `
-Array [
-  Object {
-    "LogicalId": "TgwMain627BB489",
-=======
 exports[`there should not be any unsupported resource changes for AWS::EC2::TransitGateway: SharedNetworkPhase0 1`] = `
 Array [
   Object {
     "LogicalId": "TGWMain75B662F5",
->>>>>>> 70ad71cc
     "Properties": Object {
       "AmazonSideAsn": 65521,
       "AutoAcceptSharedAttachments": "disable",
@@ -1149,13 +1138,10 @@
 ]
 `;
 
-<<<<<<< HEAD
-=======
 exports[`there should not be any unsupported resource changes for AWS::EC2::TransitGateway: SharedNetworkPhase0UsEast1 1`] = `Array []`;
 
 exports[`there should not be any unsupported resource changes for AWS::EC2::TransitGateway: SharedNetworkPhase1 1`] = `Array []`;
 
->>>>>>> 70ad71cc
 exports[`there should not be any unsupported resource changes for AWS::EC2::TransitGateway: SharedNetworkPhase1Endpoint0CD50B8FF 1`] = `Array []`;
 
 exports[`there should not be any unsupported resource changes for AWS::EC2::TransitGateway: SharedNetworkPhase1Endpoint20AE19710 1`] = `Array []`;
