--- conflicted
+++ resolved
@@ -144,15 +144,11 @@
 ]
 `;
 
-<<<<<<< HEAD
-exports[`there should not be any unsupported resource changes for AWS::Budgets::Budget: PBMMAccel-Master-Phase0 1`] = `
-=======
 exports[`there should not be any unsupported resource changes for AWS::Budgets::Budget: LogArchivePhase2 1`] = `Array []`;
 
 exports[`there should not be any unsupported resource changes for AWS::Budgets::Budget: LogArchivePhase3 1`] = `Array []`;
 
 exports[`there should not be any unsupported resource changes for AWS::Budgets::Budget: MasterPhase0 1`] = `
->>>>>>> 8b919eae
 Array [
   Object {
     "LogicalId": "OrganizationBudgetD31584F9",
@@ -222,15 +218,11 @@
 
 exports[`there should not be any unsupported resource changes for AWS::Budgets::Budget: MasterPhase1 1`] = `Array []`;
 
-<<<<<<< HEAD
-exports[`there should not be any unsupported resource changes for AWS::Budgets::Budget: PBMMAccel-Operations-Phase0 1`] = `Array []`;
-=======
 exports[`there should not be any unsupported resource changes for AWS::Budgets::Budget: MasterPhase1VpcStackForSsoA3413A70 1`] = `Array []`;
 
 exports[`there should not be any unsupported resource changes for AWS::Budgets::Budget: MasterPhase2 1`] = `Array []`;
 
 exports[`there should not be any unsupported resource changes for AWS::Budgets::Budget: MasterPhase3 1`] = `Array []`;
->>>>>>> 8b919eae
 
 exports[`there should not be any unsupported resource changes for AWS::Budgets::Budget: Mydevacct1Phase0 1`] = `Array []`;
 
@@ -376,15 +368,11 @@
 ]
 `;
 
-<<<<<<< HEAD
-exports[`there should not be any unsupported resource changes for AWS::Budgets::Budget: PBMMAccel-Perimeter-Phase0 1`] = `Array []`;
-=======
 exports[`there should not be any unsupported resource changes for AWS::Budgets::Budget: OperationsPhase2 1`] = `Array []`;
 
 exports[`there should not be any unsupported resource changes for AWS::Budgets::Budget: OperationsPhase2SecurityGroupsCentralShared18DBF8A21 1`] = `Array []`;
 
 exports[`there should not be any unsupported resource changes for AWS::Budgets::Budget: OperationsPhase5 1`] = `Array []`;
->>>>>>> 8b919eae
 
 exports[`there should not be any unsupported resource changes for AWS::Budgets::Budget: PerimeterPhase0 1`] = `Array []`;
 
@@ -456,9 +444,6 @@
 ]
 `;
 
-<<<<<<< HEAD
-exports[`there should not be any unsupported resource changes for AWS::Budgets::Budget: PBMMAccel-Security-Phase0 1`] = `Array []`;
-=======
 exports[`there should not be any unsupported resource changes for AWS::Budgets::Budget: PerimeterPhase1Endpoint02EC98C35 1`] = `Array []`;
 
 exports[`there should not be any unsupported resource changes for AWS::Budgets::Budget: PerimeterPhase1VpcStackPerimeter0F2B12AF 1`] = `Array []`;
@@ -468,7 +453,6 @@
 exports[`there should not be any unsupported resource changes for AWS::Budgets::Budget: PerimeterPhase3 1`] = `Array []`;
 
 exports[`there should not be any unsupported resource changes for AWS::Budgets::Budget: SecurityPhase0 1`] = `Array []`;
->>>>>>> 8b919eae
 
 exports[`there should not be any unsupported resource changes for AWS::Budgets::Budget: SecurityPhase1 1`] = `
 Array [
@@ -538,13 +522,9 @@
 ]
 `;
 
-<<<<<<< HEAD
-exports[`there should not be any unsupported resource changes for AWS::Budgets::Budget: PBMMAccel-SharedNetwork-Phase0 1`] = `Array []`;
-=======
 exports[`there should not be any unsupported resource changes for AWS::Budgets::Budget: SecurityPhase2 1`] = `Array []`;
 
 exports[`there should not be any unsupported resource changes for AWS::Budgets::Budget: SharedNetworkPhase0 1`] = `Array []`;
->>>>>>> 8b919eae
 
 exports[`there should not be any unsupported resource changes for AWS::Budgets::Budget: SharedNetworkPhase0UsEast1 1`] = `Array []`;
 
@@ -616,9 +596,6 @@
 ]
 `;
 
-<<<<<<< HEAD
-exports[`there should not be any unsupported resource changes for AWS::Budgets::Budget: PBMMAccel-SharedServices-Phase0 1`] = `Array []`;
-=======
 exports[`there should not be any unsupported resource changes for AWS::Budgets::Budget: SharedNetworkPhase1Endpoint0CD50B8FF 1`] = `Array []`;
 
 exports[`there should not be any unsupported resource changes for AWS::Budgets::Budget: SharedNetworkPhase1Endpoint20AE19710 1`] = `Array []`;
@@ -636,7 +613,6 @@
 exports[`there should not be any unsupported resource changes for AWS::Budgets::Budget: SharedNetworkPhase1VpcStackTestB1AC84C0 1`] = `Array []`;
 
 exports[`there should not be any unsupported resource changes for AWS::Budgets::Budget: SharedNetworkPhase1VpcStackUnClassCF91DDF7 1`] = `Array []`;
->>>>>>> 8b919eae
 
 exports[`there should not be any unsupported resource changes for AWS::Budgets::Budget: SharedNetworkPhase2 1`] = `Array []`;
 
@@ -714,9 +690,6 @@
 ]
 `;
 
-<<<<<<< HEAD
-exports[`there should not be any unsupported resource changes for AWS::DirectoryService::MicrosoftAD: PBMMAccel-LogArchive-Phase0 1`] = `Array []`;
-=======
 exports[`there should not be any unsupported resource changes for AWS::Budgets::Budget: SharedServicesPhase2 1`] = `Array []`;
 
 exports[`there should not be any unsupported resource changes for AWS::DirectoryService::MicrosoftAD: FunAcctPhase0 1`] = `Array []`;
@@ -724,37 +697,25 @@
 exports[`there should not be any unsupported resource changes for AWS::DirectoryService::MicrosoftAD: FunAcctPhase1 1`] = `Array []`;
 
 exports[`there should not be any unsupported resource changes for AWS::DirectoryService::MicrosoftAD: FunAcctPhase1VpcStackSandboxA62C11F1 1`] = `Array []`;
->>>>>>> 8b919eae
 
 exports[`there should not be any unsupported resource changes for AWS::DirectoryService::MicrosoftAD: FunAcctPhase2 1`] = `Array []`;
 
-<<<<<<< HEAD
-exports[`there should not be any unsupported resource changes for AWS::DirectoryService::MicrosoftAD: PBMMAccel-Master-Phase0 1`] = `Array []`;
-=======
 exports[`there should not be any unsupported resource changes for AWS::DirectoryService::MicrosoftAD: LogArchivePhase0 1`] = `Array []`;
 
 exports[`there should not be any unsupported resource changes for AWS::DirectoryService::MicrosoftAD: LogArchivePhase1 1`] = `Array []`;
 
 exports[`there should not be any unsupported resource changes for AWS::DirectoryService::MicrosoftAD: LogArchivePhase2 1`] = `Array []`;
->>>>>>> 8b919eae
 
 exports[`there should not be any unsupported resource changes for AWS::DirectoryService::MicrosoftAD: LogArchivePhase3 1`] = `Array []`;
 
-<<<<<<< HEAD
-exports[`there should not be any unsupported resource changes for AWS::DirectoryService::MicrosoftAD: PBMMAccel-Operations-Phase0 1`] = `Array []`;
-=======
 exports[`there should not be any unsupported resource changes for AWS::DirectoryService::MicrosoftAD: MasterPhase0 1`] = `Array []`;
 
 exports[`there should not be any unsupported resource changes for AWS::DirectoryService::MicrosoftAD: MasterPhase1 1`] = `Array []`;
 
 exports[`there should not be any unsupported resource changes for AWS::DirectoryService::MicrosoftAD: MasterPhase1VpcStackForSsoA3413A70 1`] = `Array []`;
->>>>>>> 8b919eae
 
 exports[`there should not be any unsupported resource changes for AWS::DirectoryService::MicrosoftAD: MasterPhase2 1`] = `Array []`;
 
-<<<<<<< HEAD
-exports[`there should not be any unsupported resource changes for AWS::DirectoryService::MicrosoftAD: PBMMAccel-Perimeter-Phase0 1`] = `Array []`;
-=======
 exports[`there should not be any unsupported resource changes for AWS::DirectoryService::MicrosoftAD: MasterPhase3 1`] = `Array []`;
 
 exports[`there should not be any unsupported resource changes for AWS::DirectoryService::MicrosoftAD: Mydevacct1Phase0 1`] = `Array []`;
@@ -847,35 +808,23 @@
 exports[`there should not be any unsupported resource changes for AWS::DirectoryService::MicrosoftAD: SharedNetworkPhase1VpcStackEndpointF8AAED62 1`] = `Array []`;
 
 exports[`there should not be any unsupported resource changes for AWS::DirectoryService::MicrosoftAD: SharedNetworkPhase1VpcStackProd407EC8DE 1`] = `Array []`;
->>>>>>> 8b919eae
 
 exports[`there should not be any unsupported resource changes for AWS::DirectoryService::MicrosoftAD: SharedNetworkPhase1VpcStackTestB1AC84C0 1`] = `Array []`;
 
-<<<<<<< HEAD
-exports[`there should not be any unsupported resource changes for AWS::DirectoryService::MicrosoftAD: PBMMAccel-Security-Phase0 1`] = `Array []`;
-=======
 exports[`there should not be any unsupported resource changes for AWS::DirectoryService::MicrosoftAD: SharedNetworkPhase1VpcStackUnClassCF91DDF7 1`] = `Array []`;
 
 exports[`there should not be any unsupported resource changes for AWS::DirectoryService::MicrosoftAD: SharedNetworkPhase2 1`] = `Array []`;
 
 exports[`there should not be any unsupported resource changes for AWS::DirectoryService::MicrosoftAD: SharedNetworkPhase3 1`] = `Array []`;
->>>>>>> 8b919eae
 
 exports[`there should not be any unsupported resource changes for AWS::DirectoryService::MicrosoftAD: SharedNetworkPhase4 1`] = `Array []`;
 
-<<<<<<< HEAD
-exports[`there should not be any unsupported resource changes for AWS::DirectoryService::MicrosoftAD: PBMMAccel-SharedNetwork-Phase0 1`] = `Array []`;
-=======
 exports[`there should not be any unsupported resource changes for AWS::DirectoryService::MicrosoftAD: SharedServicesPhase0 1`] = `Array []`;
 
 exports[`there should not be any unsupported resource changes for AWS::DirectoryService::MicrosoftAD: SharedServicesPhase1 1`] = `Array []`;
->>>>>>> 8b919eae
 
 exports[`there should not be any unsupported resource changes for AWS::DirectoryService::MicrosoftAD: SharedServicesPhase2 1`] = `Array []`;
 
-<<<<<<< HEAD
-exports[`there should not be any unsupported resource changes for AWS::DirectoryService::MicrosoftAD: PBMMAccel-SharedServices-Phase0 1`] = `Array []`;
-=======
 exports[`there should not be any unsupported resource changes for AWS::EC2::Instance: FunAcctPhase0 1`] = `Array []`;
 
 exports[`there should not be any unsupported resource changes for AWS::EC2::Instance: FunAcctPhase1 1`] = `Array []`;
@@ -883,59 +832,39 @@
 exports[`there should not be any unsupported resource changes for AWS::EC2::Instance: FunAcctPhase1VpcStackSandboxA62C11F1 1`] = `Array []`;
 
 exports[`there should not be any unsupported resource changes for AWS::EC2::Instance: FunAcctPhase2 1`] = `Array []`;
->>>>>>> 8b919eae
 
 exports[`there should not be any unsupported resource changes for AWS::EC2::Instance: LogArchivePhase0 1`] = `Array []`;
 
-<<<<<<< HEAD
-exports[`there should not be any unsupported resource changes for AWS::EC2::Instance: PBMMAccel-LogArchive-Phase0 1`] = `Array []`;
-=======
 exports[`there should not be any unsupported resource changes for AWS::EC2::Instance: LogArchivePhase1 1`] = `Array []`;
 
 exports[`there should not be any unsupported resource changes for AWS::EC2::Instance: LogArchivePhase2 1`] = `Array []`;
->>>>>>> 8b919eae
 
 exports[`there should not be any unsupported resource changes for AWS::EC2::Instance: LogArchivePhase3 1`] = `Array []`;
 
-<<<<<<< HEAD
-exports[`there should not be any unsupported resource changes for AWS::EC2::Instance: PBMMAccel-Master-Phase0 1`] = `Array []`;
-=======
 exports[`there should not be any unsupported resource changes for AWS::EC2::Instance: MasterPhase0 1`] = `Array []`;
 
 exports[`there should not be any unsupported resource changes for AWS::EC2::Instance: MasterPhase1 1`] = `Array []`;
 
 exports[`there should not be any unsupported resource changes for AWS::EC2::Instance: MasterPhase1VpcStackForSsoA3413A70 1`] = `Array []`;
->>>>>>> 8b919eae
 
 exports[`there should not be any unsupported resource changes for AWS::EC2::Instance: MasterPhase2 1`] = `Array []`;
 
-<<<<<<< HEAD
-exports[`there should not be any unsupported resource changes for AWS::EC2::Instance: PBMMAccel-Operations-Phase0 1`] = `Array []`;
-=======
 exports[`there should not be any unsupported resource changes for AWS::EC2::Instance: MasterPhase3 1`] = `Array []`;
 
 exports[`there should not be any unsupported resource changes for AWS::EC2::Instance: Mydevacct1Phase0 1`] = `Array []`;
 
 exports[`there should not be any unsupported resource changes for AWS::EC2::Instance: Mydevacct1Phase1 1`] = `Array []`;
->>>>>>> 8b919eae
 
 exports[`there should not be any unsupported resource changes for AWS::EC2::Instance: Mydevacct1Phase2 1`] = `Array []`;
 
-<<<<<<< HEAD
-exports[`there should not be any unsupported resource changes for AWS::EC2::Instance: PBMMAccel-Perimeter-Phase0 1`] = `Array []`;
-=======
 exports[`there should not be any unsupported resource changes for AWS::EC2::Instance: Mydevacct1Phase3 1`] = `Array []`;
 
 exports[`there should not be any unsupported resource changes for AWS::EC2::Instance: OperationsPhase0 1`] = `Array []`;
 
 exports[`there should not be any unsupported resource changes for AWS::EC2::Instance: OperationsPhase1 1`] = `Array []`;
->>>>>>> 8b919eae
 
 exports[`there should not be any unsupported resource changes for AWS::EC2::Instance: OperationsPhase2 1`] = `Array []`;
 
-<<<<<<< HEAD
-exports[`there should not be any unsupported resource changes for AWS::EC2::Instance: PBMMAccel-Security-Phase0 1`] = `Array []`;
-=======
 exports[`there should not be any unsupported resource changes for AWS::EC2::Instance: OperationsPhase2SecurityGroupsCentralShared18DBF8A21 1`] = `Array []`;
 
 exports[`there should not be any unsupported resource changes for AWS::EC2::Instance: OperationsPhase5 1`] = `Array []`;
@@ -1274,23 +1203,15 @@
 exports[`there should not be any unsupported resource changes for AWS::ElasticLoadBalancingV2::LoadBalancer: Mydevacct1Phase1 1`] = `Array []`;
 
 exports[`there should not be any unsupported resource changes for AWS::ElasticLoadBalancingV2::LoadBalancer: Mydevacct1Phase2 1`] = `Array []`;
->>>>>>> 8b919eae
 
 exports[`there should not be any unsupported resource changes for AWS::ElasticLoadBalancingV2::LoadBalancer: Mydevacct1Phase3 1`] = `Array []`;
 
-<<<<<<< HEAD
-exports[`there should not be any unsupported resource changes for AWS::EC2::Instance: PBMMAccel-SharedNetwork-Phase0 1`] = `Array []`;
-=======
 exports[`there should not be any unsupported resource changes for AWS::ElasticLoadBalancingV2::LoadBalancer: OperationsPhase0 1`] = `Array []`;
 
 exports[`there should not be any unsupported resource changes for AWS::ElasticLoadBalancingV2::LoadBalancer: OperationsPhase1 1`] = `Array []`;
->>>>>>> 8b919eae
 
 exports[`there should not be any unsupported resource changes for AWS::ElasticLoadBalancingV2::LoadBalancer: OperationsPhase2 1`] = `Array []`;
 
-<<<<<<< HEAD
-exports[`there should not be any unsupported resource changes for AWS::EC2::Instance: PBMMAccel-SharedServices-Phase0 1`] = `Array []`;
-=======
 exports[`there should not be any unsupported resource changes for AWS::ElasticLoadBalancingV2::LoadBalancer: OperationsPhase2SecurityGroupsCentralShared18DBF8A21 1`] = `Array []`;
 
 exports[`there should not be any unsupported resource changes for AWS::ElasticLoadBalancingV2::LoadBalancer: OperationsPhase5 1`] = `Array []`;
@@ -1298,13 +1219,9 @@
 exports[`there should not be any unsupported resource changes for AWS::ElasticLoadBalancingV2::LoadBalancer: PerimeterPhase0 1`] = `Array []`;
 
 exports[`there should not be any unsupported resource changes for AWS::ElasticLoadBalancingV2::LoadBalancer: PerimeterPhase1 1`] = `Array []`;
->>>>>>> 8b919eae
 
 exports[`there should not be any unsupported resource changes for AWS::ElasticLoadBalancingV2::LoadBalancer: PerimeterPhase1Endpoint02EC98C35 1`] = `Array []`;
 
-<<<<<<< HEAD
-exports[`there should not be any unsupported resource changes for AWS::S3::Bucket: PBMMAccel-LogArchive-Phase0 1`] = `
-=======
 exports[`there should not be any unsupported resource changes for AWS::ElasticLoadBalancingV2::LoadBalancer: PerimeterPhase1VpcStackPerimeter0F2B12AF 1`] = `Array []`;
 
 exports[`there should not be any unsupported resource changes for AWS::ElasticLoadBalancingV2::LoadBalancer: PerimeterPhase2 1`] = `Array []`;
@@ -1393,7 +1310,6 @@
 exports[`there should not be any unsupported resource changes for AWS::S3::Bucket: FunAcctPhase2 1`] = `Array []`;
 
 exports[`there should not be any unsupported resource changes for AWS::S3::Bucket: LogArchivePhase0 1`] = `
->>>>>>> 8b919eae
 Array [
   Object {
     "LogicalId": "cacentral1",
@@ -1414,15 +1330,11 @@
 
 exports[`there should not be any unsupported resource changes for AWS::S3::Bucket: LogArchivePhase1 1`] = `Array []`;
 
-<<<<<<< HEAD
-exports[`there should not be any unsupported resource changes for AWS::S3::Bucket: PBMMAccel-Master-Phase0 1`] = `
-=======
 exports[`there should not be any unsupported resource changes for AWS::S3::Bucket: LogArchivePhase2 1`] = `Array []`;
 
 exports[`there should not be any unsupported resource changes for AWS::S3::Bucket: LogArchivePhase3 1`] = `Array []`;
 
 exports[`there should not be any unsupported resource changes for AWS::S3::Bucket: MasterPhase0 1`] = `
->>>>>>> 8b919eae
 Array [
   Object {
     "LogicalId": "configcacentral1",
@@ -1446,15 +1358,11 @@
 ]
 `;
 
-<<<<<<< HEAD
-exports[`there should not be any unsupported resource changes for AWS::S3::Bucket: PBMMAccel-Operations-Phase0 1`] = `Array []`;
-=======
 exports[`there should not be any unsupported resource changes for AWS::S3::Bucket: MasterPhase1VpcStackForSsoA3413A70 1`] = `Array []`;
 
 exports[`there should not be any unsupported resource changes for AWS::S3::Bucket: MasterPhase2 1`] = `Array []`;
 
 exports[`there should not be any unsupported resource changes for AWS::S3::Bucket: MasterPhase3 1`] = `Array []`;
->>>>>>> 8b919eae
 
 exports[`there should not be any unsupported resource changes for AWS::S3::Bucket: Mydevacct1Phase0 1`] = `Array []`;
 
@@ -1470,15 +1378,11 @@
 ]
 `;
 
-<<<<<<< HEAD
-exports[`there should not be any unsupported resource changes for AWS::S3::Bucket: PBMMAccel-Perimeter-Phase0 1`] = `Array []`;
-=======
 exports[`there should not be any unsupported resource changes for AWS::S3::Bucket: Mydevacct1Phase2 1`] = `Array []`;
 
 exports[`there should not be any unsupported resource changes for AWS::S3::Bucket: Mydevacct1Phase3 1`] = `Array []`;
 
 exports[`there should not be any unsupported resource changes for AWS::S3::Bucket: OperationsPhase0 1`] = `Array []`;
->>>>>>> 8b919eae
 
 exports[`there should not be any unsupported resource changes for AWS::S3::Bucket: OperationsPhase1 1`] = `
 Array [
@@ -1492,9 +1396,6 @@
 ]
 `;
 
-<<<<<<< HEAD
-exports[`there should not be any unsupported resource changes for AWS::S3::Bucket: PBMMAccel-Security-Phase0 1`] = `Array []`;
-=======
 exports[`there should not be any unsupported resource changes for AWS::S3::Bucket: OperationsPhase2 1`] = `Array []`;
 
 exports[`there should not be any unsupported resource changes for AWS::S3::Bucket: OperationsPhase2SecurityGroupsCentralShared18DBF8A21 1`] = `Array []`;
@@ -1502,7 +1403,6 @@
 exports[`there should not be any unsupported resource changes for AWS::S3::Bucket: OperationsPhase5 1`] = `Array []`;
 
 exports[`there should not be any unsupported resource changes for AWS::S3::Bucket: PerimeterPhase0 1`] = `Array []`;
->>>>>>> 8b919eae
 
 exports[`there should not be any unsupported resource changes for AWS::S3::Bucket: PerimeterPhase1 1`] = `
 Array [
@@ -1516,15 +1416,11 @@
 ]
 `;
 
-<<<<<<< HEAD
-exports[`there should not be any unsupported resource changes for AWS::S3::Bucket: PBMMAccel-SharedNetwork-Phase0 1`] = `Array []`;
-=======
 exports[`there should not be any unsupported resource changes for AWS::S3::Bucket: PerimeterPhase1Endpoint02EC98C35 1`] = `Array []`;
 
 exports[`there should not be any unsupported resource changes for AWS::S3::Bucket: PerimeterPhase1VpcStackPerimeter0F2B12AF 1`] = `Array []`;
 
 exports[`there should not be any unsupported resource changes for AWS::S3::Bucket: PerimeterPhase2 1`] = `Array []`;
->>>>>>> 8b919eae
 
 exports[`there should not be any unsupported resource changes for AWS::S3::Bucket: PerimeterPhase3 1`] = `Array []`;
 
@@ -1542,9 +1438,6 @@
 ]
 `;
 
-<<<<<<< HEAD
-exports[`there should not be any unsupported resource changes for AWS::S3::Bucket: PBMMAccel-SharedServices-Phase0 1`] = `Array []`;
-=======
 exports[`there should not be any unsupported resource changes for AWS::S3::Bucket: SecurityPhase2 1`] = `Array []`;
 
 exports[`there should not be any unsupported resource changes for AWS::S3::Bucket: SharedNetworkPhase0 1`] = `Array []`;
@@ -1588,7 +1481,6 @@
 exports[`there should not be any unsupported resource changes for AWS::S3::Bucket: SharedNetworkPhase4 1`] = `Array []`;
 
 exports[`there should not be any unsupported resource changes for AWS::S3::Bucket: SharedServicesPhase0 1`] = `Array []`;
->>>>>>> 8b919eae
 
 exports[`there should not be any unsupported resource changes for AWS::S3::Bucket: SharedServicesPhase1 1`] = `
 Array [
@@ -1602,19 +1494,12 @@
 ]
 `;
 
-<<<<<<< HEAD
-exports[`there should not be any unsupported resource changes for AWS::SecretsManager::ResourcePolicy: PBMMAccel-LogArchive-Phase0 1`] = `Array []`;
-=======
 exports[`there should not be any unsupported resource changes for AWS::S3::Bucket: SharedServicesPhase2 1`] = `Array []`;
 
 exports[`there should not be any unsupported resource changes for AWS::SecretsManager::ResourcePolicy: FunAcctPhase0 1`] = `Array []`;
->>>>>>> 8b919eae
 
 exports[`there should not be any unsupported resource changes for AWS::SecretsManager::ResourcePolicy: FunAcctPhase1 1`] = `Array []`;
 
-<<<<<<< HEAD
-exports[`there should not be any unsupported resource changes for AWS::SecretsManager::ResourcePolicy: PBMMAccel-Master-Phase0 1`] = `
-=======
 exports[`there should not be any unsupported resource changes for AWS::SecretsManager::ResourcePolicy: FunAcctPhase1VpcStackSandboxA62C11F1 1`] = `Array []`;
 
 exports[`there should not be any unsupported resource changes for AWS::SecretsManager::ResourcePolicy: FunAcctPhase2 1`] = `Array []`;
@@ -1628,7 +1513,6 @@
 exports[`there should not be any unsupported resource changes for AWS::SecretsManager::ResourcePolicy: LogArchivePhase3 1`] = `Array []`;
 
 exports[`there should not be any unsupported resource changes for AWS::SecretsManager::ResourcePolicy: MasterPhase0 1`] = `
->>>>>>> 8b919eae
 Array [
   Object {
     "LogicalId": "SecretsbgUser1UserPswdPolicyC9835C06",
@@ -1743,55 +1627,36 @@
 
 exports[`there should not be any unsupported resource changes for AWS::SecretsManager::ResourcePolicy: SharedNetworkPhase0 1`] = `Array []`;
 
-<<<<<<< HEAD
-exports[`there should not be any unsupported resource changes for AWS::SecretsManager::ResourcePolicy: PBMMAccel-Operations-Phase0 1`] = `Array []`;
-=======
 exports[`there should not be any unsupported resource changes for AWS::SecretsManager::ResourcePolicy: SharedNetworkPhase0UsEast1 1`] = `Array []`;
 
 exports[`there should not be any unsupported resource changes for AWS::SecretsManager::ResourcePolicy: SharedNetworkPhase1 1`] = `Array []`;
 
 exports[`there should not be any unsupported resource changes for AWS::SecretsManager::ResourcePolicy: SharedNetworkPhase1Endpoint0CD50B8FF 1`] = `Array []`;
->>>>>>> 8b919eae
 
 exports[`there should not be any unsupported resource changes for AWS::SecretsManager::ResourcePolicy: SharedNetworkPhase1Endpoint20AE19710 1`] = `Array []`;
 
-<<<<<<< HEAD
-exports[`there should not be any unsupported resource changes for AWS::SecretsManager::ResourcePolicy: PBMMAccel-Perimeter-Phase0 1`] = `Array []`;
-=======
 exports[`there should not be any unsupported resource changes for AWS::SecretsManager::ResourcePolicy: SharedNetworkPhase1Endpoint125DF8CB0 1`] = `Array []`;
 
 exports[`there should not be any unsupported resource changes for AWS::SecretsManager::ResourcePolicy: SharedNetworkPhase1VpcStackCentralB4A762DD 1`] = `Array []`;
 
 exports[`there should not be any unsupported resource changes for AWS::SecretsManager::ResourcePolicy: SharedNetworkPhase1VpcStackDev3F77197C 1`] = `Array []`;
->>>>>>> 8b919eae
 
 exports[`there should not be any unsupported resource changes for AWS::SecretsManager::ResourcePolicy: SharedNetworkPhase1VpcStackEndpointF8AAED62 1`] = `Array []`;
 
-<<<<<<< HEAD
-exports[`there should not be any unsupported resource changes for AWS::SecretsManager::ResourcePolicy: PBMMAccel-Security-Phase0 1`] = `Array []`;
-=======
 exports[`there should not be any unsupported resource changes for AWS::SecretsManager::ResourcePolicy: SharedNetworkPhase1VpcStackProd407EC8DE 1`] = `Array []`;
 
 exports[`there should not be any unsupported resource changes for AWS::SecretsManager::ResourcePolicy: SharedNetworkPhase1VpcStackTestB1AC84C0 1`] = `Array []`;
 
 exports[`there should not be any unsupported resource changes for AWS::SecretsManager::ResourcePolicy: SharedNetworkPhase1VpcStackUnClassCF91DDF7 1`] = `Array []`;
->>>>>>> 8b919eae
 
 exports[`there should not be any unsupported resource changes for AWS::SecretsManager::ResourcePolicy: SharedNetworkPhase2 1`] = `Array []`;
 
-<<<<<<< HEAD
-exports[`there should not be any unsupported resource changes for AWS::SecretsManager::ResourcePolicy: PBMMAccel-SharedNetwork-Phase0 1`] = `Array []`;
-=======
 exports[`there should not be any unsupported resource changes for AWS::SecretsManager::ResourcePolicy: SharedNetworkPhase3 1`] = `Array []`;
 
 exports[`there should not be any unsupported resource changes for AWS::SecretsManager::ResourcePolicy: SharedNetworkPhase4 1`] = `Array []`;
->>>>>>> 8b919eae
 
 exports[`there should not be any unsupported resource changes for AWS::SecretsManager::ResourcePolicy: SharedServicesPhase0 1`] = `Array []`;
 
-<<<<<<< HEAD
-exports[`there should not be any unsupported resource changes for AWS::SecretsManager::ResourcePolicy: PBMMAccel-SharedServices-Phase0 1`] = `Array []`;
-=======
 exports[`there should not be any unsupported resource changes for AWS::SecretsManager::ResourcePolicy: SharedServicesPhase1 1`] = `Array []`;
 
 exports[`there should not be any unsupported resource changes for AWS::SecretsManager::ResourcePolicy: SharedServicesPhase2 1`] = `Array []`;
@@ -1799,29 +1664,20 @@
 exports[`there should not be any unsupported resource changes for AWS::SecretsManager::Secret: FunAcctPhase0 1`] = `Array []`;
 
 exports[`there should not be any unsupported resource changes for AWS::SecretsManager::Secret: FunAcctPhase1 1`] = `Array []`;
->>>>>>> 8b919eae
 
 exports[`there should not be any unsupported resource changes for AWS::SecretsManager::Secret: FunAcctPhase1VpcStackSandboxA62C11F1 1`] = `Array []`;
 
-<<<<<<< HEAD
-exports[`there should not be any unsupported resource changes for AWS::SecretsManager::Secret: PBMMAccel-LogArchive-Phase0 1`] = `Array []`;
-=======
 exports[`there should not be any unsupported resource changes for AWS::SecretsManager::Secret: FunAcctPhase2 1`] = `Array []`;
 
 exports[`there should not be any unsupported resource changes for AWS::SecretsManager::Secret: LogArchivePhase0 1`] = `Array []`;
->>>>>>> 8b919eae
 
 exports[`there should not be any unsupported resource changes for AWS::SecretsManager::Secret: LogArchivePhase1 1`] = `Array []`;
 
-<<<<<<< HEAD
-exports[`there should not be any unsupported resource changes for AWS::SecretsManager::Secret: PBMMAccel-Master-Phase0 1`] = `
-=======
 exports[`there should not be any unsupported resource changes for AWS::SecretsManager::Secret: LogArchivePhase2 1`] = `Array []`;
 
 exports[`there should not be any unsupported resource changes for AWS::SecretsManager::Secret: LogArchivePhase3 1`] = `Array []`;
 
 exports[`there should not be any unsupported resource changes for AWS::SecretsManager::Secret: MasterPhase0 1`] = `
->>>>>>> 8b919eae
 Array [
   Object {
     "LogicalId": "SecretsbgUser1UserPswdF10CD199",
@@ -1876,21 +1732,14 @@
 
 exports[`there should not be any unsupported resource changes for AWS::SecretsManager::Secret: MasterPhase1 1`] = `Array []`;
 
-<<<<<<< HEAD
-exports[`there should not be any unsupported resource changes for AWS::SecretsManager::Secret: PBMMAccel-Operations-Phase0 1`] = `Array []`;
-=======
 exports[`there should not be any unsupported resource changes for AWS::SecretsManager::Secret: MasterPhase1VpcStackForSsoA3413A70 1`] = `Array []`;
 
 exports[`there should not be any unsupported resource changes for AWS::SecretsManager::Secret: MasterPhase2 1`] = `Array []`;
 
 exports[`there should not be any unsupported resource changes for AWS::SecretsManager::Secret: MasterPhase3 1`] = `Array []`;
->>>>>>> 8b919eae
 
 exports[`there should not be any unsupported resource changes for AWS::SecretsManager::Secret: Mydevacct1Phase0 1`] = `Array []`;
 
-<<<<<<< HEAD
-exports[`there should not be any unsupported resource changes for AWS::SecretsManager::Secret: PBMMAccel-Perimeter-Phase0 1`] = `Array []`;
-=======
 exports[`there should not be any unsupported resource changes for AWS::SecretsManager::Secret: Mydevacct1Phase1 1`] = `
 Array [
   Object {
@@ -1917,7 +1766,6 @@
 exports[`there should not be any unsupported resource changes for AWS::SecretsManager::Secret: OperationsPhase5 1`] = `Array []`;
 
 exports[`there should not be any unsupported resource changes for AWS::SecretsManager::Secret: PerimeterPhase0 1`] = `Array []`;
->>>>>>> 8b919eae
 
 exports[`there should not be any unsupported resource changes for AWS::SecretsManager::Secret: PerimeterPhase1 1`] = `
 Array [
@@ -1930,9 +1778,6 @@
 ]
 `;
 
-<<<<<<< HEAD
-exports[`there should not be any unsupported resource changes for AWS::SecretsManager::Secret: PBMMAccel-Security-Phase0 1`] = `Array []`;
-=======
 exports[`there should not be any unsupported resource changes for AWS::SecretsManager::Secret: PerimeterPhase1Endpoint02EC98C35 1`] = `Array []`;
 
 exports[`there should not be any unsupported resource changes for AWS::SecretsManager::Secret: PerimeterPhase1VpcStackPerimeter0F2B12AF 1`] = `Array []`;
@@ -1962,25 +1807,15 @@
 exports[`there should not be any unsupported resource changes for AWS::SecretsManager::Secret: SharedNetworkPhase1VpcStackCentralB4A762DD 1`] = `Array []`;
 
 exports[`there should not be any unsupported resource changes for AWS::SecretsManager::Secret: SharedNetworkPhase1VpcStackDev3F77197C 1`] = `Array []`;
->>>>>>> 8b919eae
 
 exports[`there should not be any unsupported resource changes for AWS::SecretsManager::Secret: SharedNetworkPhase1VpcStackEndpointF8AAED62 1`] = `Array []`;
 
-<<<<<<< HEAD
-exports[`there should not be any unsupported resource changes for AWS::SecretsManager::Secret: PBMMAccel-SharedNetwork-Phase0 1`] = `Array []`;
-=======
 exports[`there should not be any unsupported resource changes for AWS::SecretsManager::Secret: SharedNetworkPhase1VpcStackProd407EC8DE 1`] = `Array []`;
 
 exports[`there should not be any unsupported resource changes for AWS::SecretsManager::Secret: SharedNetworkPhase1VpcStackTestB1AC84C0 1`] = `Array []`;
->>>>>>> 8b919eae
 
 exports[`there should not be any unsupported resource changes for AWS::SecretsManager::Secret: SharedNetworkPhase1VpcStackUnClassCF91DDF7 1`] = `Array []`;
 
-<<<<<<< HEAD
-exports[`there should not be any unsupported resource changes for AWS::SecretsManager::Secret: PBMMAccel-SharedServices-Phase0 1`] = `Array []`;
-
-exports[`there should not be any unsupported resource changes for AWS::SecretsManager::Secret: PBMMAccel-SharedServices-Phase1 1`] = `Array []`;
-=======
 exports[`there should not be any unsupported resource changes for AWS::SecretsManager::Secret: SharedNetworkPhase2 1`] = `Array []`;
 
 exports[`there should not be any unsupported resource changes for AWS::SecretsManager::Secret: SharedNetworkPhase3 1`] = `Array []`;
@@ -1991,5 +1826,4 @@
 
 exports[`there should not be any unsupported resource changes for AWS::SecretsManager::Secret: SharedServicesPhase1 1`] = `Array []`;
 
-exports[`there should not be any unsupported resource changes for AWS::SecretsManager::Secret: SharedServicesPhase2 1`] = `Array []`;
->>>>>>> 8b919eae
+exports[`there should not be any unsupported resource changes for AWS::SecretsManager::Secret: SharedServicesPhase2 1`] = `Array []`;