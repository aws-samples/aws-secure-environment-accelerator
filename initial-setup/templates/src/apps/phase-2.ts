import * as cdk from '@aws-cdk/core';
import { getAccountId, loadAccounts } from '../utils/accounts';
import { loadAcceleratorConfig } from '../utils/config';
import { loadContext } from '../utils/context';
import * as iam from '@aws-cdk/aws-iam';
import { pascalCase } from 'pascal-case';
import { loadStackOutputs } from '../utils/outputs';
import { AcceleratorStack } from '@aws-pbmm/common-cdk/lib/core/accelerator-stack';
import { PeeringConnectionConfig, VpcConfigType } from '@aws-pbmm/common-lambda/lib/config';
import { PeeringConnection } from '../common/peering-connection';
import { JsonOutputValue } from '../common/json-output';
import { GlobalOptionsDeployment } from '../common/global-options';
import { getAllAccountVPCConfigs, getVpcConfig } from '../common/get-all-vpcs';
import { VpcOutput } from './phase-1';
import { getStackJsonOutput } from '@aws-pbmm/common-lambda/lib/util/outputs';
import * as ec2 from '@aws-cdk/aws-ec2';
import { SecretsStack } from '../../../../common-cdk/lib/core/secrets-stack';
import { ActiveDirectory } from '../common/active-directory';
<<<<<<< HEAD
import { VpcOutput } from '../apps/phase-1';
import { pascalCase } from 'pascal-case';
import { JsonOutputValue } from '../common/json-output';
import { AccountDefaultSettingsAssets } from '../common/account-default-settings-assets';
=======
>>>>>>> f57fd5a3

process.on('unhandledRejection', (reason, _) => {
  console.error(reason);
  process.exit(1);
});

export const OUTPUT_KMS_KEY_ID_FOR_EBS_DEFAULT_ENCRYPTION = 'KmsKeyIdForEbsDefaultEncryption';

async function main() {
  const context = loadContext();
  const acceleratorConfig = await loadAcceleratorConfig();
  const accounts = await loadAccounts();
  const outputs = await loadStackOutputs();

  const app = new cdk.App();
  const rolesForPeering: string[] = [];

  /**
   * Creates IAM Role in source Account and provide assume permisions to target acceleratorExecutionRole
   * @param roleName : Role Name forpeering connection from source to target
   * @param sourceAccount : Source Account Key, Role will be created in this
   * @param accountKey : Target Account Key, Access will be provided to this accout
   */
  const createIamRole = (roleName: string, sourceAccount: string, targetAccount: string) => {
    if (rolesForPeering.includes(roleName)) {
      return;
    }
    const iamRolePeering = new AcceleratorStack(app, `PBMMAccel-B-${roleName}Stack`, {
      env: {
        account: getAccountId(accounts, sourceAccount),
        region: cdk.Aws.REGION,
      },
      stackName: `PBMMAccel-B-${roleName}Stack`,
      acceleratorName: context.acceleratorName,
      acceleratorPrefix: context.acceleratorPrefix,
    });

    const peeringRole = new iam.Role(iamRolePeering, roleName, {
      roleName,
      assumedBy: new iam.ArnPrincipal(
        `arn:aws:iam::${getAccountId(accounts, targetAccount)}:role/${context.acceleratorExecutionRoleName}`,
      ),
    });

    peeringRole.addToPolicy(
      new iam.PolicyStatement({
        resources: ['*'],
        actions: ['ec2:AcceptVpcPeeringConnection'],
      }),
    );
    rolesForPeering.push(roleName);
  };

  /**
   * Code to create DNS Resolvers
   */
  const globalOptionsConfig = acceleratorConfig['global-options'];
  const zonesConfig = globalOptionsConfig.zones;
  const zonesAccountKey = zonesConfig.account;

  const deployment = new AcceleratorStack(app, 'PBMMAccel-A-GlobalOptionsDNSResolversStack', {
    env: {
      account: getAccountId(accounts, zonesAccountKey),
      region: cdk.Aws.REGION,
    },
    stackName: `PBMMAccel-A-GlobalOptionsDNSResolvers`,
    acceleratorName: context.acceleratorName,
    acceleratorPrefix: context.acceleratorPrefix,
  });

  new GlobalOptionsDeployment(deployment, `GlobalOptionsDNSResolvers`, {
    accounts,
    outputs,
    context,
    acceleratorConfig,
  });

  /**
   * Code to create Peering Connection in all accounts
   */

  // Retrive all Account Configs
  const accountConfigs = getAllAccountVPCConfigs(acceleratorConfig);

  for (const [account, accountConfig] of Object.entries(accountConfigs)) {
    const peeringConfig = PeeringConnection.getVpcConfigForPcx(account, accountConfig);
    if (!peeringConfig) {
      continue;
    }
    const { accountKey, vpcConfig } = peeringConfig;
    const pcxConfig = vpcConfig.pcx;
    if (!PeeringConnectionConfig.is(pcxConfig)) {
      continue;
    }
    const pcxSourceVpc = pcxConfig['source-vpc'];
    const roleName = pascalCase(`VPCPeeringAccepter${accountKey}To${pcxConfig.source}`);
    createIamRole(roleName, pcxConfig.source, accountKey);
    const peerRoleArn = `arn:aws:iam::${getAccountId(accounts, pcxConfig.source)}:role/${roleName}`;

    const pcxDeployment = new AcceleratorStack(app, `PBMMAccel-C-PcxDeployment${accountKey}${pcxSourceVpc}Stack`, {
      env: {
        account: getAccountId(accounts, accountKey),
        region: cdk.Aws.REGION,
      },
      stackName: `PBMMAccel-C-PcxDeployments${accountKey}${vpcConfig.name}Stack`,
      acceleratorName: context.acceleratorName,
      acceleratorPrefix: context.acceleratorPrefix,
    });

    // Get Peer VPC Configuration
    const peerVpcConfig = getVpcConfig(accountConfigs, pcxConfig.source, pcxSourceVpc);
    if (!VpcConfigType.is(peerVpcConfig)) {
      throw new Error(`No configuration found for Peer VPC "${pcxSourceVpc}"`);
    }
    const vpcOutputs: VpcOutput[] = getStackJsonOutput(outputs, {
      accountKey,
      outputType: 'VpcOutput',
    });
    const vpcOutput = vpcOutputs.find(x => x.vpcName === vpcConfig.name);
    if (!vpcOutput) {
      throw new Error(`No VPC Found in outputs for VPC name "${vpcConfig.name}"`);
    }
    const peerVpcOutputs: VpcOutput[] = getStackJsonOutput(outputs, {
      accountKey: pcxConfig.source,
      outputType: 'VpcOutput',
    });
    const peerVpcOutout = peerVpcOutputs.find(x => x.vpcName === pcxSourceVpc);
    if (!peerVpcOutout) {
      throw new Error(`No VPC Found in outputs for VPC name "${pcxSourceVpc}"`);
    }
    const peerOwnerId = getAccountId(accounts, pcxConfig.source);

    const pcx = new ec2.CfnVPCPeeringConnection(pcxDeployment, `${vpcConfig.name}-${pcxSourceVpc}_pcx`, {
      vpcId: vpcOutput.vpcId,
      peerVpcId: peerVpcOutout.vpcId,
      peerRoleArn,
      peerOwnerId,
    });

    vpcOutput.pcx = pcx.ref;

    // Store the VPC output so that subsequent phases can access the output
    new JsonOutputValue(pcxDeployment, `VpcOutput`, {
      type: 'VpcOutput',
      // tslint:disable-next-line deprecation
      value: vpcOutput,
    });
  }

  const secretsStack = new SecretsStack(app, 'Secrets', {
    env: {
      account: getAccountId(accounts, 'master'),
      region: cdk.Aws.REGION,
    },
    acceleratorName: context.acceleratorName,
    acceleratorPrefix: context.acceleratorPrefix,
    stackName: 'PBMMAccel-Secrets',
  });

  const mandatoryAccountConfig = acceleratorConfig['mandatory-account-configs'];
  for (const [accountKey, accountConfig] of Object.entries(mandatoryAccountConfig)) {
    const madDeploymentConfig = accountConfig.deployments?.mad;
    if (!madDeploymentConfig || !madDeploymentConfig.deploy) {
      continue;
    }
    const accountId = getAccountId(accounts, accountKey);
    const madPassword = secretsStack.createSecret('MadPassword', {
      secretName: `accelerator/${accountKey}/mad/password`,
      description: 'Password for Managed Active Directory.',
      generateSecretString: {
        passwordLength: 16,
      },
      principals: [new iam.AccountPrincipal(accountId)],
    });

    const stack = new AcceleratorStack(app, `${accountKey}`, {
      env: {
        account: accountId,
        region: cdk.Aws.REGION,
      },
      acceleratorName: context.acceleratorName,
      acceleratorPrefix: context.acceleratorPrefix,
      stackName: `PBMMAccel-${pascalCase(accountKey)}`,
    });

    const vpcOutputs: VpcOutput[] = getStackJsonOutput(outputs, {
      outputType: 'VpcOutput',
    });
    const vpcOutput = vpcOutputs.find(output => output.vpcName === madDeploymentConfig['vpc-name']);
    if (!vpcOutput) {
      throw new Error(`Cannot find output with vpc name ${madDeploymentConfig['vpc-name']}`);
    }

    const vpcId = vpcOutput.vpcId;
    const subnetIds = vpcOutput.subnets.filter(s => s.subnetName === madDeploymentConfig.subnet).map(s => s.subnetId);

    const activeDirectory = new ActiveDirectory(stack, 'Microsoft AD', {
      madDeploymentConfig,
      subnetInfo: {
        vpcId,
        subnetIds,
      },
      password: madPassword,
    });

    new JsonOutputValue(stack, 'MadOutput', {
      type: 'MadOutput',
      value: {
        id: madDeploymentConfig['dir-id'],
        vpcName: madDeploymentConfig['vpc-name'],
        directoryId: activeDirectory.directoryId,
        dnsIps: cdk.Fn.join(',', activeDirectory.dnsIps),
      },
    });

    const accountDefaultSettingsAssets = new AccountDefaultSettingsAssets(stack, '', {
      dummy: '',
    });

    // store the s3 bucket arn for later reference
    new cdk.CfnOutput(stack, OUTPUT_KMS_KEY_ID_FOR_EBS_DEFAULT_ENCRYPTION, {
      value: accountDefaultSettingsAssets.kmsKeyIdForEbsDefaultEncryption,
    });
  }
}

// tslint:disable-next-line: no-floating-promises
main();<|MERGE_RESOLUTION|>--- conflicted
+++ resolved
@@ -16,13 +16,7 @@
 import * as ec2 from '@aws-cdk/aws-ec2';
 import { SecretsStack } from '../../../../common-cdk/lib/core/secrets-stack';
 import { ActiveDirectory } from '../common/active-directory';
-<<<<<<< HEAD
-import { VpcOutput } from '../apps/phase-1';
-import { pascalCase } from 'pascal-case';
-import { JsonOutputValue } from '../common/json-output';
 import { AccountDefaultSettingsAssets } from '../common/account-default-settings-assets';
-=======
->>>>>>> f57fd5a3
 
 process.on('unhandledRejection', (reason, _) => {
   console.error(reason);
@@ -242,7 +236,7 @@
       dummy: '',
     });
 
-    // store the s3 bucket arn for later reference
+    // save the kms key Id for later reference
     new cdk.CfnOutput(stack, OUTPUT_KMS_KEY_ID_FOR_EBS_DEFAULT_ENCRYPTION, {
       value: accountDefaultSettingsAssets.kmsKeyIdForEbsDefaultEncryption,
     });
