--- conflicted
+++ resolved
@@ -209,8 +209,6 @@
     outputs,
   });
 
-<<<<<<< HEAD
-=======
   // Central Services step 2
   await centralServices.step2({
     accountStacks,
@@ -220,8 +218,6 @@
     outputs,
   });
 
-  // TODO Find a better way to get VPCs
->>>>>>> 801247f4
   // Import all VPCs from all outputs
   const allVpcOutputs = VpcOutputFinder.findAll({ outputs });
   const allVpcs = allVpcOutputs.map(vpcDeployment.ImportedVpc.fromOutput);
