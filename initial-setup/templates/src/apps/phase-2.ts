--- conflicted
+++ resolved
@@ -19,11 +19,8 @@
 import { StructuredOutput } from '../common/structured-output';
 import { PhaseInput } from './shared';
 import * as madDeployment from '../deployments/mad';
-<<<<<<< HEAD
 import * as createTrail from '../deployments/cloud-trail';
-=======
 import * as tgwDeployment from '../deployments/transit-gateway';
->>>>>>> f9ffd5e9
 
 /**
  * This is the main entry point to deploy phase 2.
