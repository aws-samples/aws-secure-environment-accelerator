--- conflicted
+++ resolved
@@ -52,44 +52,11 @@
 
   const app = new cdk.App();
 
-<<<<<<< HEAD
   const accountStacks = new AccountStacks(app, {
     phase: 2,
     accounts,
     context,
   });
-
-  /**
-   * Creates IAM Role in source Account and provide assume permisions to target acceleratorExecutionRole
-   * @param roleName : Role Name forpeering connection from source to target
-   * @param sourceAccount : Source Account Key, Role will be created in this
-   * @param accountKey : Target Account Key, Access will be provided to this accout
-   */
-  const createIamRole = (roleName: string, sourceAccount: string, targetAccount: string) => {
-    if (rolesForPeering.includes(roleName)) {
-      return;
-=======
-  const accountStacks: { [accountKey: string]: AcceleratorStack } = {};
-
-  const getAccountStack = (accountKey: string): AcceleratorStack => {
-    if (accountStacks[accountKey]) {
-      return accountStacks[accountKey];
->>>>>>> 03195dfc
-    }
-
-    const accountPrettyName = pascalCase(accountKey);
-    const accountStack = new AcceleratorStack(app, `${accountPrettyName}Phase2`, {
-      env: {
-        account: getAccountId(accounts, accountKey),
-        region: cdk.Aws.REGION,
-      },
-      stackName: `PBMMAccel-${accountPrettyName}-Phase2`,
-      acceleratorName: context.acceleratorName,
-      acceleratorPrefix: context.acceleratorPrefix,
-    });
-    accountStacks[accountKey] = accountStack;
-    return accountStack;
-  };
 
   /**
    * Code to create Peering Connection in all accounts
@@ -104,7 +71,7 @@
     const pcxSourceVpc = pcxConfig['source-vpc'];
     const roleName = pascalCase(`VPCPeeringAccepter${accountKey}To${pcxConfig.source}`);
     const peerRoleArn = `arn:aws:iam::${getAccountId(accounts, pcxConfig.source)}:role/${roleName}`;
-    const accountStack = getAccountStack(accountKey);
+    const accountStack = accountStacks.getOrCreateAccountStack(accountKey);
     // Get Peer VPC Configuration
     const peerVpcConfig = getVpcConfig(vpcConfigs, pcxConfig.source, pcxSourceVpc);
     if (!VpcConfigType.is(peerVpcConfig)) {
@@ -295,7 +262,7 @@
     if (account.id === securityMasterAccount?.id) {
       continue;
     }
-    const memberAccountStack = getAccountStack(account.key);
+    const memberAccountStack = accountStacks.getOrCreateAccountStack(account.key);
     const securityHubMember = new SecurityHubStack(memberAccountStack, `SecurityHubMember-${account.key}`, {
       account,
       acceptInvitationFuncArn: context.cfnCustomResourceFunctions.acceptInviteSecurityHubFunctionArn,
