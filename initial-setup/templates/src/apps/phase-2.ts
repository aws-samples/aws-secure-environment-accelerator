import * as cdk from '@aws-cdk/core';
import { getAccountId, loadAccounts } from '../utils/accounts';
import { loadAcceleratorConfig } from '../utils/config';
import { loadContext } from '../utils/context';
import * as iam from '@aws-cdk/aws-iam';
import { pascalCase } from 'pascal-case';
import { loadStackOutputs } from '../utils/outputs';
import { AcceleratorStack } from '@aws-pbmm/common-cdk/lib/core/accelerator-stack';
import { JsonOutputValue } from '../common/json-output';
import { getVpcConfig } from '../common/get-all-vpcs';
import { VpcOutput } from './phase-1';
import { getStackJsonOutput } from '@aws-pbmm/common-lambda/lib/util/outputs';
import * as ec2 from '@aws-cdk/aws-ec2';
import { SecretsStack } from '@aws-pbmm/common-cdk/lib/core/secrets-stack';
import { ActiveDirectory } from '../common/active-directory';
import { PeeringConnectionConfig, VpcConfigType } from '@aws-pbmm/common-lambda/lib/config';
import { getVpcSharedAccounts } from '../common/vpc-subnet-sharing';
import { SecurityGroup } from '../common/security-group';
import { AddTagsToResourcesOutput } from '../common/add-tags-to-resources-output';
import { SecurityHubStack } from '../common/security-hub';

process.on('unhandledRejection', (reason, _) => {
  console.error(reason);
  process.exit(1);
});

export interface MadRuleOutput {
  [key: string]: string;
}

export interface ResolverRulesOutput {
  onPremRules?: string[];
  inBoundRule?: string;
  madRules?: MadRuleOutput;
}

export interface ResolversOutput {
  vpcName: string;
  inBound?: string;
  outBound?: string;
  rules?: ResolverRulesOutput;
}

async function main() {
  const context = loadContext();
  const acceleratorConfig = await loadAcceleratorConfig();
  const accounts = await loadAccounts();
  const outputs = await loadStackOutputs();

  const app = new cdk.App();

  const accountStacks: { [accountKey: string]: AcceleratorStack } = {};

  const getAccountStack = (accountKey: string): AcceleratorStack => {
    if (accountStacks[accountKey]) {
      return accountStacks[accountKey];
    }

    const accountPrettyName = pascalCase(accountKey);
    const accountStack = new AcceleratorStack(app, `${accountPrettyName}Phase2`, {
      env: {
        account: getAccountId(accounts, accountKey),
        region: cdk.Aws.REGION,
      },
      stackName: `PBMMAccel-${accountPrettyName}-Phase2`,
      acceleratorName: context.acceleratorName,
      acceleratorPrefix: context.acceleratorPrefix,
    });
    accountStacks[accountKey] = accountStack;
    return accountStack;
  };

  /**
   * Code to create Peering Connection in all accounts
   */

  const vpcConfigs = acceleratorConfig.getVpcConfigs();
  for (const { accountKey, vpcConfig } of vpcConfigs) {
    const pcxConfig = vpcConfig.pcx;
    if (!PeeringConnectionConfig.is(pcxConfig)) {
      continue;
    }
    const pcxSourceVpc = pcxConfig['source-vpc'];
    const roleName = pascalCase(`VPCPeeringAccepter${accountKey}To${pcxConfig.source}`);
    const peerRoleArn = `arn:aws:iam::${getAccountId(accounts, pcxConfig.source)}:role/${roleName}`;
    const accountStack = getAccountStack(accountKey);
    // Get Peer VPC Configuration
    const peerVpcConfig = getVpcConfig(vpcConfigs, pcxConfig.source, pcxSourceVpc);
    if (!VpcConfigType.is(peerVpcConfig)) {
      throw new Error(`No configuration found for Peer VPC "${pcxSourceVpc}"`);
    }
    const vpcOutputs: VpcOutput[] = getStackJsonOutput(outputs, {
      accountKey,
      outputType: 'VpcOutput',
    });
    const vpcOutput = vpcOutputs.find(x => x.vpcName === vpcConfig.name);
    if (!vpcOutput) {
      throw new Error(`No VPC Found in outputs for VPC name "${vpcConfig.name}"`);
    }
    const peerVpcOutputs: VpcOutput[] = getStackJsonOutput(outputs, {
      accountKey: pcxConfig.source,
      outputType: 'VpcOutput',
    });
    const peerVpcOutout = peerVpcOutputs.find(x => x.vpcName === pcxSourceVpc);
    if (!peerVpcOutout) {
      throw new Error(`No VPC Found in outputs for VPC name "${pcxSourceVpc}"`);
    }
    const peerOwnerId = getAccountId(accounts, pcxConfig.source);

    const pcx = new ec2.CfnVPCPeeringConnection(accountStack, `${vpcConfig.name}-${pcxSourceVpc}_pcx`, {
      vpcId: vpcOutput.vpcId,
      peerVpcId: peerVpcOutout.vpcId,
      peerRoleArn,
      peerOwnerId,
    });

    vpcOutput.pcx = pcx.ref;

    // Store the VPC output so that subsequent phases can access the output
    new JsonOutputValue(accountStack, `VpcOutput`, {
      type: 'VpcOutput',
      // tslint:disable-next-line deprecation
      value: vpcOutput,
    });
  }

<<<<<<< HEAD
  const madPasswordStack = new AcceleratorStack(app, 'MadPasswordStack', {
    env: {
      account: getAccountId(accounts, 'master'), // need to remove hard coded account name
=======
  const masterStack = new AcceleratorStack(app, `master`, {
    env: {
      account: getAccountId(accounts, 'master'),
>>>>>>> 03195dfc
      region: cdk.Aws.REGION,
    },
    acceleratorName: context.acceleratorName,
    acceleratorPrefix: context.acceleratorPrefix,
<<<<<<< HEAD
    stackName: 'PBMMAccel-MadPassword',
  });
  const secretsStack = new SecretsStack(madPasswordStack, 'Secrets');
=======
    stackName: `PBMMAccel-${pascalCase('master')}`,
  });
  const secretsStack = new SecretsStack(masterStack, 'Secrets');
>>>>>>> 03195dfc

  const accountConfigs = acceleratorConfig.getAccountConfigs();
  for (const [accountKey, accountConfig] of accountConfigs) {
    const madDeploymentConfig = accountConfig.deployments?.mad;
    if (!madDeploymentConfig || !madDeploymentConfig.deploy) {
      continue;
    }
    const accountId = getAccountId(accounts, accountKey);

    const stack =
      accountKey === 'master'
        ? masterStack
        : new AcceleratorStack(app, `${accountKey}`, {
            env: {
              account: accountId,
              region: cdk.Aws.REGION,
            },
            acceleratorName: context.acceleratorName,
            acceleratorPrefix: context.acceleratorPrefix,
            stackName: `PBMMAccel-${pascalCase(accountKey)}`,
          });

    const madPassword = secretsStack.createSecret('MadPassword', {
      secretName: `accelerator/${accountKey}/mad/password`,
      description: 'Password for Managed Active Directory.',
      generateSecretString: {
        passwordLength: 16,
      },
      principals: [new iam.AccountPrincipal(accountId)],
    });

    const vpcOutputs: VpcOutput[] = getStackJsonOutput(outputs, {
      outputType: 'VpcOutput',
    });
    const vpcOutput = vpcOutputs.find(output => output.vpcName === madDeploymentConfig['vpc-name']);
    if (!vpcOutput) {
      throw new Error(`Cannot find output with vpc name ${madDeploymentConfig['vpc-name']}`);
    }

    const vpcId = vpcOutput.vpcId;
    const subnetIds = vpcOutput.subnets.filter(s => s.subnetName === madDeploymentConfig.subnet).map(s => s.subnetId);

    const activeDirectory = new ActiveDirectory(stack, 'Microsoft AD', {
      madDeploymentConfig,
      subnetInfo: {
        vpcId,
        subnetIds,
      },
      password: madPassword,
    });

    new JsonOutputValue(stack, 'MadOutput', {
      type: 'MadOutput',
      value: {
        id: madDeploymentConfig['dir-id'],
        vpcName: madDeploymentConfig['vpc-name'],
        directoryId: activeDirectory.directoryId,
        dnsIps: cdk.Fn.join(',', activeDirectory.dnsIps),
        passwordArn: madPassword.secretArn,
      },
    });
  }

  // Creating Security Groups in shared accounts to respective accounts
  for (const { ouKey, accountKey, vpcConfig } of vpcConfigs) {
    const sharedToAccounts = getVpcSharedAccounts(accounts, vpcConfig, ouKey);
    const shareToAccountIds = Array.from(new Set(sharedToAccounts));
    if (sharedToAccounts.length > 0) {
      console.log(`Share VPC "${vpcConfig.name}" from Account "${accountKey}" to Accounts "${shareToAccountIds}"`);
    }
    const vpcOutputs: VpcOutput[] = getStackJsonOutput(outputs, {
      accountKey,
      outputType: 'VpcOutput',
    });
    const vpcOutput = vpcOutputs.find(x => x.vpcName === vpcConfig.name);
    for (const [index, sharedAccountId] of shareToAccountIds.entries()) {
      // Initiating Security Group creation in shared account
      // const accountStack = getAccountStack(accountKey);
      const securityGroupStack = new AcceleratorStack(app, `SecurityGroups${vpcConfig.name}-Shared-${index + 1}`, {
        env: {
          account: sharedAccountId,
          region: cdk.Aws.REGION,
        },
        acceleratorName: context.acceleratorName,
        acceleratorPrefix: context.acceleratorPrefix,
        stackName: `PBMMAccel-SecurityGroups${vpcConfig.name}-Shared-${index + 1}`,
      });
      if (!vpcOutput) {
        throw new Error(`No VPC Found in outputs for VPC name "${vpcConfig.name}"`);
      }
      const securityGroups = new SecurityGroup(securityGroupStack, `SecurityGroups-SharedAccount-${index + 1}`, {
        securityGroups: vpcConfig['security-groups']!,
        vpcName: vpcConfig.name,
        vpcId: vpcOutput.vpcId,
        accountKey,
        accountVpcConfigs: vpcConfigs,
      });
      // Add Tags Output
      const accountId = getAccountId(accounts, accountKey);
      const securityGroupsResources = Object.values(securityGroups.securityGroupNameMapping);
      new AddTagsToResourcesOutput(securityGroupStack, `OutputSharedResources${vpcConfig.name}-Shared-${index}`, {
        dependencies: securityGroupsResources,
        produceResources: () =>
          securityGroupsResources.map(securityGroup => ({
            resourceId: securityGroup.ref,
            resourceType: 'security-group',
            targetAccountIds: [accountId],
            tags: securityGroup.tags.renderTags(),
          })),
      });
    }
  }

  // Deploy Security Hub
  const globalOptions = acceleratorConfig['global-options'];
  const securityMasterAccount = accounts.find(a => a.type === 'security' && a.ou === 'core');

  for (const account of accounts) {
    if (account.id === securityMasterAccount?.id) {
      continue;
    }
    const memberAccountStack = getAccountStack(account.key);
    const securityHubMember = new SecurityHubStack(memberAccountStack, `SecurityHubMember-${account.key}`, {
      account,
      acceptInvitationFuncArn: context.cfnCustomResourceFunctions.acceptInviteSecurityHubFunctionArn,
      enableStandardsFuncArn: context.cfnCustomResourceFunctions.enableSecurityHubFunctionArn,
      inviteMembersFuncArn: context.cfnCustomResourceFunctions.inviteMembersSecurityHubFunctionArn,
      standards: globalOptions['security-hub-frameworks'],
      masterAccountId: securityMasterAccount?.id,
    });
  }
}

// tslint:disable-next-line: no-floating-promises
main();<|MERGE_RESOLUTION|>--- conflicted
+++ resolved
@@ -124,28 +124,16 @@
     });
   }
 
-<<<<<<< HEAD
-  const madPasswordStack = new AcceleratorStack(app, 'MadPasswordStack', {
-    env: {
-      account: getAccountId(accounts, 'master'), // need to remove hard coded account name
-=======
   const masterStack = new AcceleratorStack(app, `master`, {
     env: {
       account: getAccountId(accounts, 'master'),
->>>>>>> 03195dfc
       region: cdk.Aws.REGION,
     },
     acceleratorName: context.acceleratorName,
     acceleratorPrefix: context.acceleratorPrefix,
-<<<<<<< HEAD
-    stackName: 'PBMMAccel-MadPassword',
-  });
-  const secretsStack = new SecretsStack(madPasswordStack, 'Secrets');
-=======
     stackName: `PBMMAccel-${pascalCase('master')}`,
   });
   const secretsStack = new SecretsStack(masterStack, 'Secrets');
->>>>>>> 03195dfc
 
   const accountConfigs = acceleratorConfig.getAccountConfigs();
   for (const [accountKey, accountConfig] of accountConfigs) {
