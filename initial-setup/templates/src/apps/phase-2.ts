--- conflicted
+++ resolved
@@ -119,10 +119,6 @@
     });
   }
 
-<<<<<<< HEAD
-=======
-  const masterAccountKey = acceleratorConfig['global-options']['aws-org-master'].account;
->>>>>>> 86c7a07d
   const masterStack = accountStacks.getOrCreateAccountStack(masterAccountKey);
   const secretsStack = new SecretsContainer(masterStack, 'Secrets');
 
