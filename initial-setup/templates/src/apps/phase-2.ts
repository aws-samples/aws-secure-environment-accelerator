--- conflicted
+++ resolved
@@ -6,7 +6,6 @@
 import { pascalCase } from 'pascal-case';
 import { loadStackOutputs } from '../utils/outputs';
 import { AcceleratorStack } from '@aws-pbmm/common-cdk/lib/core/accelerator-stack';
-<<<<<<< HEAD
 import { PeeringConnectionConfig, VpcConfigType } from '@aws-pbmm/common-lambda/lib/config';
 import { PeeringConnection } from '../common/peering-connection';
 import { JsonOutputValue } from '../common/json-output';
@@ -15,15 +14,8 @@
 import { VpcOutput } from './phase-1';
 import { getStackJsonOutput } from '@aws-pbmm/common-lambda/lib/util/outputs';
 import * as ec2 from '@aws-cdk/aws-ec2';
-=======
 import { SecretsStack } from '../../../../common-cdk/lib/core/secrets-stack';
-import * as iam from '@aws-cdk/aws-iam';
-import { getStackJsonOutput } from '@aws-pbmm/common-lambda/lib/util/outputs';
 import { ActiveDirectory } from '../common/active-directory';
-import { VpcOutput } from '../apps/phase-1';
-import { pascalCase } from 'pascal-case';
-import { JsonOutputValue } from '../common/json-output';
->>>>>>> 2b4dea62
 
 process.on('unhandledRejection', (reason, _) => {
   console.error(reason);
@@ -100,13 +92,13 @@
     acceleratorConfig,
   });
 
-<<<<<<< HEAD
   /**
    * Code to create Peering Connection in all accounts
    */
 
   // Retrive all Account Configs
   const accountConfigs = getAllAccountVPCConfigs(acceleratorConfig);
+
   for (const [account, accountConfig] of Object.entries(accountConfigs)) {
     const peeringConfig = PeeringConnection.getVpcConfigForPcx(account, accountConfig);
     if (!peeringConfig) {
@@ -169,7 +161,9 @@
       type: 'VpcOutput',
       // tslint:disable-next-line deprecation
       value: vpcOutput,
-=======
+    });
+  }
+
   const secretsStack = new SecretsStack(app, 'Secrets', {
     env: {
       account: getAccountId(accounts, 'master'),
@@ -234,7 +228,6 @@
         directoryId: activeDirectory.directoryId,
         dnsIps: cdk.Fn.join(',', activeDirectory.dnsIps),
       },
->>>>>>> 2b4dea62
     });
   }
 }
