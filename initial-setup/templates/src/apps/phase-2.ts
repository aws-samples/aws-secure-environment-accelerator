--- conflicted
+++ resolved
@@ -18,12 +18,9 @@
 import { getVpcSharedAccounts } from '../common/vpc-subnet-sharing';
 import { SecurityGroup } from '../common/security-group';
 import { AddTagsToResourcesOutput } from '../common/add-tags-to-resources-output';
-<<<<<<< HEAD
 import * as firewall from '../deployments/firewall';
 import { AccountStacks } from '../common/account-stacks';
-=======
 import { SecurityHubStack } from '../common/security-hub';
->>>>>>> 19befd76
 
 process.on('unhandledRejection', (reason, _) => {
   console.error(reason);
@@ -294,7 +291,6 @@
     }
   }
 
-<<<<<<< HEAD
   // TODO Find a better way to get VPCs
   // Import all VPCs from all outputs
   const vpcOutputs: VpcOutput[] = getStackJsonOutput(outputs, {
@@ -308,7 +304,7 @@
     outputs,
     vpcs,
   });
-=======
+
   // Deploy Security Hub
   const globalOptions = acceleratorConfig['global-options'];
   const securityMasterAccount = accounts.find(a => a.type === 'security' && a.ou === 'core');
@@ -356,7 +352,6 @@
       masterAccountId: securityMasterAccount?.id,
     });
   }
->>>>>>> 19befd76
 }
 
 // tslint:disable-next-line: no-floating-promises
