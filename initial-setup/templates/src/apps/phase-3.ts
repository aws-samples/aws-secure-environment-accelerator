import * as cdk from '@aws-cdk/core';
import { InterfaceEndpointConfig } from '@aws-pbmm/common-lambda/lib/config';
import { getAccountId, loadAccounts } from '../utils/accounts';
import { loadAcceleratorConfig } from '../utils/config';
import { loadContext } from '../utils/context';
import { loadStackOutputs } from '../utils/outputs';
import { AcceleratorStack } from '@aws-pbmm/common-cdk/lib/core/accelerator-stack';
import { PeeringConnection } from '../common/peering-connection';
<<<<<<< HEAD
=======
import { getAllAccountVPCConfigs } from '../common/get-all-vpcs';
import { getStackJsonOutput } from '@aws-pbmm/common-lambda/lib/util/outputs';
import { ResolversOutput } from './phase-2';
import { pascalCase } from 'pascal-case';
import { Route53ResolverRuleSharing } from '../common/r53-resolver-rule-sharing';
>>>>>>> 82646b58

process.on('unhandledRejection', (reason, _) => {
  console.error(reason);
  process.exit(1);
});

type ResolversOutputs = ResolversOutput[];

async function main() {
  const context = loadContext();
  const acceleratorConfig = await loadAcceleratorConfig();
  const accounts = await loadAccounts();
  const outputs = await loadStackOutputs();

  const app = new cdk.App();

  /**
   * Code to create Peering Connection Routes in all accounts
   */
<<<<<<< HEAD
  const vpcConfigs = acceleratorConfig.getVpcConfigs();
  for (const { ouKey, accountKey, vpcConfig } of vpcConfigs) {
    const currentRouteTable = vpcConfig['route-tables']?.find(x => x.routes?.find(y => y.target === 'pcx'));
    if (!currentRouteTable) {
      continue;
    }
    const pcxRouteDeployment = new AcceleratorStack(
      app,
      `PBMMAccel-PcxRouteDeployment${accountKey}${vpcConfig.name}RoutesStack`,
      {
        env: {
          account: getAccountId(accounts, accountKey),
          region: cdk.Aws.REGION,
        },
        stackName: `PBMMAccel-PcxRouteDeployment${accountKey}${vpcConfig.name.replace('_', '')}RoutesStack`,
        acceleratorName: context.acceleratorName,
        acceleratorPrefix: context.acceleratorPrefix,
      },
    );

    new PeeringConnection.PeeringConnectionRoutes(pcxRouteDeployment, `PcxRoutes${vpcConfig.name}`, {
      accountKey,
      vpcName: vpcConfig.name,
      vpcConfigs,
      outputs,
    });
=======
  // for (const [account, accountConfig] of Object.entries(accountConfigs)) {
  //   const vpcConfig = accountConfig.vpc!;
  //   const accountKey = vpcConfig.deploy === 'local' ? account : vpcConfig.deploy!;
  //   const currentRouteTable = vpcConfig['route-tables']?.find(x => x.routes?.find(y => y.target === 'pcx'));
  //   if (!currentRouteTable) {
  //     continue;
  //   }
  //   const pcxRouteDeployment = new AcceleratorStack(
  //     app,
  //     `PBMMAccel-PcxRouteDeployment${account}${vpcConfig.name}RoutesStack`,
  //     {
  //       env: {
  //         account: getAccountId(accounts, accountKey),
  //         region: cdk.Aws.REGION,
  //       },
  //       stackName: `PBMMAccel-PcxRouteDeployment${account}${vpcConfig.name.replace('_', '')}RoutesStack`,
  //       acceleratorName: context.acceleratorName,
  //       acceleratorPrefix: context.acceleratorPrefix,
  //     },
  //   );

  //   new PeeringConnection.PeeringConnectionRoutes(pcxRouteDeployment, `PcxRoutes${vpcConfig.name}`, {
  //     accountKey,
  //     vpcName: vpcConfig.name,
  //     vpcConfigs: accountConfigs,
  //     outputs,
  //   });
  // }

  // to share the resolver rules
  // get the list of account IDs with which the resolver rules needs to be shared
  const sharedAccountIds: string[] = [];
  let hostedZonesAccountId: string = '';
  for (const [account, accountConfig] of Object.entries(accountConfigs)) {
    const vpcConfig = accountConfig.vpc!;
    const accountKey = vpcConfig.deploy === 'local' ? account : vpcConfig.deploy!;

    if (InterfaceEndpointConfig.is(vpcConfig['interface-endpoints'])) {
      hostedZonesAccountId = getAccountId(accounts, accountKey);
    }

    if (vpcConfig['use-central-endpoints']) {
      const accountId = getAccountId(accounts, accountKey);
      if (accountId !== hostedZonesAccountId) {
        sharedAccountIds.push(accountId);
      }
    }
  }

  for (const [account, accountConfig] of Object.entries(accountConfigs)) {
    const vpcConfig = accountConfig.vpc!;
    const accountKey = vpcConfig.deploy === 'local' ? account : vpcConfig.deploy!;

    const resolverRuleArns: string[] = [];
    if (vpcConfig.resolvers) {
      const accountId = getAccountId(accounts, accountKey);

      const resolversOutputs: ResolversOutputs[] = getStackJsonOutput(outputs, {
        accountKey,
        outputType: 'GlobalOptionsOutput',
      });

      for (const resolversOutput of resolversOutputs) {
        const resolverOutput = resolversOutput.find(x => x.vpcName === vpcConfig.name);
        if (!resolverOutput) {
          throw new Error(
            `No Resolver Rules found in outputs for account key ${accountKey} and VPC name ${vpcConfig.name}`,
          );
        }

        // example arn: arn:aws:route53resolver:ca-central-1:421338879487:resolver-rule/rslvr-rr-1950974c876a4201b
        resolverRuleArns.push(
          `arn:aws:route53resolver:${cdk.Aws.REGION}:${accountId}:resolver-rule/${resolverOutput.rules?.inBoundRule!}`,
        );
        resolverOutput.rules?.onPremRules?.map(x =>
          resolverRuleArns.push(`arn:aws:route53resolver:${cdk.Aws.REGION}:${accountId}:resolver-rule/${x}`),
        );
      }

      const r53ResolverRulesSharingStack = new AcceleratorStack(
        app,
        `PBMMAccel-Route53ResolverRulesSharing-${accountKey}Stack`,
        {
          env: {
            account: accountId,
            region: cdk.Aws.REGION,
          },
          acceleratorName: context.acceleratorName,
          acceleratorPrefix: context.acceleratorPrefix,
          stackName: `PBMMAccel-Route53ResolverRulesSharing-${pascalCase(accountKey)}Stack`,
        },
      );

      const route53ResolverRuleSharing = new Route53ResolverRuleSharing(
        r53ResolverRulesSharingStack,
        `ShareResolverRulesStack-${pascalCase(accountKey)}`,
        {
          name: 'PBMMAccel-Route53ResolverRulesSharing',
          allowExternalPrincipals: false,
          principals: sharedAccountIds,
          resourceArns: resolverRuleArns,
        },
      );
    }
>>>>>>> 82646b58
  }
}
// tslint:disable-next-line: no-floating-promises
main();<|MERGE_RESOLUTION|>--- conflicted
+++ resolved
@@ -6,14 +6,10 @@
 import { loadStackOutputs } from '../utils/outputs';
 import { AcceleratorStack } from '@aws-pbmm/common-cdk/lib/core/accelerator-stack';
 import { PeeringConnection } from '../common/peering-connection';
-<<<<<<< HEAD
-=======
-import { getAllAccountVPCConfigs } from '../common/get-all-vpcs';
 import { getStackJsonOutput } from '@aws-pbmm/common-lambda/lib/util/outputs';
 import { ResolversOutput } from './phase-2';
 import { pascalCase } from 'pascal-case';
 import { Route53ResolverRuleSharing } from '../common/r53-resolver-rule-sharing';
->>>>>>> 82646b58
 
 process.on('unhandledRejection', (reason, _) => {
   console.error(reason);
@@ -33,7 +29,6 @@
   /**
    * Code to create Peering Connection Routes in all accounts
    */
-<<<<<<< HEAD
   const vpcConfigs = acceleratorConfig.getVpcConfigs();
   for (const { ouKey, accountKey, vpcConfig } of vpcConfigs) {
     const currentRouteTable = vpcConfig['route-tables']?.find(x => x.routes?.find(y => y.target === 'pcx'));
@@ -60,44 +55,13 @@
       vpcConfigs,
       outputs,
     });
-=======
-  // for (const [account, accountConfig] of Object.entries(accountConfigs)) {
-  //   const vpcConfig = accountConfig.vpc!;
-  //   const accountKey = vpcConfig.deploy === 'local' ? account : vpcConfig.deploy!;
-  //   const currentRouteTable = vpcConfig['route-tables']?.find(x => x.routes?.find(y => y.target === 'pcx'));
-  //   if (!currentRouteTable) {
-  //     continue;
-  //   }
-  //   const pcxRouteDeployment = new AcceleratorStack(
-  //     app,
-  //     `PBMMAccel-PcxRouteDeployment${account}${vpcConfig.name}RoutesStack`,
-  //     {
-  //       env: {
-  //         account: getAccountId(accounts, accountKey),
-  //         region: cdk.Aws.REGION,
-  //       },
-  //       stackName: `PBMMAccel-PcxRouteDeployment${account}${vpcConfig.name.replace('_', '')}RoutesStack`,
-  //       acceleratorName: context.acceleratorName,
-  //       acceleratorPrefix: context.acceleratorPrefix,
-  //     },
-  //   );
-
-  //   new PeeringConnection.PeeringConnectionRoutes(pcxRouteDeployment, `PcxRoutes${vpcConfig.name}`, {
-  //     accountKey,
-  //     vpcName: vpcConfig.name,
-  //     vpcConfigs: accountConfigs,
-  //     outputs,
-  //   });
-  // }
+  }
 
   // to share the resolver rules
   // get the list of account IDs with which the resolver rules needs to be shared
   const sharedAccountIds: string[] = [];
   let hostedZonesAccountId: string = '';
-  for (const [account, accountConfig] of Object.entries(accountConfigs)) {
-    const vpcConfig = accountConfig.vpc!;
-    const accountKey = vpcConfig.deploy === 'local' ? account : vpcConfig.deploy!;
-
+  for (const { accountKey, vpcConfig } of vpcConfigs) {
     if (InterfaceEndpointConfig.is(vpcConfig['interface-endpoints'])) {
       hostedZonesAccountId = getAccountId(accounts, accountKey);
     }
@@ -110,10 +74,7 @@
     }
   }
 
-  for (const [account, accountConfig] of Object.entries(accountConfigs)) {
-    const vpcConfig = accountConfig.vpc!;
-    const accountKey = vpcConfig.deploy === 'local' ? account : vpcConfig.deploy!;
-
+  for (const { accountKey, vpcConfig } of vpcConfigs) {
     const resolverRuleArns: string[] = [];
     if (vpcConfig.resolvers) {
       const accountId = getAccountId(accounts, accountKey);
@@ -165,8 +126,8 @@
         },
       );
     }
->>>>>>> 82646b58
   }
 }
+
 // tslint:disable-next-line: no-floating-promises
 main();