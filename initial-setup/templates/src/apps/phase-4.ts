--- conflicted
+++ resolved
@@ -32,25 +32,6 @@
 
   const app = new cdk.App();
 
-<<<<<<< HEAD
-  const madPasswordStack = new AcceleratorStack(app, 'MadPasswordStack', {
-    env: {
-      account: getAccountId(accounts, 'master'), // need to remove hard coded account name
-      region: cdk.Aws.REGION,
-    },
-    acceleratorName: context.acceleratorName,
-    acceleratorPrefix: context.acceleratorPrefix,
-    stackName: 'PBMMAccel-MadPassword',
-  });
-  const secretsStack = new SecretsStack(madPasswordStack, 'Secrets');
-
-  type UserSecrets = UserSecret[];
-  const mandatoryAccountConfig = acceleratorConfig['mandatory-account-configs'];
-  for (const [accountKey, accountConfig] of Object.entries(mandatoryAccountConfig)) {
-    const madDeploymentConfig = accountConfig.deployments?.mad;
-    if (!madDeploymentConfig || !madDeploymentConfig.deploy) {
-      continue;
-=======
   // to share the resolver rules
   // get the list of account IDs with which the resolver rules needs to be shared
   const vpcConfigs = acceleratorConfig.getVpcConfigs();
@@ -59,7 +40,6 @@
   for (const { accountKey, vpcConfig } of vpcConfigs) {
     if (InterfaceEndpointConfig.is(vpcConfig['interface-endpoints'])) {
       hostedZonesAccountId = getAccountId(accounts, accountKey);
->>>>>>> 7999f9c0
     }
 
     if (vpcConfig['use-central-endpoints']) {
@@ -70,40 +50,6 @@
     }
   }
 
-<<<<<<< HEAD
-    const stack = new AcceleratorStack(app, 'ADUsersAndGroups', {
-      env: {
-        account: accountId,
-        region: cdk.Aws.REGION,
-      },
-      acceleratorName: context.acceleratorName,
-      acceleratorPrefix: context.acceleratorPrefix,
-      stackName: `PBMMAccel-${pascalCase('adUsersAndGroups')}`,
-    });
-
-    stack.addDependency(keyPairStack);
-
-    const latestRdgwAmiId = ssm.StringParameter.valueForTypedStringParameter(
-      stack,
-      '/aws/service/ami-windows-latest/Windows_Server-2016-English-Full-Base',
-      ssm.ParameterType.AWS_EC2_IMAGE_ID,
-    );
-
-    const rdgwScriptsOutputs: RdgwArtifactsOutput[] = getStackJsonOutput(outputs, {
-      accountKey: 'master',
-      outputType: 'RdgwArtifactsOutput',
-    });
-
-    console.log('rdgwScriptsOutputs', rdgwScriptsOutputs);
-    const rdgwScriptsOutput = rdgwScriptsOutputs.find(output => output.accountKey === accountKey);
-    if (!rdgwScriptsOutput) {
-      throw new Error(`Cannot find scripts folder with output type RdgwArtifactsOutput for account name ${accountKey}`);
-    }
-
-    const s3BucketName = rdgwScriptsOutput.bucketName;
-    const S3KeyPrefix = rdgwScriptsOutput.keyPrefix;
-    console.log('RDGW reference scripts s3 bucket name with key ', s3BucketName, S3KeyPrefix);
-=======
   for (const { accountKey, vpcConfig } of vpcConfigs) {
     const resolverRuleArns: string[] = [];
     if (vpcConfig.resolvers) {
@@ -113,7 +59,6 @@
         accountKey,
         outputType: 'GlobalOptionsOutput',
       });
->>>>>>> 7999f9c0
 
       for (const resolversOutput of resolversOutputs) {
         const resolverOutput = resolversOutput.find(x => x.vpcName === vpcConfig.name);
@@ -156,27 +101,6 @@
         },
       );
     }
-<<<<<<< HEAD
-
-    const vpcId = vpcOutput.vpcId;
-    const subnetIds = vpcOutput.subnets.filter(s => s.subnetName === madDeploymentConfig.subnet).map(s => s.subnetId);
-
-    new ADUsersAndGroups(stack, `RDGWHost${accountKey}`, {
-      madDeploymentConfig,
-      latestRdgwAmiId,
-      vpcId,
-      keyPairName: ec2KeyPairName,
-      subnetIds,
-      adminPassword: madAdminPassword,
-      s3BucketName,
-      s3KeyPrefix: S3KeyPrefix,
-      stackId: stack.stackId,
-      stackName: stack.stackName,
-      accountNames,
-      userSecrets,
-    });
-=======
->>>>>>> 7999f9c0
   }
 }
 
