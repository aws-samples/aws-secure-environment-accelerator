--- conflicted
+++ resolved
@@ -3,11 +3,7 @@
 import { getAccountId, loadAccounts, Account } from '../utils/accounts';
 import { loadAcceleratorConfig } from '../utils/config';
 import { loadContext } from '../utils/context';
-<<<<<<< HEAD
-=======
 import { loadStackOutputs } from '../utils/outputs';
-import { AcceleratorStack } from '@aws-pbmm/common-cdk/lib/core/accelerator-stack';
->>>>>>> e47e38a3
 import { LogArchiveBucket } from '../common/log-archive-bucket';
 import * as lambda from '@aws-cdk/aws-lambda';
 import { pascalCase } from 'pascal-case';
@@ -72,12 +68,7 @@
   }
 
   // TODO Remove hard-coded 'log-archive' account key and use configuration file somehow
-<<<<<<< HEAD
-  const logArchiveAccountId = getAccountId(accounts, 'log-archive');
   const logArchiveStack = accountStacks.getOrCreateAccountStack('log-archive');
-=======
-  const logArchiveStack = getAccountStack('log-archive');
->>>>>>> e47e38a3
 
   const accountIds: string[] = accounts.map(account => account.id);
 
