import * as cdk from '@aws-cdk/core';
import * as iam from '@aws-cdk/aws-iam';
import { getAccountId, loadAccounts, Account } from '../utils/accounts';
import { loadAcceleratorConfig } from '../utils/config';
import { loadContext } from '../utils/context';
import { loadStackOutputs } from '../utils/outputs';
import { AcceleratorStack } from '@aws-pbmm/common-cdk/lib/core/accelerator-stack';
import { LogArchiveBucket } from '../common/log-archive-bucket';
import * as lambda from '@aws-cdk/aws-lambda';
import { pascalCase } from 'pascal-case';
import { AccountDefaultSettingsAssets } from '../common/account-default-settings-assets';
import * as outputKeys from '@aws-pbmm/common-outputs/lib/stack-output';
import { getStackOutput } from '@aws-pbmm/common-lambda/lib/util/outputs';
import { SecretsStack } from '@aws-pbmm/common-cdk/lib/core/secrets-stack';
import { Secret } from '@aws-cdk/aws-secretsmanager';
import { IamUserConfigType, IamConfig } from '@aws-pbmm/common-lambda/lib/config';
import * as s3 from '@aws-cdk/aws-s3';
import * as s3deployment from '@aws-cdk/aws-s3-deployment';
import * as path from 'path';
import { JsonOutputValue } from '../common/json-output';
import { SecurityHubStack } from '../common/security-hub';

process.on('unhandledRejection', (reason, _) => {
  console.error(reason);
  process.exit(1);
});

/**
 * This is the main entry point to deploy phase 0.
 *
 * The following resources are deployed in phase 0:
 *   - Log archive bucket
 *
 * TODO This phase could be merged into phase 1.
 */
async function main() {
  const context = loadContext();
  const acceleratorConfig = await loadAcceleratorConfig();
  const accounts = await loadAccounts();
  const outputs = await loadStackOutputs();

  // TODO Get these values dynamically
  const globalOptionsConfig = acceleratorConfig['global-options'];
  const logRetentionInDays = globalOptionsConfig['central-log-retention'];
  // TODO Remove hard-coded 'log-archive' account key and use configuration file somehow
  const logArchiveAccountId = getAccountId(accounts, 'log-archive');
  const logArchiveS3BucketArn = getStackOutput(outputs, 'log-archive', outputKeys.OUTPUT_LOG_ARCHIVE_BUCKET_ARN);
  const logArchiveS3KmsKeyArn = getStackOutput(
    outputs,
    'log-archive',
    outputKeys.OUTPUT_LOG_ARCHIVE_ENCRYPTION_KEY_ARN,
  );

  const app = new cdk.App();

  const accountStacks: { [accountKey: string]: AcceleratorStack } = {};

  const getAccountStack = (accountKey: string): AcceleratorStack => {
    if (accountStacks[accountKey]) {
      return accountStacks[accountKey];
    }

    const accountPrettyName = pascalCase(accountKey);
    const accountStack = new AcceleratorStack(app, `${accountPrettyName}Phase0`, {
      env: {
        account: getAccountId(accounts, accountKey),
        region: cdk.Aws.REGION,
      },
      stackName: `PBMMAccel-${accountPrettyName}-Phase0`,
      acceleratorName: context.acceleratorName,
      acceleratorPrefix: context.acceleratorPrefix,
    });
    accountStacks[accountKey] = accountStack;
    return accountStack;
  };

  // Master Stack to update Custom Resource Lambda Functions invoke permissions
  // TODO Remove hard-coded 'master' account key and use configuration file somehow
  const masterAccountStack = getAccountStack('master');
  for (const [index, funcArn] of Object.entries(context.cfnCustomResourceFunctions)) {
    for (const account of accounts) {
      new lambda.CfnPermission(masterAccountStack, `${index}${account.key}InvokePermission`, {
        functionName: funcArn,
        action: 'lambda:InvokeFunction',
        principal: `arn:aws:iam::${account.id}:role/${context.acceleratorExecutionRoleName}`,
      });
    }
  }

  // TODO Remove hard-coded 'log-archive' account key and use configuration file somehow
  const logArchiveStack = getAccountStack('log-archive');

  const accountIds: string[] = accounts.map(account => account.id);

  // Create the log archive bucket
  const bucket = new LogArchiveBucket(logArchiveStack, 'LogArchive', {
    logRetention: cdk.Duration.days(logRetentionInDays),
    logArchiveAccountId,
    accountIds,
  });

  // Grant all accounts access to the log archive bucket
  const principals = accounts.map(account => new iam.AccountPrincipal(account.id));
  bucket.grantReplicate(...principals);

  // store the log archive account Id for later reference
  new cdk.CfnOutput(logArchiveStack, outputKeys.OUTPUT_LOG_ARCHIVE_ACCOUNT_ID, {
    value: logArchiveAccountId,
  });

  // store the s3 bucket arn for later reference
  new cdk.CfnOutput(logArchiveStack, outputKeys.OUTPUT_LOG_ARCHIVE_BUCKET_ARN, {
    value: bucket.bucketArn,
  });

  // store the s3 bucket - kms key arn for later reference
  new cdk.CfnOutput(logArchiveStack, outputKeys.OUTPUT_LOG_ARCHIVE_ENCRYPTION_KEY_ARN, {
    value: bucket.encryptionKeyArn,
  });

  // store the s3 bucket - kms key id for later reference
  new cdk.CfnOutput(logArchiveStack, outputKeys.OUTPUT_LOG_ARCHIVE_ENCRYPTION_KEY_ID, {
    value: bucket.encryptionKey.keyId,
  });

  // TODO Replace above outputs with JSON output
  // new JsonOutputValue(stack, 'LogArchiveOutput', {
  //   type: 'LogArchiveOutput',
  //   value: {
  //     bucketArn: bucket.bucketArn,
  //     encryptionKeyArn: bucket.encryptionKeyArn,
  //   },
  // });

  const createAccountDefaultAssets = async (accountKey: string, iamConfig?: IamConfig): Promise<void> => {
    const accountId = getAccountId(accounts, accountKey);
    const accountStack = getAccountStack(accountKey);
    const userPasswords: { [userId: string]: Secret } = {};

    const iamUsers = iamConfig?.users;
    if (iamUsers && iamUsers?.length >= 1) {
      for (const iamUser of iamUsers) {
        if (!IamUserConfigType.is(iamUser)) {
          console.log(
            `IAM config - users is not defined for account with key - ${accountKey}. Skipping Passwords creation.`,
          );
        } else {
          for (const userId of iamUser['user-ids']) {
            const secretsStack = new SecretsStack(masterAccountStack, `Secrets-${userId}-UserPassword`);
            const password = secretsStack.createSecret(`${userId}-UserPassword`, {
              secretName: `accelerator/${accountKey}/user/password/${userId}`,
              description: `Password for IAM User - ${userId}.`,
              generateSecretString: {
                passwordLength: 16,
              },
              principals: [new iam.AccountPrincipal(accountId)],
            });
            userPasswords[userId] = password;
          }
        }
      }
    }

    const costAndUsageReportConfig = globalOptionsConfig.reports['cost-and-usage-report'];
    const s3BucketNameForCur = costAndUsageReportConfig['s3-bucket']
      .replace('xxaccountIdxx', accountId)
      .replace('xxregionxx', costAndUsageReportConfig['s3-region']);

    const accountDefaultsSettingsAssets = new AccountDefaultSettingsAssets(
      accountStack,
      `Account Default Settings Assets-${pascalCase(accountKey)}`,
      {
        accountId,
        accountKey,
        iamConfig,
        accounts,
        userPasswords,
        s3BucketNameForCur,
        expirationInDays: globalOptionsConfig['central-log-retention'],
        replication: {
          accountId: logArchiveAccountId,
          bucketArn: logArchiveS3BucketArn,
          kmsKeyArn: logArchiveS3KmsKeyArn,
        },
      },
    );

    // save the kms key Id for later reference
    new cdk.CfnOutput(accountStack, outputKeys.OUTPUT_KMS_KEY_ID_FOR_EBS_DEFAULT_ENCRYPTION, {
      value: accountDefaultsSettingsAssets.kmsKeyIdForEbsDefaultEncryption,
    });
  };

  const getNonMandatoryAccountsPerOu = (ouName: string, mandatoryAccKeys: string[]): Account[] => {
    const accountsPerOu: Account[] = [];
    for (const account of accounts) {
      if (account.ou === ouName && !mandatoryAccKeys.includes(account.key)) {
        accountsPerOu.push(account);
      }
    }
    return accountsPerOu;
  };

  const mandatoryAccountKeys: string[] = [];
  // creating assets for default account settings
  const mandatoryAccountConfig = acceleratorConfig.getMandatoryAccountConfigs();
  for (const [accountKey, accountConfig] of mandatoryAccountConfig) {
    mandatoryAccountKeys.push(accountKey);
    await createAccountDefaultAssets(accountKey, accountConfig.iam);
    console.log(`Default assets created for account - ${accountKey}`);
  }

  // creating assets for org unit accounts
  const orgUnits = acceleratorConfig.getOrganizationalUnits();
  for (const [orgName, orgConfig] of orgUnits) {
    const orgAccounts = getNonMandatoryAccountsPerOu(orgName, mandatoryAccountKeys);
    for (const orgAccount of orgAccounts) {
      await createAccountDefaultAssets(orgAccount.key, orgConfig.iam);
      console.log(`Default assets created for account - ${orgAccount.key}`);
    }
  }

  for (const [accountKey, accountConfig] of Object.entries(acceleratorConfig['mandatory-account-configs'])) {
    const madDeploymentConfig = accountConfig.deployments?.mad;
    if (!madDeploymentConfig || !madDeploymentConfig.deploy) {
      continue;
    }
    const accountId = getAccountId(accounts, accountKey);
    const bucketName = `pbmmaccel-${accountId}-${cdk.Aws.REGION}`;

    // creating a bucket to store RDGW Host power shell scripts
    const rdgwBucket = new s3.Bucket(masterAccountStack, `RdgwArtifactsBucket${accountKey}`, {
      versioned: true,
      bucketName,
    });

<<<<<<< HEAD
    // Granting read access to all the accounts
    principals.map(principal => rdgwBucket.grantRead(principal));

    const artifactsFolderPath = path.join(__dirname, '..', '..', '..', '..', 'reference-artifacts', 'scripts');

    new s3deployment.BucketDeployment(masterAccountStack, `RdgwArtifactsDeployment${accountKey}`, {
      sources: [s3deployment.Source.asset(artifactsFolderPath)],
      destinationBucket: rdgwBucket,
      destinationKeyPrefix: 'config/scripts/',
    });

    // outputs to store RDGW reference artifacts scripts s3 bucket information
    new JsonOutputValue(masterAccountStack, `RdgwArtifactsOutput${accountKey}`, {
      type: 'RdgwArtifactsOutput',
      value: {
        accountKey,
        bucketArn: rdgwBucket.bucketArn,
        bucketName: rdgwBucket.bucketName,
        keyPrefix: 'config/scripts/',
      },
    });
  }
=======
  // outputs to store RDGW reference artifacts scripts s3 bucket information
  new JsonOutputValue(masterAccountStack, 'RdgwArtifactsOutput', {
    type: 'RdgwArtifactsOutput',
    value: {
      bucketArn: rdgwBucket.bucketArn,
      bucketName: rdgwBucket.bucketName,
      keyPrefix: 'scripts',
    },
  });

  const globalOptions = acceleratorConfig['global-options'];
  const securityMasterAccount = accounts.find(a => a.type === 'security' && a.ou === 'core');
  const subAccountIds = accounts.map(account => {
    return {
      AccountId: account.id,
      Email: account.email,
    };
  });
  const securityMasterAccountStack = getAccountStack(securityMasterAccount?.key!);
  // Create Security Hub stack for Master Account in Security Account
  const securityHubMaster = new SecurityHubStack(securityMasterAccountStack, `SecurityHubMasterAccountSetup`, {
    account: securityMasterAccount!,
    acceptInvitationFuncArn: context.cfnCustomResourceFunctions.acceptInviteSecurityHubFunctionArn,
    enableStandardsFuncArn: context.cfnCustomResourceFunctions.enableSecurityHubFunctionArn,
    inviteMembersFuncArn: context.cfnCustomResourceFunctions.inviteMembersSecurityHubFunctionArn,
    standards: globalOptions['security-hub-frameworks'],
    subAccountIds,
  });
>>>>>>> 7999f9c0
}

// tslint:disable-next-line: no-floating-promises
main();<|MERGE_RESOLUTION|>--- conflicted
+++ resolved
@@ -234,7 +234,7 @@
       bucketName,
     });
 
-<<<<<<< HEAD
+
     // Granting read access to all the accounts
     principals.map(principal => rdgwBucket.grantRead(principal));
 
@@ -257,16 +257,6 @@
       },
     });
   }
-=======
-  // outputs to store RDGW reference artifacts scripts s3 bucket information
-  new JsonOutputValue(masterAccountStack, 'RdgwArtifactsOutput', {
-    type: 'RdgwArtifactsOutput',
-    value: {
-      bucketArn: rdgwBucket.bucketArn,
-      bucketName: rdgwBucket.bucketName,
-      keyPrefix: 'scripts',
-    },
-  });
 
   const globalOptions = acceleratorConfig['global-options'];
   const securityMasterAccount = accounts.find(a => a.type === 'security' && a.ou === 'core');
@@ -286,7 +276,6 @@
     standards: globalOptions['security-hub-frameworks'],
     subAccountIds,
   });
->>>>>>> 7999f9c0
 }
 
 // tslint:disable-next-line: no-floating-promises
