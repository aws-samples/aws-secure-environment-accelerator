--- conflicted
+++ resolved
@@ -9,16 +9,14 @@
 import { pascalCase } from 'pascal-case';
 import { AccountDefaultSettingsAssets } from '../common/account-default-settings-assets';
 import * as outputKeys from '@aws-pbmm/common-outputs/lib/stack-output';
-<<<<<<< HEAD
+import { SecretsStack } from '@aws-pbmm/common-cdk/lib/core/secrets-stack';
+import { Secret } from '@aws-cdk/aws-secretsmanager';
+import { IamUserConfigType, IamConfig } from '@aws-pbmm/common-lambda/lib/config';
 import * as s3 from '@aws-cdk/aws-s3';
 import * as s3deployment from '@aws-cdk/aws-s3-deployment';
 import * as path from 'path';
 import { JsonOutputValue } from '../common/json-output';
-=======
-import { SecretsStack } from '@aws-pbmm/common-cdk/lib/core/secrets-stack';
-import { Secret } from '@aws-cdk/aws-secretsmanager';
-import { IamUserConfigType, IamConfig } from '@aws-pbmm/common-lambda/lib/config';
->>>>>>> acda4e9a
+
 
 process.on('unhandledRejection', (reason, _) => {
   console.error(reason);
