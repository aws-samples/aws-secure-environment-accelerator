--- conflicted
+++ resolved
@@ -54,37 +54,7 @@
     config: acceleratorConfig,
   });
 
-<<<<<<< HEAD
-  // store the s3 bucket name for later reference
-  new cdk.CfnOutput(logArchiveStack, outputKeys.OUTPUT_LOG_ARCHIVE_BUCKET_NAME, {
-    value: bucket.bucket.bucketName,
-  });
-
-  // TODO Replace above outputs with JSON output
-  // new JsonOutputValue(stack, 'LogArchiveOutput', {
-  //   type: 'LogArchiveOutput',
-  //   value: {
-  //     bucketArn: bucket.bucketArn,
-  //     encryptionKeyArn: bucket.encryptionKeyArn,
-  //   },
-  // });
-
-  const uploadArtifacts = (
-    artifactName: string,
-    artifactFolderName: string,
-    artifactKeyPrefix: string,
-    accountKey: string,
-    bucketNameGeneratorInput: string,
-    destinationKeyPrefix?: string,
-  ): void => {
-    // creating a bucket to store artifacts
-    const artifactBucket = new s3.Bucket(masterAccountStack, `${artifactName}ArtifactsBucket${accountKey}`, {
-      versioned: true,
-      bucketName: createBucketName(bucketNameGeneratorInput),
-    });
-=======
   const centralBucket = defaultsResult.centralBucketCopy;
->>>>>>> 7249c25b
 
   // Master Stack to update Custom Resource Lambda Functions invoke permissions
   // TODO Remove hard-coded 'master' account key and use configuration file somehow
