import * as cdk from '@aws-cdk/core';
import * as iam from '@aws-cdk/aws-iam';
import { getAccountId, loadAccounts, Account } from '../utils/accounts';
import { loadAcceleratorConfig } from '../utils/config';
import { loadContext } from '../utils/context';
import { loadStackOutputs } from '../utils/outputs';
import { AcceleratorStack } from '@aws-pbmm/common-cdk/lib/core/accelerator-stack';
import { LogArchiveBucket } from '../common/log-archive-bucket';
import * as lambda from '@aws-cdk/aws-lambda';
import { pascalCase } from 'pascal-case';
import { AccountDefaultSettingsAssets } from '../common/account-default-settings-assets';
import * as outputKeys from '@aws-pbmm/common-outputs/lib/stack-output';
import { getStackOutput } from '@aws-pbmm/common-lambda/lib/util/outputs';
import { SecretsStack } from '@aws-pbmm/common-cdk/lib/core/secrets-stack';
import { Secret } from '@aws-cdk/aws-secretsmanager';
import { IamUserConfigType, IamConfig } from '@aws-pbmm/common-lambda/lib/config';
import * as s3 from '@aws-cdk/aws-s3';
import * as s3deployment from '@aws-cdk/aws-s3-deployment';
import * as path from 'path';
import { JsonOutputValue } from '../common/json-output';
import { SecurityHubStack } from '../common/security-hub';

process.on('unhandledRejection', (reason, _) => {
  console.error(reason);
  process.exit(1);
});

/**
 * This is the main entry point to deploy phase 0.
 *
 * The following resources are deployed in phase 0:
 *   - Log archive bucket
 *
 * TODO This phase could be merged into phase 1.
 */
async function main() {
  const context = loadContext();
  const acceleratorConfig = await loadAcceleratorConfig();
  const accounts = await loadAccounts();
  const outputs = await loadStackOutputs();

  // TODO Get these values dynamically
  const globalOptionsConfig = acceleratorConfig['global-options'];
  const logRetentionInDays = globalOptionsConfig['central-log-retention'];
  // TODO Remove hard-coded 'log-archive' account key and use configuration file somehow
  const logArchiveAccountId = getAccountId(accounts, 'log-archive');
  const logArchiveS3BucketArn = getStackOutput(outputs, 'log-archive', outputKeys.OUTPUT_LOG_ARCHIVE_BUCKET_ARN);
  const logArchiveS3KmsKeyArn = getStackOutput(
    outputs,
    'log-archive',
    outputKeys.OUTPUT_LOG_ARCHIVE_ENCRYPTION_KEY_ARN,
  );

  const app = new cdk.App();

  const accountStacks: { [accountKey: string]: AcceleratorStack } = {};

  const getAccountStack = (accountKey: string): AcceleratorStack => {
    if (accountStacks[accountKey]) {
      return accountStacks[accountKey];
    }

    const accountPrettyName = pascalCase(accountKey);
    const accountStack = new AcceleratorStack(app, `${accountPrettyName}Phase0`, {
      env: {
        account: getAccountId(accounts, accountKey),
        region: cdk.Aws.REGION,
      },
      stackName: `PBMMAccel-${accountPrettyName}-Phase0`,
      acceleratorName: context.acceleratorName,
      acceleratorPrefix: context.acceleratorPrefix,
    });
    accountStacks[accountKey] = accountStack;
    return accountStack;
  };

  // Master Stack to update Custom Resource Lambda Functions invoke permissions
  // TODO Remove hard-coded 'master' account key and use configuration file somehow
  const masterAccountStack = getAccountStack('master');
  for (const [index, funcArn] of Object.entries(context.cfnCustomResourceFunctions)) {
    for (const account of accounts) {
      new lambda.CfnPermission(masterAccountStack, `${index}${account.key}InvokePermission`, {
        functionName: funcArn,
        action: 'lambda:InvokeFunction',
        principal: `arn:aws:iam::${account.id}:role/${context.acceleratorExecutionRoleName}`,
      });
    }
  }

  // TODO Remove hard-coded 'log-archive' account key and use configuration file somehow
  const logArchiveStack = getAccountStack('log-archive');

  const accountIds: string[] = accounts.map(account => account.id);

  // Create the log archive bucket
  const bucket = new LogArchiveBucket(logArchiveStack, 'LogArchive', {
    logRetention: cdk.Duration.days(logRetentionInDays),
    logArchiveAccountId,
    accountIds,
  });

  // Grant all accounts access to the log archive bucket
  const principals = accounts.map(account => new iam.AccountPrincipal(account.id));
  bucket.grantReplicate(...principals);

  // store the log archive account Id for later reference
  new cdk.CfnOutput(logArchiveStack, outputKeys.OUTPUT_LOG_ARCHIVE_ACCOUNT_ID, {
    value: logArchiveAccountId,
  });

  // store the s3 bucket arn for later reference
  new cdk.CfnOutput(logArchiveStack, outputKeys.OUTPUT_LOG_ARCHIVE_BUCKET_ARN, {
    value: bucket.bucketArn,
  });

  // store the s3 bucket - kms key arn for later reference
  new cdk.CfnOutput(logArchiveStack, outputKeys.OUTPUT_LOG_ARCHIVE_ENCRYPTION_KEY_ARN, {
    value: bucket.encryptionKeyArn,
  });

  // store the s3 bucket - kms key id for later reference
  new cdk.CfnOutput(logArchiveStack, outputKeys.OUTPUT_LOG_ARCHIVE_ENCRYPTION_KEY_ID, {
    value: bucket.encryptionKey.keyId,
  });

  // TODO Replace above outputs with JSON output
  // new JsonOutputValue(stack, 'LogArchiveOutput', {
  //   type: 'LogArchiveOutput',
  //   value: {
  //     bucketArn: bucket.bucketArn,
  //     encryptionKeyArn: bucket.encryptionKeyArn,
  //   },
  // });

  const createAccountDefaultAssets = async (accountKey: string, iamConfig?: IamConfig): Promise<void> => {
    const accountId = getAccountId(accounts, accountKey);
    const accountStack = getAccountStack(accountKey);
    const userPasswords: { [userId: string]: Secret } = {};

    const iamUsers = iamConfig?.users;
    if (iamUsers && iamUsers?.length >= 1) {
      for (const iamUser of iamUsers) {
        if (!IamUserConfigType.is(iamUser)) {
          console.log(
            `IAM config - users is not defined for account with key - ${accountKey}. Skipping Passwords creation.`,
          );
        } else {
          for (const userId of iamUser['user-ids']) {
            const secretsStack = new SecretsStack(masterAccountStack, `Secrets-${userId}-UserPassword`);
            const password = secretsStack.createSecret(`${userId}-UserPassword`, {
              secretName: `accelerator/${accountKey}/user/password/${userId}`,
              description: `Password for IAM User - ${userId}.`,
              generateSecretString: {
                passwordLength: 16,
              },
              principals: [new iam.AccountPrincipal(accountId)],
            });
            userPasswords[userId] = password;
          }
        }
      }
    }

    const costAndUsageReportConfig = globalOptionsConfig.reports['cost-and-usage-report'];
    const s3BucketNameForCur = costAndUsageReportConfig['s3-bucket']
      .replace('xxaccountIdxx', accountId)
      .replace('xxregionxx', costAndUsageReportConfig['s3-region']);

    const accountDefaultsSettingsAssets = new AccountDefaultSettingsAssets(
      accountStack,
      `Account Default Settings Assets-${pascalCase(accountKey)}`,
      {
        accountId,
        accountKey,
        iamConfig,
        accounts,
        userPasswords,
        s3BucketNameForCur,
        expirationInDays: globalOptionsConfig['central-log-retention'],
        replication: {
          accountId: logArchiveAccountId,
          bucketArn: logArchiveS3BucketArn,
          kmsKeyArn: logArchiveS3KmsKeyArn,
        },
      },
    );

    // save the kms key Id for later reference
    new cdk.CfnOutput(accountStack, outputKeys.OUTPUT_KMS_KEY_ID_FOR_EBS_DEFAULT_ENCRYPTION, {
      value: accountDefaultsSettingsAssets.kmsKeyIdForEbsDefaultEncryption,
    });
  };

  const getNonMandatoryAccountsPerOu = (ouName: string, mandatoryAccKeys: string[]): Account[] => {
    const accountsPerOu: Account[] = [];
    for (const account of accounts) {
      if (account.ou === ouName && !mandatoryAccKeys.includes(account.key)) {
        accountsPerOu.push(account);
      }
    }
    return accountsPerOu;
  };

  const mandatoryAccountKeys: string[] = [];
  // creating assets for default account settings
  const mandatoryAccountConfig = acceleratorConfig.getMandatoryAccountConfigs();
  for (const [accountKey, accountConfig] of mandatoryAccountConfig) {
    mandatoryAccountKeys.push(accountKey);
    await createAccountDefaultAssets(accountKey, accountConfig.iam);
    console.log(`Default assets created for account - ${accountKey}`);
  }

  // creating assets for org unit accounts
  const orgUnits = acceleratorConfig.getOrganizationalUnits();
  for (const [orgName, orgConfig] of orgUnits) {
    const orgAccounts = getNonMandatoryAccountsPerOu(orgName, mandatoryAccountKeys);
    for (const orgAccount of orgAccounts) {
      await createAccountDefaultAssets(orgAccount.key, orgConfig.iam);
      console.log(`Default assets created for account - ${orgAccount.key}`);
    }
  }

<<<<<<< HEAD
  const uploadArtifacts = (
    artifactName: string,
    artifactFolderName: string,
    artifactKeyPrefix: string,
    destinationKeyPrefix?: string,
  ): void => {
    // creating a bucket to store artifacts
    const artifactBucket = new s3.Bucket(masterAccountStack, `${artifactName}ArtifactsBucket`, {
      versioned: true,
    });

    // Granting read access to all the accounts
    principals.map(principal => artifactBucket.grantRead(principal));

    const artifactsFolderPath = path.join(__dirname, '..', '..', '..', '..', 'reference-artifacts', artifactFolderName);

    if (destinationKeyPrefix) {
      new s3deployment.BucketDeployment(masterAccountStack, `${artifactName}ArtifactsDeployment`, {
        sources: [s3deployment.Source.asset(artifactsFolderPath)],
        destinationBucket: artifactBucket,
        destinationKeyPrefix,
      });
    } else {
      new s3deployment.BucketDeployment(masterAccountStack, `${artifactName}ArtifactsDeployment`, {
        sources: [s3deployment.Source.asset(artifactsFolderPath)],
        destinationBucket: artifactBucket,
      });
    }

    // outputs to store reference artifacts s3 bucket information
    new JsonOutputValue(masterAccountStack, `${artifactName}ArtifactsOutput`, {
      type: `${artifactName}ArtifactsOutput`,
      value: {
        bucketArn: artifactBucket.bucketArn,
        bucketName: artifactBucket.bucketName,
        keyPrefix: artifactKeyPrefix,
      },
    });
  };

  // upload RDGW Artifacts
  uploadArtifacts('Rdgw', 'Task_3_0_3b_RDGW_AD', 'scripts');

  // upload IAM-Policies Artifacts
  uploadArtifacts('IamPolicy', 'Task_5_0_5_IAM_Policy_Docs', 'iam-policy', 'iam-policy');
=======
  for (const [accountKey, accountConfig] of Object.entries(acceleratorConfig['mandatory-account-configs'])) {
    const madDeploymentConfig = accountConfig.deployments?.mad;
    if (!madDeploymentConfig || !madDeploymentConfig.deploy) {
      continue;
    }
    const accountId = getAccountId(accounts, accountKey);
    const bucketName = `pbmmaccel-${accountId}-${cdk.Aws.REGION}`;

    // creating a bucket to store RDGW Host power shell scripts
    const rdgwBucket = new s3.Bucket(masterAccountStack, `RdgwArtifactsBucket${accountKey}`, {
      versioned: true,
      bucketName,
    });

    // Granting read access to all the accounts
    principals.map(principal => rdgwBucket.grantRead(principal));

    const artifactsFolderPath = path.join(__dirname, '..', '..', '..', '..', 'reference-artifacts', 'scripts');

    new s3deployment.BucketDeployment(masterAccountStack, `RdgwArtifactsDeployment${accountKey}`, {
      sources: [s3deployment.Source.asset(artifactsFolderPath)],
      destinationBucket: rdgwBucket,
      destinationKeyPrefix: 'config/scripts/',
    });

    // outputs to store RDGW reference artifacts scripts s3 bucket information
    new JsonOutputValue(masterAccountStack, `RdgwArtifactsOutput${accountKey}`, {
      type: 'RdgwArtifactsOutput',
      value: {
        accountKey,
        bucketArn: rdgwBucket.bucketArn,
        bucketName: rdgwBucket.bucketName,
        keyPrefix: 'config/scripts/',
      },
    });
  }

  const globalOptions = acceleratorConfig['global-options'];
  const securityMasterAccount = accounts.find(a => a.type === 'security' && a.ou === 'core');
  const subAccountIds = accounts.map(account => {
    return {
      AccountId: account.id,
      Email: account.email,
    };
  });
  const securityMasterAccountStack = getAccountStack(securityMasterAccount?.key!);
  // Create Security Hub stack for Master Account in Security Account
  const securityHubMaster = new SecurityHubStack(securityMasterAccountStack, `SecurityHubMasterAccountSetup`, {
    account: securityMasterAccount!,
    acceptInvitationFuncArn: context.cfnCustomResourceFunctions.acceptInviteSecurityHubFunctionArn,
    enableStandardsFuncArn: context.cfnCustomResourceFunctions.enableSecurityHubFunctionArn,
    inviteMembersFuncArn: context.cfnCustomResourceFunctions.inviteMembersSecurityHubFunctionArn,
    standards: globalOptions['security-hub-frameworks'],
    subAccountIds,
  });
>>>>>>> c3f16bdf
}

// tslint:disable-next-line: no-floating-promises
main();<|MERGE_RESOLUTION|>--- conflicted
+++ resolved
@@ -220,16 +220,18 @@
     }
   }
 
-<<<<<<< HEAD
   const uploadArtifacts = (
     artifactName: string,
     artifactFolderName: string,
     artifactKeyPrefix: string,
+    accountKey: string,
+    bucketName: string,
     destinationKeyPrefix?: string,
   ): void => {
     // creating a bucket to store artifacts
-    const artifactBucket = new s3.Bucket(masterAccountStack, `${artifactName}ArtifactsBucket`, {
+    const artifactBucket = new s3.Bucket(masterAccountStack, `${artifactName}ArtifactsBucket${accountKey}`, {
       versioned: true,
+      bucketName
     });
 
     // Granting read access to all the accounts
@@ -237,23 +239,17 @@
 
     const artifactsFolderPath = path.join(__dirname, '..', '..', '..', '..', 'reference-artifacts', artifactFolderName);
 
-    if (destinationKeyPrefix) {
-      new s3deployment.BucketDeployment(masterAccountStack, `${artifactName}ArtifactsDeployment`, {
-        sources: [s3deployment.Source.asset(artifactsFolderPath)],
-        destinationBucket: artifactBucket,
-        destinationKeyPrefix,
-      });
-    } else {
-      new s3deployment.BucketDeployment(masterAccountStack, `${artifactName}ArtifactsDeployment`, {
-        sources: [s3deployment.Source.asset(artifactsFolderPath)],
-        destinationBucket: artifactBucket,
-      });
-    }
-
+    new s3deployment.BucketDeployment(masterAccountStack, `${artifactName}ArtifactsDeployment${accountKey}`, {
+      sources: [s3deployment.Source.asset(artifactsFolderPath)],
+      destinationBucket: artifactBucket,
+      destinationKeyPrefix,
+    });
+  
     // outputs to store reference artifacts s3 bucket information
-    new JsonOutputValue(masterAccountStack, `${artifactName}ArtifactsOutput`, {
+    new JsonOutputValue(masterAccountStack, `${artifactName}ArtifactsOutput${accountKey}`, {
       type: `${artifactName}ArtifactsOutput`,
       value: {
+        accountKey,
         bucketArn: artifactBucket.bucketArn,
         bucketName: artifactBucket.bucketName,
         keyPrefix: artifactKeyPrefix,
@@ -261,12 +257,11 @@
     });
   };
 
-  // upload RDGW Artifacts
-  uploadArtifacts('Rdgw', 'Task_3_0_3b_RDGW_AD', 'scripts');
-
+  const accountId = getAccountId(accounts, 'master');
+  const bucketName = `pbmmaccel-${accountId}-${cdk.Aws.REGION}`;
   // upload IAM-Policies Artifacts
-  uploadArtifacts('IamPolicy', 'Task_5_0_5_IAM_Policy_Docs', 'iam-policy', 'iam-policy');
-=======
+  uploadArtifacts('IamPolicy', 'Task_5_0_5_IAM_Policy_Docs', 'iam-policy', 'master', bucketName, 'iam-policy');
+
   for (const [accountKey, accountConfig] of Object.entries(acceleratorConfig['mandatory-account-configs'])) {
     const madDeploymentConfig = accountConfig.deployments?.mad;
     if (!madDeploymentConfig || !madDeploymentConfig.deploy) {
@@ -275,33 +270,8 @@
     const accountId = getAccountId(accounts, accountKey);
     const bucketName = `pbmmaccel-${accountId}-${cdk.Aws.REGION}`;
 
-    // creating a bucket to store RDGW Host power shell scripts
-    const rdgwBucket = new s3.Bucket(masterAccountStack, `RdgwArtifactsBucket${accountKey}`, {
-      versioned: true,
-      bucketName,
-    });
-
-    // Granting read access to all the accounts
-    principals.map(principal => rdgwBucket.grantRead(principal));
-
-    const artifactsFolderPath = path.join(__dirname, '..', '..', '..', '..', 'reference-artifacts', 'scripts');
-
-    new s3deployment.BucketDeployment(masterAccountStack, `RdgwArtifactsDeployment${accountKey}`, {
-      sources: [s3deployment.Source.asset(artifactsFolderPath)],
-      destinationBucket: rdgwBucket,
-      destinationKeyPrefix: 'config/scripts/',
-    });
-
-    // outputs to store RDGW reference artifacts scripts s3 bucket information
-    new JsonOutputValue(masterAccountStack, `RdgwArtifactsOutput${accountKey}`, {
-      type: 'RdgwArtifactsOutput',
-      value: {
-        accountKey,
-        bucketArn: rdgwBucket.bucketArn,
-        bucketName: rdgwBucket.bucketName,
-        keyPrefix: 'config/scripts/',
-      },
-    });
+    // upload RDGW Artifacts
+    uploadArtifacts('Rdgw', 'scripts', 'config/scripts/', accountKey, bucketName, 'config/scripts');
   }
 
   const globalOptions = acceleratorConfig['global-options'];
@@ -322,7 +292,6 @@
     standards: globalOptions['security-hub-frameworks'],
     subAccountIds,
   });
->>>>>>> c3f16bdf
 }
 
 // tslint:disable-next-line: no-floating-promises
