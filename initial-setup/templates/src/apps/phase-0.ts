import * as cdk from '@aws-cdk/core';
import * as iam from '@aws-cdk/aws-iam';
import { getAccountId, loadAccounts, Account } from '../utils/accounts';
import { loadAcceleratorConfig } from '../utils/config';
import { loadContext } from '../utils/context';
import { LogArchiveBucket } from '../common/log-archive-bucket';
import * as lambda from '@aws-cdk/aws-lambda';
import { pascalCase } from 'pascal-case';
import * as outputKeys from '@aws-pbmm/common-outputs/lib/stack-output';
<<<<<<< HEAD
=======
import { getStackOutput } from '@aws-pbmm/common-lambda/lib/util/outputs';
import { SecretsContainer } from '@aws-pbmm/common-cdk/lib/core/secrets-container';
import { Secret } from '@aws-cdk/aws-secretsmanager';
import { IamUserConfigType, IamConfig } from '@aws-pbmm/common-lambda/lib/config';
>>>>>>> 10372d0f
import { AccountStacks } from '../common/account-stacks';
import * as firewall from '../deployments/firewall/cluster';
import * as s3 from '@aws-cdk/aws-s3';
import * as s3deployment from '@aws-cdk/aws-s3-deployment';
import * as path from 'path';
import { JsonOutputValue } from '../common/json-output';
import { SecurityHubStack } from '../common/security-hub';
<<<<<<< HEAD
import { DefaultEbsEncryptionKey } from '../common/default-ebs-encryption-key';
import { AccessAnalyzer } from '../common/access-analyzer';
=======
import { createBucketName } from '@aws-pbmm/common-cdk/lib/core/accelerator-name-generator';
>>>>>>> 10372d0f

process.on('unhandledRejection', (reason, _) => {
  console.error(reason);
  process.exit(1);
});

/**
 * This is the main entry point to deploy phase 0.
 *
 * The following resources are deployed in phase 0:
 *   - Log archive bucket
 *
 * TODO This phase could be merged into phase 1.
 */
async function main() {
  const context = loadContext();
  const acceleratorConfig = await loadAcceleratorConfig();
  const accounts = await loadAccounts();

  // TODO Get these values dynamically
  const globalOptionsConfig = acceleratorConfig['global-options'];
  const mandatoryAccountConfig = acceleratorConfig.getMandatoryAccountConfigs();
  const orgUnits = acceleratorConfig.getOrganizationalUnits();
  const logRetentionInDays = globalOptionsConfig['central-log-retention'];
  // TODO Remove hard-coded 'log-archive' account key and use configuration file somehow
  const logArchiveAccountId = getAccountId(accounts, 'log-archive');

  const app = new cdk.App();

  const accountStacks = new AccountStacks(app, {
    phase: 0,
    accounts,
    context,
  });

  // Master Stack to update Custom Resource Lambda Functions invoke permissions
  // TODO Remove hard-coded 'master' account key and use configuration file somehow
  const masterAccountStack = accountStacks.getOrCreateAccountStack('master');
  for (const [index, funcArn] of Object.entries(context.cfnCustomResourceFunctions)) {
    for (const account of accounts) {
      new lambda.CfnPermission(masterAccountStack, `${index}${account.key}InvokePermission`, {
        functionName: funcArn,
        action: 'lambda:InvokeFunction',
        principal: `arn:aws:iam::${account.id}:role/${context.acceleratorExecutionRoleName}`,
      });
    }
  }

  // TODO Remove hard-coded 'log-archive' account key and use configuration file somehow
  const logArchiveStack = accountStacks.getOrCreateAccountStack('log-archive');

  const accountIds: string[] = accounts.map(account => account.id);

  // Create the log archive bucket
  const bucket = new LogArchiveBucket(logArchiveStack, 'LogArchive', {
    logRetention: cdk.Duration.days(logRetentionInDays),
    logArchiveAccountId,
    accountIds,
  });

  // Grant all accounts access to the log archive bucket
  const principals = accounts.map(account => new iam.AccountPrincipal(account.id));
  bucket.grantReplicate(...principals);

  // store the log archive account Id for later reference
  new cdk.CfnOutput(logArchiveStack, outputKeys.OUTPUT_LOG_ARCHIVE_ACCOUNT_ID, {
    value: logArchiveAccountId,
  });

  // store the s3 bucket arn for later reference
  new cdk.CfnOutput(logArchiveStack, outputKeys.OUTPUT_LOG_ARCHIVE_BUCKET_ARN, {
    value: bucket.bucketArn,
  });

  // store the s3 bucket - kms key arn for later reference
  new cdk.CfnOutput(logArchiveStack, outputKeys.OUTPUT_LOG_ARCHIVE_ENCRYPTION_KEY_ARN, {
    value: bucket.encryptionKeyArn,
  });

  // store the s3 bucket - kms key id for later reference
  new cdk.CfnOutput(logArchiveStack, outputKeys.OUTPUT_LOG_ARCHIVE_ENCRYPTION_KEY_ID, {
    value: bucket.encryptionKey.keyId,
  });

  // TODO Replace above outputs with JSON output
  // new JsonOutputValue(stack, 'LogArchiveOutput', {
  //   type: 'LogArchiveOutput',
  //   value: {
  //     bucketArn: bucket.bucketArn,
  //     encryptionKeyArn: bucket.encryptionKeyArn,
  //   },
  // });

<<<<<<< HEAD
  const uploadArtifacts = (
    artifactName: string,
    artifactFolderName: string,
    artifactKeyPrefix: string,
    accountKey: string,
    artifactBucketName: string,
    destinationKeyPrefix?: string,
  ): void => {
    // creating a bucket to store artifacts
    const artifactBucket = new s3.Bucket(masterAccountStack, `${artifactName}ArtifactsBucket${accountKey}`, {
      versioned: true,
      bucketName: artifactBucketName,
    });
=======
  // Create a secrets container in the master account
  // Only the master account can contain secrets
  const secretsContainer = new SecretsContainer(masterAccountStack, 'Secrets');

  const createAccountDefaultAssets = async (accountKey: string, iamConfig?: IamConfig): Promise<void> => {
    const accountId = getAccountId(accounts, accountKey);
    const accountStack = accountStacks.getOrCreateAccountStack(accountKey);
    const userPasswords: { [userId: string]: Secret } = {};

    const iamUsers = iamConfig?.users;
    if (iamUsers && iamUsers?.length >= 1) {
      for (const iamUser of iamUsers) {
        if (!IamUserConfigType.is(iamUser)) {
          console.log(
            `IAM config - users is not defined for account with key - ${accountKey}. Skipping Passwords creation.`,
          );
        } else {
          for (const userId of iamUser['user-ids']) {
            const password = secretsContainer.createSecret(`${userId}-UserPassword`, {
              secretName: `accelerator/${accountKey}/user/password/${userId}`,
              description: `Password for IAM User - ${userId}.`,
              generateSecretString: {
                passwordLength: 16,
              },
              principals: [new iam.AccountPrincipal(accountId)],
            });
            userPasswords[userId] = password;
          }
        }
      }
    }
>>>>>>> 10372d0f

    // Granting read access to all the accounts
    principals.map(principal => artifactBucket.grantRead(principal));

    const artifactsFolderPath = path.join(__dirname, '..', '..', '..', '..', 'reference-artifacts', artifactFolderName);

    new s3deployment.BucketDeployment(masterAccountStack, `${artifactName}ArtifactsDeployment${accountKey}`, {
      sources: [s3deployment.Source.asset(artifactsFolderPath)],
      destinationBucket: artifactBucket,
      destinationKeyPrefix,
    });

    // outputs to store reference artifacts s3 bucket information
    new JsonOutputValue(masterAccountStack, `${artifactName}ArtifactsOutput${accountKey}`, {
      type: `${artifactName}ArtifactsOutput`,
      value: {
        accountKey,
        bucketArn: artifactBucket.bucketArn,
        bucketName: artifactBucket.bucketName,
        keyPrefix: artifactKeyPrefix,
      },
    });
  };

  const masterAccountId = getAccountId(accounts, 'master');
  const iamPoliciesBucketName = `pbmmaccel-iam-policies-${masterAccountId}-${cdk.Aws.REGION}`;
  // upload IAM-Policies Artifacts
  uploadArtifacts('IamPolicy', 'iam-policies', 'iam-policy', 'master', iamPoliciesBucketName, 'iam-policy');

  const getNonMandatoryAccountsPerOu = (ouName: string, mandatoryAccKeys: string[]): Account[] => {
    const accountsPerOu: Account[] = [];
    for (const account of accounts) {
      if (account.ou === ouName && !mandatoryAccKeys.includes(account.key)) {
        accountsPerOu.push(account);
      }
    }
    return accountsPerOu;
  };

  const createDefaultEbsEncryptionKey = async (accountKey: string): Promise<void> => {
    const accountStack = accountStacks.getOrCreateAccountStack(accountKey);
    const defaultEbsEncryptionKey = new DefaultEbsEncryptionKey(
      accountStack,
      `Default EBS Encryption Key-${pascalCase(accountKey)}`,
    );

    // save the kms key Id for later reference
    new cdk.CfnOutput(accountStack, outputKeys.OUTPUT_KMS_KEY_ID_FOR_EBS_DEFAULT_ENCRYPTION, {
      value: defaultEbsEncryptionKey.kmsKeyIdForEbsDefaultEncryption,
    });
  };

  const createAccessAnalyzer = async (accountKey: string): Promise<void> => {
    const accountStack = accountStacks.getOrCreateAccountStack(accountKey);

    const accessAnalyzer = new AccessAnalyzer(accountStack, `Access Analyzer-${pascalCase(accountKey)}`);
  };

  const mandatoryAccountKeys: string[] = [];
  // creating assets for default account settings
  for (const [accountKey, accountConfig] of mandatoryAccountConfig) {
    mandatoryAccountKeys.push(accountKey);
    await createDefaultEbsEncryptionKey(accountKey);
    if (accountKey === 'security') {
      await createAccessAnalyzer(accountKey);
    }
  }

  // creating assets for org unit accounts
  for (const [orgName, orgConfig] of orgUnits) {
    const orgAccounts = getNonMandatoryAccountsPerOu(orgName, mandatoryAccountKeys);
    for (const orgAccount of orgAccounts) {
      await createDefaultEbsEncryptionKey(orgAccount.key);
    }
  }

  for (const [accountKey, accountConfig] of acceleratorConfig.getAccountConfigs()) {
    const madDeploymentConfig = accountConfig.deployments?.mad;
    if (!madDeploymentConfig || !madDeploymentConfig.deploy) {
      continue;
    }
<<<<<<< HEAD
    const mandatoryAccountId = getAccountId(accounts, accountKey);
    const rdgwBucketName = `pbmmaccel-${mandatoryAccountId}-${cdk.Aws.REGION}`;

    // upload RDGW Artifacts
    uploadArtifacts('Rdgw', 'scripts', 'config/scripts/', accountKey, rdgwBucketName, 'config/scripts');
=======

    // creating a bucket to store RDGW Host power shell scripts
    const rdgwBucket = new s3.Bucket(masterAccountStack, `RdgwArtifactsBucket${accountKey}`, {
      bucketName: createBucketName('rdgw'),
      versioned: true,
    });

    // Granting read access to all the accounts
    principals.map(principal => rdgwBucket.grantRead(principal));

    const artifactsFolderPath = path.join(__dirname, '..', '..', '..', '..', 'reference-artifacts', 'scripts');

    const artifactsDestination = 'config/scripts';

    new s3deployment.BucketDeployment(masterAccountStack, `RdgwArtifactsDeployment${accountKey}`, {
      sources: [s3deployment.Source.asset(artifactsFolderPath)],
      destinationBucket: rdgwBucket,
      destinationKeyPrefix: `${artifactsDestination}/`,
    });

    // outputs to store RDGW reference artifacts scripts s3 bucket information
    new JsonOutputValue(masterAccountStack, `RdgwArtifactsOutput${accountKey}`, {
      type: 'RdgwArtifactsOutput',
      value: {
        accountKey,
        bucketArn: rdgwBucket.bucketArn,
        bucketName: rdgwBucket.bucketName,
        keyPrefix: artifactsDestination,
      },
    });
>>>>>>> 10372d0f
  }

  const globalOptions = acceleratorConfig['global-options'];
  const securityMasterAccount = accounts.find(a => a.type === 'security' && a.ou === 'core');
  const subAccountIds = accounts.map(account => {
    return {
      AccountId: account.id,
      Email: account.email,
    };
  });
  const securityMasterAccountStack = accountStacks.getOrCreateAccountStack(securityMasterAccount?.key!);
  // Create Security Hub stack for Master Account in Security Account
  const securityHubMaster = new SecurityHubStack(securityMasterAccountStack, `SecurityHubMasterAccountSetup`, {
    account: securityMasterAccount!,
    acceptInvitationFuncArn: context.cfnCustomResourceFunctions.acceptInviteSecurityHubFunctionArn,
    enableStandardsFuncArn: context.cfnCustomResourceFunctions.enableSecurityHubFunctionArn,
    inviteMembersFuncArn: context.cfnCustomResourceFunctions.inviteMembersSecurityHubFunctionArn,
    standards: globalOptions['security-hub-frameworks'],
    subAccountIds,
  });

  // Firewall creation step 1
  await firewall.step1({
    accountStacks,
    config: acceleratorConfig,
  });
}

// tslint:disable-next-line: no-floating-promises
main();<|MERGE_RESOLUTION|>--- conflicted
+++ resolved
@@ -7,13 +7,6 @@
 import * as lambda from '@aws-cdk/aws-lambda';
 import { pascalCase } from 'pascal-case';
 import * as outputKeys from '@aws-pbmm/common-outputs/lib/stack-output';
-<<<<<<< HEAD
-=======
-import { getStackOutput } from '@aws-pbmm/common-lambda/lib/util/outputs';
-import { SecretsContainer } from '@aws-pbmm/common-cdk/lib/core/secrets-container';
-import { Secret } from '@aws-cdk/aws-secretsmanager';
-import { IamUserConfigType, IamConfig } from '@aws-pbmm/common-lambda/lib/config';
->>>>>>> 10372d0f
 import { AccountStacks } from '../common/account-stacks';
 import * as firewall from '../deployments/firewall/cluster';
 import * as s3 from '@aws-cdk/aws-s3';
@@ -21,12 +14,9 @@
 import * as path from 'path';
 import { JsonOutputValue } from '../common/json-output';
 import { SecurityHubStack } from '../common/security-hub';
-<<<<<<< HEAD
 import { DefaultEbsEncryptionKey } from '../common/default-ebs-encryption-key';
 import { AccessAnalyzer } from '../common/access-analyzer';
-=======
 import { createBucketName } from '@aws-pbmm/common-cdk/lib/core/accelerator-name-generator';
->>>>>>> 10372d0f
 
 process.on('unhandledRejection', (reason, _) => {
   console.error(reason);
@@ -120,53 +110,19 @@
   //   },
   // });
 
-<<<<<<< HEAD
   const uploadArtifacts = (
     artifactName: string,
     artifactFolderName: string,
     artifactKeyPrefix: string,
     accountKey: string,
-    artifactBucketName: string,
+    bucketNameGeneratorInput: string,
     destinationKeyPrefix?: string,
   ): void => {
     // creating a bucket to store artifacts
     const artifactBucket = new s3.Bucket(masterAccountStack, `${artifactName}ArtifactsBucket${accountKey}`, {
       versioned: true,
-      bucketName: artifactBucketName,
-    });
-=======
-  // Create a secrets container in the master account
-  // Only the master account can contain secrets
-  const secretsContainer = new SecretsContainer(masterAccountStack, 'Secrets');
-
-  const createAccountDefaultAssets = async (accountKey: string, iamConfig?: IamConfig): Promise<void> => {
-    const accountId = getAccountId(accounts, accountKey);
-    const accountStack = accountStacks.getOrCreateAccountStack(accountKey);
-    const userPasswords: { [userId: string]: Secret } = {};
-
-    const iamUsers = iamConfig?.users;
-    if (iamUsers && iamUsers?.length >= 1) {
-      for (const iamUser of iamUsers) {
-        if (!IamUserConfigType.is(iamUser)) {
-          console.log(
-            `IAM config - users is not defined for account with key - ${accountKey}. Skipping Passwords creation.`,
-          );
-        } else {
-          for (const userId of iamUser['user-ids']) {
-            const password = secretsContainer.createSecret(`${userId}-UserPassword`, {
-              secretName: `accelerator/${accountKey}/user/password/${userId}`,
-              description: `Password for IAM User - ${userId}.`,
-              generateSecretString: {
-                passwordLength: 16,
-              },
-              principals: [new iam.AccountPrincipal(accountId)],
-            });
-            userPasswords[userId] = password;
-          }
-        }
-      }
-    }
->>>>>>> 10372d0f
+      bucketName: createBucketName(bucketNameGeneratorInput),
+    });
 
     // Granting read access to all the accounts
     principals.map(principal => artifactBucket.grantRead(principal));
@@ -191,10 +147,8 @@
     });
   };
 
-  const masterAccountId = getAccountId(accounts, 'master');
-  const iamPoliciesBucketName = `pbmmaccel-iam-policies-${masterAccountId}-${cdk.Aws.REGION}`;
   // upload IAM-Policies Artifacts
-  uploadArtifacts('IamPolicy', 'iam-policies', 'iam-policy', 'master', iamPoliciesBucketName, 'iam-policy');
+  uploadArtifacts('IamPolicy', 'iam-policies', 'iam-policy', 'master', 'iam', 'iam-policy');
 
   const getNonMandatoryAccountsPerOu = (ouName: string, mandatoryAccKeys: string[]): Account[] => {
     const accountsPerOu: Account[] = [];
@@ -248,44 +202,11 @@
     if (!madDeploymentConfig || !madDeploymentConfig.deploy) {
       continue;
     }
-<<<<<<< HEAD
     const mandatoryAccountId = getAccountId(accounts, accountKey);
     const rdgwBucketName = `pbmmaccel-${mandatoryAccountId}-${cdk.Aws.REGION}`;
 
     // upload RDGW Artifacts
-    uploadArtifacts('Rdgw', 'scripts', 'config/scripts/', accountKey, rdgwBucketName, 'config/scripts');
-=======
-
-    // creating a bucket to store RDGW Host power shell scripts
-    const rdgwBucket = new s3.Bucket(masterAccountStack, `RdgwArtifactsBucket${accountKey}`, {
-      bucketName: createBucketName('rdgw'),
-      versioned: true,
-    });
-
-    // Granting read access to all the accounts
-    principals.map(principal => rdgwBucket.grantRead(principal));
-
-    const artifactsFolderPath = path.join(__dirname, '..', '..', '..', '..', 'reference-artifacts', 'scripts');
-
-    const artifactsDestination = 'config/scripts';
-
-    new s3deployment.BucketDeployment(masterAccountStack, `RdgwArtifactsDeployment${accountKey}`, {
-      sources: [s3deployment.Source.asset(artifactsFolderPath)],
-      destinationBucket: rdgwBucket,
-      destinationKeyPrefix: `${artifactsDestination}/`,
-    });
-
-    // outputs to store RDGW reference artifacts scripts s3 bucket information
-    new JsonOutputValue(masterAccountStack, `RdgwArtifactsOutput${accountKey}`, {
-      type: 'RdgwArtifactsOutput',
-      value: {
-        accountKey,
-        bucketArn: rdgwBucket.bucketArn,
-        bucketName: rdgwBucket.bucketName,
-        keyPrefix: artifactsDestination,
-      },
-    });
->>>>>>> 10372d0f
+    uploadArtifacts('Rdgw', 'scripts', 'config/scripts/', accountKey, 'rdgw', 'config/scripts');
   }
 
   const globalOptions = acceleratorConfig['global-options'];
