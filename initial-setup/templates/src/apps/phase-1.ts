import * as cdk from '@aws-cdk/core';
import * as ec2 from '@aws-cdk/aws-ec2';
import * as iam from '@aws-cdk/aws-iam';
import { getStackJsonOutput } from '@aws-pbmm/common-lambda/lib/util/outputs';
import { pascalCase } from 'pascal-case';
import { getAccountId, Account } from '../utils/accounts';
import { FlowLogContainer } from '../common/flow-log-container';
import { VpcProps, VpcStack, Vpc } from '../common/vpc';
import { JsonOutputValue } from '../common/json-output';
import { TransitGateway } from '../common/transit-gateway';
import { Limit } from '../utils/limits';
import { NestedStack } from '@aws-cdk/aws-cloudformation';
import {
  InterfaceEndpointConfig,
  PeeringConnectionConfig,
  IamConfig,
  IamConfigType,
  IamPolicyConfigType,
} from '@aws-pbmm/common-lambda/lib/config';
import { InterfaceEndpoint } from '../common/interface-endpoints';
import { VpcOutput } from '../deployments/vpc';
import { IamAssets } from '../common/iam-assets';
import { STS } from '@aws-pbmm/common-lambda/lib/aws/sts';
import { S3 } from '@aws-pbmm/common-lambda/lib/aws/s3';
import { createRoleName } from '@aws-pbmm/common-cdk/lib/core/accelerator-name-generator';
import { CentralBucketOutput, LogBucketOutput } from '../deployments/defaults/outputs';
import * as budget from '../deployments/billing/budget';
import * as centralServices from '../deployments/central-services';
import * as certificates from '../deployments/certificates';
import * as defaults from '../deployments/defaults';
import * as firewall from '../deployments/firewall/cluster';
import * as firewallSubscription from '../deployments/firewall/subscription';
import * as reports from '../deployments/reports';
import * as ssm from '../deployments/ssm/session-manager';
import { PhaseInput } from './shared';
import { getIamUserPasswordSecretValue } from '../deployments/iam';
<<<<<<< HEAD
import * as cwlCentralLoggingToS3 from '../deployments/central-services/central-logging-s3';
=======
import * as accountWarming from '../deployments/account-warming';
>>>>>>> f64a972e

export interface IamPolicyArtifactsOutput {
  bucketArn: string;
  bucketName: string;
  keyPrefix: string;
}

/**
 * This is the main entry point to deploy phase 1.
 *
 * The following resources are deployed in phase 1:
 *   - Vpc
 *   - Subnets
 *   - Subnet sharing (RAM)
 *   - Route tables
 *   - Transit gateways
 *   - Internet gateways
 *   - NAT gateways
 *   - Interface endpoints
 *   - Gateway endpoints
 *   - Flow logs
 */
export async function deploy({ acceleratorConfig, accountStacks, accounts, context, limiter, outputs }: PhaseInput) {
  const mandatoryAccountConfig = acceleratorConfig.getMandatoryAccountConfigs();
  const orgUnits = acceleratorConfig.getOrganizationalUnits();
  const masterAccountKey = acceleratorConfig.getMandatoryAccountKey('master');
  const logAccountKey = acceleratorConfig.getMandatoryAccountKey('central-log');
  const masterAccountId = getAccountId(accounts, masterAccountKey);
  if (!masterAccountId) {
    throw new Error(`Cannot find mandatory primary account ${masterAccountKey}`);
  }

  const transitGateways = new Map<string, TransitGateway>();

  const flowLogContainers: { [accountKey: string]: FlowLogContainer } = {};

  // Find the central bucket in the outputs
  const centralBucket = CentralBucketOutput.getBucket({
    accountStacks,
    config: acceleratorConfig,
    outputs,
  });

  const logBucket = LogBucketOutput.getBucket({
    accountStacks,
    config: acceleratorConfig,
    outputs,
  });

  // Find the account buckets in the outputs
  const accountBuckets = await defaults.step2({
    accounts,
    accountStacks,
    centralLogBucket: logBucket,
    config: acceleratorConfig,
  });

  /**
   * Creates IAM Role in source Account and provide assume permisions to target acceleratorExecutionRole
   * @param roleName : Role Name forpeering connection from source to target
   * @param sourceAccount : Source Account Key, Role will be created in this
   * @param accountKey : Target Account Key, Access will be provided to this accout
   */
  const createIamRoleForPCXAcceptence = (roleName: string, sourceAccount: string, targetAccount: string) => {
    const accountStack = accountStacks.tryGetOrCreateAccountStack(sourceAccount);
    if (!accountStack) {
      console.warn(`Cannot find account stack ${sourceAccount}`);
      return;
    }
    const existing = accountStack.node.tryFindChild(roleName);
    if (existing) {
      return;
    }
    const peeringRole = new iam.Role(accountStack, 'PeeringRole', {
      roleName,
      assumedBy: new iam.ArnPrincipal(
        `arn:aws:iam::${getAccountId(accounts, targetAccount)}:role/${context.acceleratorExecutionRoleName}`,
      ),
    });

    peeringRole.addToPolicy(
      new iam.PolicyStatement({
        resources: ['*'],
        actions: ['ec2:AcceptVpcPeeringConnection'],
      }),
    );
  };

  // Auxiliary method to create a VPC stack the account with given account key
  // Only one VPC stack per account is created
  const getFlowLogContainer = (accountKey: string): FlowLogContainer | undefined => {
    if (flowLogContainers[accountKey]) {
      return flowLogContainers[accountKey];
    }

    const accountStack = accountStacks.tryGetOrCreateAccountStack(accountKey);
    if (!accountStack) {
      console.warn(`Cannot find account stack ${accountKey}`);
      return;
    }
    const accountBucket = accountBuckets[accountKey];
    if (!accountBucket) {
      console.warn(`Cannot find account bucket ${accountKey}`);
      return;
    }

    const flowLogContainer = new FlowLogContainer(accountStack, `FlowLogContainer`, {
      bucket: accountBucket,
    });
    flowLogContainers[accountKey] = flowLogContainer;
    return flowLogContainer;
  };

  // Auxiliary method to create a VPC in the account with given account key
  const createVpc = (accountKey: string, props: VpcProps): Vpc | undefined => {
    const { vpcConfig } = props;

    const accountStack = accountStacks.tryGetOrCreateAccountStack(accountKey);
    if (!accountStack) {
      console.warn(`Cannot find account stack ${accountKey}`);
      return;
    }

    const vpcStackPrettyName = pascalCase(props.vpcConfig.name);

    const vpcStack = new VpcStack(accountStack, `VpcStack${vpcStackPrettyName}`, {
      vpcProps: props,
      transitGateways,
    });
    const vpc = vpcStack.vpc;

    const endpointConfig = vpcConfig['interface-endpoints'];
    if (InterfaceEndpointConfig.is(endpointConfig)) {
      const subnetName = endpointConfig.subnet;
      const subnetIds = vpc.azSubnets.getAzSubnetIdsForSubnetName(subnetName);
      if (subnetIds.length === 0) {
        console.warn(`Cannot find subnet ID with name "${subnetName}'`);
        return;
      }

      let endpointCount = 0;
      let endpointStackIndex = 0;
      let endpointStack;
      for (const endpoint of endpointConfig.endpoints) {
        if (!limiter.create(accountKey, Limit.VpcInterfaceEndpointsPerVpc, vpc.name)) {
          console.log(
            `Skipping endpoint "${endpoint}" creation in VPC "${vpc.name}". Reached maximum interface endpoints per VPC`,
          );
          continue;
        }

        if (!endpointStack || endpointCount >= 30) {
          endpointStack = new NestedStack(accountStack, `Endpoint${endpointStackIndex++}`);
          endpointCount = 0;
        }
        new InterfaceEndpoint(endpointStack, pascalCase(endpoint), {
          serviceName: endpoint,
          vpcId: vpc.vpcId,
          vpcRegion: vpc.region,
          subnetIds,
        });
        endpointCount++;
      }
    }

    // Enable flow logging if necessary
    const flowLogs = vpcConfig['flow-logs'];
    if (flowLogs) {
      const flowLogContainer = getFlowLogContainer(accountKey);
      if (flowLogContainer) {
        new ec2.CfnFlowLog(vpcStack, 'FlowLog', {
          deliverLogsPermissionArn: flowLogContainer.role.roleArn,
          resourceId: vpc.vpcId,
          resourceType: 'VPC',
          trafficType: ec2.FlowLogTrafficType.ALL,
          logDestination: flowLogContainer.destination,
          logDestinationType: ec2.FlowLogDestinationType.S3,
        });
      }
    }

    // Prepare the output for next phases
    const vpcOutput: VpcOutput = {
      vpcId: vpc.vpcId,
      vpcName: props.vpcConfig.name,
      cidrBlock: props.vpcConfig.cidr.toCidrString(),
      subnets: vpc.azSubnets.subnets.map(s => ({
        subnetId: s.subnet.ref,
        subnetName: s.subnetName,
        az: s.az,
        cidrBlock: s.cidrBlock,
      })),
      routeTables: vpc.routeTableNameToIdMap,
      securityGroups: Object.entries(vpc.securityGroup?.securityGroupNameMapping || {}).map(
        ([name, securityGroup]) => ({
          securityGroupId: securityGroup.ref,
          securityGroupName: name,
        }),
      ),
    };

    // Store the VPC output so that subsequent phases can access the output
    new JsonOutputValue(vpc, `VpcOutput`, {
      type: 'VpcOutput',
      value: vpcOutput,
    });

    return vpcStack.vpc;
  };

  const subscriptionCheckDone: string[] = [];
  // Create all the VPCs for accounts and organizational units
  for (const { ouKey, accountKey, vpcConfig, deployments } of acceleratorConfig.getVpcConfigs()) {
    if (!limiter.create(accountKey, Limit.VpcPerRegion)) {
      console.log(
        `Skipping VPC "${vpcConfig.name}" deployment. Reached maximum VPCs per region for account "${accountKey}"`,
      );
      continue;
    }

    console.debug(
      `Deploying VPC "${vpcConfig.name}" in account "${accountKey}"${
        ouKey ? ` and organizational unit "${ouKey}"` : ''
      }`,
    );
    const vpc = createVpc(accountKey, {
      accountKey,
      limiter,
      accounts,
      vpcConfig,
      tgwDeployment: deployments?.tgw,
      organizationalUnitName: ouKey,
      vpcConfigs: acceleratorConfig.getVpcConfigs(),
    });

    const pcxConfig = vpcConfig.pcx;
    if (PeeringConnectionConfig.is(pcxConfig)) {
      // Create Accepter Role for Peering Connection **WITHOUT** random suffix
      const roleName = createRoleName(`VPC-PCX-${pascalCase(accountKey)}To${pascalCase(pcxConfig.source)}`, 0);
      createIamRoleForPCXAcceptence(roleName, pcxConfig.source, accountKey);
    }

    // Validate subscription for Firewall images only once per account
    if (!subscriptionCheckDone.includes(accountKey)) {
      console.log(`Checking Subscription for ${accountKey}`);
      await firewallSubscription.validate({
        accountKey,
        deployments: deployments!,
        vpc: vpc!,
        accountStacks,
      });

      // verify and create ec2 instance to increase account limits
      await accountWarming.step1({
        accountKey,
        vpc: vpc!,
        accountStacks,
        config: acceleratorConfig,
        outputs,
      });

      subscriptionCheckDone.push(accountKey);
    }
  }

  // Create the firewall
  await firewall.step2({
    accountStacks,
    config: acceleratorConfig,
    outputs,
    transitGateways,
  });

  const getIamPoliciesDefinition = async (): Promise<{ [policyName: string]: string } | undefined> => {
    const iamPoliciesDef: { [policyName: string]: string } = {};

    const sts = new STS();
    const masterAcctCredentials = await sts.getCredentialsForAccountAndRole(
      masterAccountId,
      context.acceleratorExecutionRoleName,
    );

    // TODO Remove call to S3 here somehow
    const iamPolicyS3 = new S3(masterAcctCredentials);

    const iamPolicyArtifactOutput: IamPolicyArtifactsOutput[] = getStackJsonOutput(outputs, {
      accountKey: masterAccountKey,
      outputType: 'IamPolicyArtifactsOutput',
    });

    if (iamPolicyArtifactOutput.length === 0) {
      console.warn(`Cannot find output with Iam Policy reference artifacts`);
      return;
    }

    const iamPoliciesBucketName = iamPolicyArtifactOutput[0].bucketName;
    const iamPoliciesBucketPrefix = iamPolicyArtifactOutput[0].keyPrefix + '/';

    for (const [accountKey, accountConfig] of mandatoryAccountConfig) {
      const iamConfig = accountConfig.iam;
      if (IamConfigType.is(iamConfig)) {
        const iamPolicies = iamConfig?.policies;
        if (iamPolicies && iamPolicies?.length > 1) {
          for (const iamPolicy of iamPolicies) {
            if (IamPolicyConfigType.is(iamPolicy)) {
              const iamPolicyName = iamPolicy['policy-name'];
              const iamPolicyFileName = iamPolicy.policy;
              const iamPolicyKey = `${iamPoliciesBucketPrefix}${iamPolicyFileName}`;
              try {
                const policyContent = await iamPolicyS3.getObjectBodyAsString({
                  Bucket: iamPoliciesBucketName,
                  Key: iamPolicyKey,
                });
                iamPoliciesDef[iamPolicyName] = policyContent;
              } catch (e) {
                console.warn(`Cannot load IAM policy s3://${iamPoliciesBucketName}/${iamPolicyKey}`);
                throw e;
              }
            }
          }
        }
      }
    }

    return iamPoliciesDef;
  };

  const iamPoliciesDefinition = await getIamPoliciesDefinition();

  const createIamAssets = async (accountKey: string, iamConfig?: IamConfig): Promise<void> => {
    const accountStack = accountStacks.tryGetOrCreateAccountStack(accountKey);
    if (!accountStack) {
      console.warn(`Cannot find account stack ${accountKey}`);
      return;
    }

    const userPasswords: { [userId: string]: cdk.SecretValue } = {};

    const users = iamConfig?.users || [];
    const userIds = users.flatMap(u => u['user-ids']);
    for (const userId of userIds) {
      userPasswords[userId] = getIamUserPasswordSecretValue({
        acceleratorPrefix: context.acceleratorPrefix,
        accountKey,
        userId,
        secretAccountId: masterAccountId,
      });
    }

    if (iamPoliciesDefinition) {
      const iamAssets = new IamAssets(accountStack, `IAM Assets-${pascalCase(accountKey)}`, {
        accountKey,
        iamConfig,
        iamPoliciesDefinition,
        accounts,
        userPasswords,
      });
    }
  };

  const getNonMandatoryAccountsPerOu = (ouName: string, mandatoryAccKeys: string[]): Account[] => {
    const accountsPerOu: Account[] = [];
    for (const account of accounts) {
      if (account.ou === ouName && !mandatoryAccKeys.includes(account.key)) {
        accountsPerOu.push(account);
      }
    }
    return accountsPerOu;
  };

  const mandatoryAccountKeys: string[] = [];
  // creating assets for default account settings
  for (const [accountKey, accountConfig] of mandatoryAccountConfig) {
    mandatoryAccountKeys.push(accountKey);
    await createIamAssets(accountKey, accountConfig.iam);
  }

  // creating assets for org unit accounts
  for (const [orgName, orgConfig] of orgUnits) {
    const orgAccounts = getNonMandatoryAccountsPerOu(orgName, mandatoryAccountKeys);
    for (const orgAccount of orgAccounts) {
      await createIamAssets(orgAccount.key, orgConfig.iam);
    }
  }

  // Budget creation step 2
  await budget.step2({
    accountStacks,
    config: acceleratorConfig,
  });

  await certificates.step1({
    accountStacks,
    centralBucket,
    config: acceleratorConfig,
  });

  // Central Services step 1
  await centralServices.step2({
    accountStacks,
    config: acceleratorConfig,
    accounts,
  });

  // SSM config step 1
  await ssm.step1({
    acceleratorPrefix: context.acceleratorPrefix,
    accountStacks,
    bucketName: logBucket.bucketName,
    config: acceleratorConfig,
  });

  // Cost and usage reports step 1
  await reports.step1({
    accountBuckets,
    accountStacks,
    config: acceleratorConfig,
  });

  // Central Services step 1
  const logsAccountStack = accountStacks.getOrCreateAccountStack(logAccountKey);
  await cwlCentralLoggingToS3.step1({
    accountStack: logsAccountStack,
    accounts,
    bucketArn: logBucket.bucketArn,
  });
  // for (const account of accounts) {
  //   const accountStack = accountStacks.getOrCreateAccountStack(account.key);
  //   await cwlCentralLoggingToS3.step1({
  //     accountStack,
  //     bucketArn: logBucket.bucketArn,
  //   });
  // }
}<|MERGE_RESOLUTION|>--- conflicted
+++ resolved
@@ -34,11 +34,8 @@
 import * as ssm from '../deployments/ssm/session-manager';
 import { PhaseInput } from './shared';
 import { getIamUserPasswordSecretValue } from '../deployments/iam';
-<<<<<<< HEAD
 import * as cwlCentralLoggingToS3 from '../deployments/central-services/central-logging-s3';
-=======
 import * as accountWarming from '../deployments/account-warming';
->>>>>>> f64a972e
 
 export interface IamPolicyArtifactsOutput {
   bucketArn: string;
