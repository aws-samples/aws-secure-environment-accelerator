--- conflicted
+++ resolved
@@ -146,26 +146,15 @@
       return flowLogContainers[accountKey];
     }
 
-<<<<<<< HEAD
-    if (!logArchiveAccountId || !logArchiveS3BucketArn || !logArchiveS3KmsKeyArn) {
-      return;
-    }
-
-    const accountConfig = acceleratorConfig.getAccountByKey(accountKey);
-    const accountStack = accountStacks.getOrCreateAccountStack(accountKey);
-=======
     const accountBucket = accountBuckets[accountKey];
-    if (!accountBucket) {
-      throw new Error(`Cannot find default bucket for account ${accountKey}`);
-    }
->>>>>>> 779d8a28
-
-    const accountStack = accountStacks.getOrCreateAccountStack(accountKey);
-    const flowLogContainer = new FlowLogContainer(accountStack, `FlowLogContainer`, {
-      bucket: accountBucket,
-    });
-    flowLogContainers[accountKey] = flowLogContainer;
-    return flowLogContainer;
+    if (accountBucket) {
+      const accountStack = accountStacks.getOrCreateAccountStack(accountKey);
+      const flowLogContainer = new FlowLogContainer(accountStack, `FlowLogContainer`, {
+        bucket: accountBucket,
+      });
+      flowLogContainers[accountKey] = flowLogContainer;
+      return flowLogContainer;
+    }
   };
 
   // Auxiliary method to create a VPC in the account with given account key
@@ -222,33 +211,16 @@
     const flowLogs = vpcConfig['flow-logs'];
     if (flowLogs) {
       const flowLogContainer = getFlowLogContainer(accountKey);
-<<<<<<< HEAD
-
       if (flowLogContainer) {
-        const flowLogBucket = flowLogContainer.bucket;
-        const flowLogRole = flowLogContainer.role;
-
         new ec2.CfnFlowLog(vpcStack, 'FlowLog', {
-          deliverLogsPermissionArn: flowLogRole.roleArn,
+          deliverLogsPermissionArn: flowLogContainer.role.roleArn,
           resourceId: vpc.vpcId,
           resourceType: 'VPC',
           trafficType: ec2.FlowLogTrafficType.ALL,
-          logDestination: `${flowLogBucket.bucketArn}/flowlogs`,
+          logDestination: flowLogContainer.destination,
           logDestinationType: ec2.FlowLogDestinationType.S3,
         });
       }
-=======
-      const flowLogRole = flowLogContainer.role;
-
-      new ec2.CfnFlowLog(vpcStack, 'FlowLog', {
-        deliverLogsPermissionArn: flowLogRole.roleArn,
-        resourceId: vpc.vpcId,
-        resourceType: 'VPC',
-        trafficType: ec2.FlowLogTrafficType.ALL,
-        logDestination: flowLogContainer.destination,
-        logDestinationType: ec2.FlowLogDestinationType.S3,
-      });
->>>>>>> 779d8a28
     }
 
     // Prepare the output for next phases
@@ -321,35 +293,7 @@
     transitGateways,
   });
 
-<<<<<<< HEAD
-  const createCurBucket = async (accountKey: string): Promise<void> => {
-    const accountStack = accountStacks.getOrCreateAccountStack(accountKey);
-    const accountId = getAccountId(accounts, accountKey);
-
-    if (!logArchiveAccountId || !logArchiveS3BucketArn || !logArchiveS3KmsKeyArn || !accountId) {
-      return;
-    }
-
-    const costAndUsageReportConfig = globalOptions.reports['cost-and-usage-report'];
-    const s3BucketNameForCur = costAndUsageReportConfig['s3-bucket']
-      .replace('xxaccountIdxx', accountId)
-      .replace('xxregionxx', costAndUsageReportConfig['s3-region']);
-
-    const curBucket = new CurBucket(accountStack, `Cost And Usage Report Bucket-${pascalCase(accountKey)}`, {
-      s3BucketNameForCur,
-      expirationInDays: globalOptions['central-log-retention'],
-      replication: {
-        accountId: logArchiveAccountId,
-        bucketArn: logArchiveS3BucketArn,
-        kmsKeyArn: logArchiveS3KmsKeyArn,
-      },
-    });
-  };
-
   const getIamPoliciesDefinition = async (): Promise<{ [policyName: string]: string } | undefined> => {
-=======
-  const getIamPoliciesDefinition = async (): Promise<{ [policyName: string]: string }> => {
->>>>>>> 779d8a28
     const iamPoliciesDef: { [policyName: string]: string } = {};
 
     // TODO Remove hard-coded 'master' account key and use configuration file somehow
@@ -365,6 +309,7 @@
       context.acceleratorExecutionRoleName,
     );
 
+    // TODO Remove call to S3 here somehow
     const iamPolicyS3 = new S3(masterAcctCredentials);
 
     const iamPolicyArtifactOutput: IamPolicyArtifactsOutput[] = getStackJsonOutput(outputs, {
