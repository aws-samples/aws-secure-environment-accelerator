--- conflicted
+++ resolved
@@ -142,16 +142,7 @@
 
     const vpcStackPrettyName = pascalCase(props.vpcConfig.name);
 
-<<<<<<< HEAD
     const vpcStack = new VpcStack(accountStack, `VpcStack${vpcStackPrettyName}`, props);
-=======
-    const vpcStack = new VpcStack(accountStack, `VpcStack${vpcStackPrettyName}`, {
-      vpcProps: props,
-      masterAccountId,
-      outputs,
-      acceleratorName: accountStack.acceleratorName,
-    });
->>>>>>> 1baab22d
     const vpc = vpcStack.vpc;
 
     const endpointConfig = vpcConfig['interface-endpoints'];
