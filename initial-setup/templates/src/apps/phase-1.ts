--- conflicted
+++ resolved
@@ -26,16 +26,13 @@
 import { AccountStacks } from '../common/account-stacks';
 import * as firewall from '../deployments/firewall/cluster';
 import * as iam from '@aws-cdk/aws-iam';
-<<<<<<< HEAD
 import { CurBucket } from '../common/cur-bucket';
 import { IamAssets } from '../common/iam-assets';
 import { STS } from '@aws-pbmm/common-lambda/lib/aws/sts';
 import { S3 } from '@aws-pbmm/common-lambda/lib/aws/s3';
-import { SecretsStack } from '@aws-pbmm/common-cdk/lib/core/secrets-stack';
+import { SecretsContainer } from '@aws-pbmm/common-cdk/lib/core/secrets-container';
 import { Secret } from '@aws-cdk/aws-secretsmanager';
-=======
 import { createRoleName } from '@aws-pbmm/common-cdk/lib/core/accelerator-name-generator';
->>>>>>> 10372d0f
 
 process.on('unhandledRejection', (reason, _) => {
   console.error(reason);
@@ -367,7 +364,7 @@
           );
         } else {
           for (const userId of iamUser['user-ids']) {
-            const secretsStack = new SecretsStack(masterAccountStack, `Secrets-${userId}-UserPassword`);
+            const secretsStack = new SecretsContainer(masterAccountStack, 'Secrets');
             const password = secretsStack.createSecret(`${userId}-UserPassword`, {
               secretName: `accelerator/${accountKey}/user/password/${userId}`,
               description: `Password for IAM User - ${userId}.`,
