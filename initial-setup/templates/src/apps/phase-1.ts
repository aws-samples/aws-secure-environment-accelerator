import * as cdk from '@aws-cdk/core';
import * as ec2 from '@aws-cdk/aws-ec2';
import { getStackOutput } from '@aws-pbmm/common-lambda/lib/util/outputs';
import { pascalCase } from 'pascal-case';
import { getAccountId, loadAccounts } from '../utils/accounts';
import { loadAcceleratorConfig } from '../utils/config';
import { loadContext } from '../utils/context';
import { loadStackOutputs } from '../utils/outputs';
<<<<<<< HEAD
import { FlowLogContainer } from '../common/flow-log-bucket-stack';
import { Vpc, VpcProps } from '../common/vpc';
import { JsonOutputValue } from '../common/json-output';
import { TransitGateway } from '../common/transit-gateway';
import { TransitGatewayAttachment } from '../common/transit-gateway-attachment';
import { AcceleratorStack } from '@aws-pbmm/common-cdk/lib/core/accelerator-stack';
=======
import { FlowLogBucketStack } from '../common/flow-log-bucket-stack';
import { VpcProps, VpcStack } from '../common/vpc';
import { JsonOutputValue } from '../common/json-output';
import { TransitGateway } from '../common/transit-gateway';
import { FlowLog } from '../common/flow-log';
>>>>>>> 8f78d2e3
import { loadLimits, Limiter, Limit } from '../utils/limits';
import * as outputKeys from '@aws-pbmm/common-outputs/lib/stack-output';
import { NestedStack } from '@aws-cdk/aws-cloudformation';
import { InterfaceEndpointConfig } from '@aws-pbmm/common-lambda/lib/config';
import { InterfaceEndpoint } from '../common/interface-endpoints';

process.on('unhandledRejection', (reason, _) => {
  console.error(reason);
  process.exit(1);
});

export interface VpcSubnetOutput {
  subnetId: string;
  subnetName: string;
  az: string;
}

export interface VpcOutput {
  vpcId: string;
  vpcName: string;
  subnets: VpcSubnetOutput[];
  routeTables: { [key: string]: string };
  pcx?: string;
}

/**
 * This is the main entry point to deploy phase 1.
 *
 * The following resources are deployed in phase 1:
 *   - Vpc
 *   - Subnets
 *   - Subnet sharing (RAM)
 *   - Route tables
 *   - Transit gateways
 *   - Internet gateways
 *   - NAT gateways
 *   - Interface endpoints
 *   - Gateway endpoints
 *   - Flow logs
 */
async function main() {
  const context = loadContext();
  const acceleratorConfig = await loadAcceleratorConfig();
  const accounts = await loadAccounts();
  const outputs = await loadStackOutputs();
  const limits = await loadLimits();
  const limiter = new Limiter(limits);

  const globalOptions = acceleratorConfig['global-options'];

  const logArchiveAccountId = getStackOutput(outputs, 'log-archive', outputKeys.OUTPUT_LOG_ARCHIVE_ACCOUNT_ID);
  const logArchiveS3BucketArn = getStackOutput(outputs, 'log-archive', outputKeys.OUTPUT_LOG_ARCHIVE_BUCKET_ARN);
  const logArchiveS3KmsKeyArn = getStackOutput(
    outputs,
    'log-archive',
    outputKeys.OUTPUT_LOG_ARCHIVE_ENCRYPTION_KEY_ARN,
  );

  const app = new cdk.App();

  const transitGateways = new Map<string, TransitGateway>();

  const accountStacks: { [accountKey: string]: AcceleratorStack } = {};
  const flowLogContainers: { [accountKey: string]: FlowLogContainer } = {};

  // Auxiliary method to create a VPC stack the account with given account key
  // Only one VPC stack per account is created
  const getAccountStack = (accountKey: string): AcceleratorStack => {
    if (accountStacks[accountKey]) {
      return accountStacks[accountKey];
    }

    const accountPrettyName = pascalCase(accountKey);
    const accountStack = new AcceleratorStack(app, `${accountPrettyName}Phase1`, {
      env: {
        account: getAccountId(accounts, accountKey),
        region: cdk.Aws.REGION,
      },
      stackName: `PBMMAccel-${accountPrettyName}-Phase1`,
      acceleratorName: context.acceleratorName,
      acceleratorPrefix: context.acceleratorPrefix,
    });
    accountStacks[accountKey] = accountStack;
    return accountStack;
  };

  // Auxiliary method to create a VPC stack the account with given account key
  // Only one VPC stack per account is created
  const getFlowLogContainer = (accountKey: string): FlowLogContainer => {
    if (flowLogContainers[accountKey]) {
      return flowLogContainers[accountKey];
    }

    const accountStack = getAccountStack(accountKey);
    const flowLogContainer = new FlowLogContainer(accountStack, `FlowLogContainer`, {
      expirationInDays: globalOptions['central-log-retention'],
      replication: {
        accountId: logArchiveAccountId,
        bucketArn: logArchiveS3BucketArn,
        kmsKeyArn: logArchiveS3KmsKeyArn,
      },
    });
    flowLogContainers[accountKey] = flowLogContainer;
    return flowLogContainer;
  };

  // Auxiliary method to create a VPC in the account with given account key
  const createVpc = (accountKey: string, props: VpcProps) => {
    const { vpcConfig } = props;

    const accountStack = getAccountStack(accountKey);
    const vpcStackPrettyName = pascalCase(props.vpcConfig.name);
<<<<<<< HEAD
    const vpcStack = new NestedStack(accountStack, `Vpc${vpcStackPrettyName}`);

    // Create the VPC
    const vpc = new Vpc(vpcStack, props.vpcConfig.name, props);

    const endpointConfig = vpcConfig['interface-endpoints'];
    if (InterfaceEndpointConfig.is(endpointConfig)) {
      const subnetName = endpointConfig.subnet;
      const subnetIds = vpc.azSubnets.getAzSubnetIdsForSubnetName(subnetName);
      if (!subnetIds) {
        throw new Error(`Cannot find subnet ID with name "${subnetName}'`);
      }

      let endpointCount = 0;
      let endpointStackIndex = 0;
      let endpointStack;
      for (const endpoint of endpointConfig.endpoints) {
        if (endpoint === 'notebook') {
          console.log(`Skipping endpoint "${endpoint}" creation in VPC "${vpc.name}". Endpoint not supported`);
          continue;
        } else if (!limiter.create(accountKey, Limit.VpcInterfaceEndpointsPerVpc, vpc.name)) {
          console.log(
            `Skipping endpoint "${endpoint}" creation in VPC "${vpc.name}". Reached maximum interface endpoints per VPC`,
          );
          continue;
        }

        if (!endpointStack || endpointCount >= 30) {
          endpointStack = new NestedStack(accountStack, `Endpoint${endpointStackIndex++}`);
          endpointStack.addDependency(vpcStack);
          endpointCount = 0;
        }
        new InterfaceEndpoint(endpointStack, pascalCase(endpoint), {
          serviceName: endpoint,
          vpcId: vpc.vpcId,
          vpcRegion: vpc.region,
          subnetIds,
        });
        endpointCount++;
      }
    }

=======
    const vpcStack = new VpcStack(app, `VpcStack${vpcStackPrettyName}`, {
      env: {
        account: getAccountId(accounts, accountKey),
        region: cdk.Aws.REGION,
      },
      stackName: `PBMMAccel-${accountPrettyName}Vpc${vpcStackPrettyName}`,
      acceleratorName: context.acceleratorName,
      acceleratorPrefix: context.acceleratorPrefix,
      vpcProps: props,
      transitGateways,
    });

>>>>>>> 8f78d2e3
    // Enable flow logging if necessary
    const flowLogs = vpcConfig['flow-logs'];
    if (flowLogs) {
      const flowLogContainer = getFlowLogContainer(accountKey);
      const flowLogBucket = flowLogContainer.getOrCreateFlowLogBucket();
      const flowLogRole = flowLogContainer.getOrCreateFlowLogRole();

<<<<<<< HEAD
      new ec2.CfnFlowLog(vpcStack, 'FlowLog', {
        deliverLogsPermissionArn: flowLogRole.roleArn,
        resourceId: vpc.vpcId,
        resourceType: 'VPC',
        trafficType: ec2.FlowLogTrafficType.ALL,
        logDestination: `${flowLogBucket.bucketArn}/flowlogs`,
        logDestinationType: ec2.FlowLogDestinationType.S3,
=======
      new FlowLog(vpcStack, 'FlowLogs', {
        vpcId: vpcStack.vpc.vpcId,
        bucketArn: flowLogBucket.bucketArn,
>>>>>>> 8f78d2e3
      });
    }

    // Prepare the output for next phases
    const vpcOutput: VpcOutput = {
      vpcId: vpcStack.vpc.vpcId,
      vpcName: props.vpcConfig.name,
      subnets: vpcStack.vpc.azSubnets.subnets.map(s => ({
        subnetId: s.subnet.ref,
        subnetName: s.subnetName,
        az: s.az,
      })),
      routeTables: vpcStack.vpc.routeTableNameToIdMap,
    };

    // Store the VPC output so that subsequent phases can access the output
    new JsonOutputValue(vpcStack.vpc, `VpcOutput`, {
      type: 'VpcOutput',
      value: vpcOutput,
    });
  };

  // Create all the VPCs for accounts and organizational units
  for (const { ouKey, accountKey, vpcConfig, deployments } of acceleratorConfig.getVpcConfigs()) {
    if (!limiter.create(accountKey, Limit.VpcPerRegion)) {
      console.log(
        `Skipping VPC "${vpcConfig.name}" deployment. Reached maximum VPCs per region for account "${accountKey}"`,
      );
      continue;
    }

    console.debug(
      `Deploying VPC "${vpcConfig.name}" in account "${accountKey}"${
        ouKey ? ` and organizational unit "${ouKey}"` : ''
      }`,
    );
    createVpc(accountKey, {
      accountKey,
      limiter,
      accounts,
      vpcConfig,
      tgwDeployment: deployments?.tgw,
      organizationalUnitName: ouKey,
    });
  }
}

// tslint:disable-next-line: no-floating-promises
main();<|MERGE_RESOLUTION|>--- conflicted
+++ resolved
@@ -6,20 +6,11 @@
 import { loadAcceleratorConfig } from '../utils/config';
 import { loadContext } from '../utils/context';
 import { loadStackOutputs } from '../utils/outputs';
-<<<<<<< HEAD
 import { FlowLogContainer } from '../common/flow-log-bucket-stack';
-import { Vpc, VpcProps } from '../common/vpc';
-import { JsonOutputValue } from '../common/json-output';
-import { TransitGateway } from '../common/transit-gateway';
-import { TransitGatewayAttachment } from '../common/transit-gateway-attachment';
 import { AcceleratorStack } from '@aws-pbmm/common-cdk/lib/core/accelerator-stack';
-=======
-import { FlowLogBucketStack } from '../common/flow-log-bucket-stack';
 import { VpcProps, VpcStack } from '../common/vpc';
 import { JsonOutputValue } from '../common/json-output';
 import { TransitGateway } from '../common/transit-gateway';
-import { FlowLog } from '../common/flow-log';
->>>>>>> 8f78d2e3
 import { loadLimits, Limiter, Limit } from '../utils/limits';
 import * as outputKeys from '@aws-pbmm/common-outputs/lib/stack-output';
 import { NestedStack } from '@aws-cdk/aws-cloudformation';
@@ -132,11 +123,12 @@
 
     const accountStack = getAccountStack(accountKey);
     const vpcStackPrettyName = pascalCase(props.vpcConfig.name);
-<<<<<<< HEAD
-    const vpcStack = new NestedStack(accountStack, `Vpc${vpcStackPrettyName}`);
-
-    // Create the VPC
-    const vpc = new Vpc(vpcStack, props.vpcConfig.name, props);
+
+    const vpcStack = new VpcStack(accountStack, `VpcStack${vpcStackPrettyName}`, {
+      vpcProps: props,
+      transitGateways,
+    });
+    const vpc = vpcStack.vpc;
 
     const endpointConfig = vpcConfig['interface-endpoints'];
     if (InterfaceEndpointConfig.is(endpointConfig)) {
@@ -175,20 +167,6 @@
       }
     }
 
-=======
-    const vpcStack = new VpcStack(app, `VpcStack${vpcStackPrettyName}`, {
-      env: {
-        account: getAccountId(accounts, accountKey),
-        region: cdk.Aws.REGION,
-      },
-      stackName: `PBMMAccel-${accountPrettyName}Vpc${vpcStackPrettyName}`,
-      acceleratorName: context.acceleratorName,
-      acceleratorPrefix: context.acceleratorPrefix,
-      vpcProps: props,
-      transitGateways,
-    });
-
->>>>>>> 8f78d2e3
     // Enable flow logging if necessary
     const flowLogs = vpcConfig['flow-logs'];
     if (flowLogs) {
@@ -196,7 +174,6 @@
       const flowLogBucket = flowLogContainer.getOrCreateFlowLogBucket();
       const flowLogRole = flowLogContainer.getOrCreateFlowLogRole();
 
-<<<<<<< HEAD
       new ec2.CfnFlowLog(vpcStack, 'FlowLog', {
         deliverLogsPermissionArn: flowLogRole.roleArn,
         resourceId: vpc.vpcId,
@@ -204,28 +181,23 @@
         trafficType: ec2.FlowLogTrafficType.ALL,
         logDestination: `${flowLogBucket.bucketArn}/flowlogs`,
         logDestinationType: ec2.FlowLogDestinationType.S3,
-=======
-      new FlowLog(vpcStack, 'FlowLogs', {
-        vpcId: vpcStack.vpc.vpcId,
-        bucketArn: flowLogBucket.bucketArn,
->>>>>>> 8f78d2e3
       });
     }
 
     // Prepare the output for next phases
     const vpcOutput: VpcOutput = {
-      vpcId: vpcStack.vpc.vpcId,
+      vpcId: vpc.vpcId,
       vpcName: props.vpcConfig.name,
-      subnets: vpcStack.vpc.azSubnets.subnets.map(s => ({
+      subnets: vpc.azSubnets.subnets.map(s => ({
         subnetId: s.subnet.ref,
         subnetName: s.subnetName,
         az: s.az,
       })),
-      routeTables: vpcStack.vpc.routeTableNameToIdMap,
+      routeTables: vpc.routeTableNameToIdMap,
     };
 
     // Store the VPC output so that subsequent phases can access the output
-    new JsonOutputValue(vpcStack.vpc, `VpcOutput`, {
+    new JsonOutputValue(vpc, `VpcOutput`, {
       type: 'VpcOutput',
       value: vpcOutput,
     });
