import * as cdk from '@aws-cdk/core';
import * as ec2 from '@aws-cdk/aws-ec2';
import * as iam from '@aws-cdk/aws-iam';
import { getStackJsonOutput } from '@aws-pbmm/common-lambda/lib/util/outputs';
import { pascalCase } from 'pascal-case';
import { getAccountId, Account } from '../utils/accounts';
import { FlowLogContainer } from '../common/flow-log-container';
import { VpcProps, VpcStack, Vpc } from '../common/vpc';
import { JsonOutputValue } from '../common/json-output';
import { TransitGateway } from '../common/transit-gateway';
import { Limit } from '../utils/limits';
import { NestedStack } from '@aws-cdk/aws-cloudformation';
import {
  InterfaceEndpointConfig,
  PeeringConnectionConfig,
  IamConfig,
  IamConfigType,
  IamPolicyConfigType,
} from '@aws-pbmm/common-lambda/lib/config';
import { InterfaceEndpoint } from '../common/interface-endpoints';
import { VpcOutput } from '../deployments/vpc';
import { IamAssets } from '../common/iam-assets';
import { STS } from '@aws-pbmm/common-lambda/lib/aws/sts';
import { S3 } from '@aws-pbmm/common-lambda/lib/aws/s3';
import { createRoleName } from '@aws-pbmm/common-cdk/lib/core/accelerator-name-generator';
<<<<<<< HEAD
import * as centralServices from '../deployments/central-services';

process.on('unhandledRejection', (reason, _) => {
  console.error(reason);
  process.exit(1);
});
=======
import { CentralBucketOutput, LogBucketOutput } from '../deployments/defaults/outputs';
import * as budget from '../deployments/billing/budget';
import * as centralServices from '../deployments/central-services';
import * as certificates from '../deployments/certificates';
import * as defaults from '../deployments/defaults';
import * as firewall from '../deployments/firewall/cluster';
import * as firewallSubscription from '../deployments/firewall/subscription';
import * as reports from '../deployments/reports';
import * as ssm from '../deployments/ssm/session-manager';
import { PhaseInput } from './shared';
import { getIamUserPasswordSecretValue } from '../deployments/iam';
>>>>>>> 76d2bac2

export interface IamPolicyArtifactsOutput {
  bucketArn: string;
  bucketName: string;
  keyPrefix: string;
}

/**
 * This is the main entry point to deploy phase 1.
 *
 * The following resources are deployed in phase 1:
 *   - Vpc
 *   - Subnets
 *   - Subnet sharing (RAM)
 *   - Route tables
 *   - Transit gateways
 *   - Internet gateways
 *   - NAT gateways
 *   - Interface endpoints
 *   - Gateway endpoints
 *   - Flow logs
 */
export async function deploy({ acceleratorConfig, accountStacks, accounts, context, limiter, outputs }: PhaseInput) {
  const mandatoryAccountConfig = acceleratorConfig.getMandatoryAccountConfigs();
  const orgUnits = acceleratorConfig.getOrganizationalUnits();
  const masterAccountKey = acceleratorConfig.getMandatoryAccountKey('master');
  const masterAccountId = getAccountId(accounts, masterAccountKey);
  if (!masterAccountId) {
    throw new Error(`Cannot find mandatory primary account ${masterAccountKey}`);
  }

  const transitGateways = new Map<string, TransitGateway>();

  const flowLogContainers: { [accountKey: string]: FlowLogContainer } = {};

  // Find the central bucket in the outputs
  const centralBucket = CentralBucketOutput.getBucket({
    accountStacks,
    config: acceleratorConfig,
    outputs,
  });

  const logBucket = LogBucketOutput.getBucket({
    accountStacks,
    config: acceleratorConfig,
    outputs,
  });

  // Find the account buckets in the outputs
  const accountBuckets = await defaults.step2({
    accounts,
    accountStacks,
    centralLogBucket: logBucket,
    config: acceleratorConfig,
  });

  /**
   * Creates IAM Role in source Account and provide assume permisions to target acceleratorExecutionRole
   * @param roleName : Role Name forpeering connection from source to target
   * @param sourceAccount : Source Account Key, Role will be created in this
   * @param accountKey : Target Account Key, Access will be provided to this accout
   */
  const createIamRoleForPCXAcceptence = (roleName: string, sourceAccount: string, targetAccount: string) => {
    const accountStack = accountStacks.tryGetOrCreateAccountStack(sourceAccount);
    if (!accountStack) {
      console.warn(`Cannot find account stack ${sourceAccount}`);
      return;
    }
    const existing = accountStack.node.tryFindChild(roleName);
    if (existing) {
      return;
    }
    const peeringRole = new iam.Role(accountStack, 'PeeringRole', {
      roleName,
      assumedBy: new iam.ArnPrincipal(
        `arn:aws:iam::${getAccountId(accounts, targetAccount)}:role/${context.acceleratorExecutionRoleName}`,
      ),
    });

    peeringRole.addToPolicy(
      new iam.PolicyStatement({
        resources: ['*'],
        actions: ['ec2:AcceptVpcPeeringConnection'],
      }),
    );
  };

  // Auxiliary method to create a VPC stack the account with given account key
  // Only one VPC stack per account is created
  const getFlowLogContainer = (accountKey: string): FlowLogContainer | undefined => {
    if (flowLogContainers[accountKey]) {
      return flowLogContainers[accountKey];
    }

    const accountStack = accountStacks.tryGetOrCreateAccountStack(accountKey);
    if (!accountStack) {
      console.warn(`Cannot find account stack ${accountKey}`);
      return;
    }
    const accountBucket = accountBuckets[accountKey];
    if (!accountBucket) {
      console.warn(`Cannot find account bucket ${accountKey}`);
      return;
    }

    const flowLogContainer = new FlowLogContainer(accountStack, `FlowLogContainer`, {
      bucket: accountBucket,
    });
    flowLogContainers[accountKey] = flowLogContainer;
    return flowLogContainer;
  };

  // Auxiliary method to create a VPC in the account with given account key
  const createVpc = (accountKey: string, props: VpcProps): Vpc | undefined => {
    const { vpcConfig } = props;

    const accountStack = accountStacks.tryGetOrCreateAccountStack(accountKey);
    if (!accountStack) {
      console.warn(`Cannot find account stack ${accountKey}`);
      return;
    }

    const vpcStackPrettyName = pascalCase(props.vpcConfig.name);

    const vpcStack = new VpcStack(accountStack, `VpcStack${vpcStackPrettyName}`, {
      vpcProps: props,
      transitGateways,
    });
    const vpc = vpcStack.vpc;

    const endpointConfig = vpcConfig['interface-endpoints'];
    if (InterfaceEndpointConfig.is(endpointConfig)) {
      const subnetName = endpointConfig.subnet;
      const subnetIds = vpc.azSubnets.getAzSubnetIdsForSubnetName(subnetName);
      if (subnetIds.length === 0) {
        console.warn(`Cannot find subnet ID with name "${subnetName}'`);
        return;
      }

      let endpointCount = 0;
      let endpointStackIndex = 0;
      let endpointStack;
      for (const endpoint of endpointConfig.endpoints) {
        if (!limiter.create(accountKey, Limit.VpcInterfaceEndpointsPerVpc, vpc.name)) {
          console.log(
            `Skipping endpoint "${endpoint}" creation in VPC "${vpc.name}". Reached maximum interface endpoints per VPC`,
          );
          continue;
        }

        if (!endpointStack || endpointCount >= 30) {
          endpointStack = new NestedStack(accountStack, `Endpoint${endpointStackIndex++}`);
          endpointCount = 0;
        }
        new InterfaceEndpoint(endpointStack, pascalCase(endpoint), {
          serviceName: endpoint,
          vpcId: vpc.vpcId,
          vpcRegion: vpc.region,
          subnetIds,
        });
        endpointCount++;
      }
    }

    // Enable flow logging if necessary
    const flowLogs = vpcConfig['flow-logs'];
    if (flowLogs) {
      const flowLogContainer = getFlowLogContainer(accountKey);
      if (flowLogContainer) {
        new ec2.CfnFlowLog(vpcStack, 'FlowLog', {
          deliverLogsPermissionArn: flowLogContainer.role.roleArn,
          resourceId: vpc.vpcId,
          resourceType: 'VPC',
          trafficType: ec2.FlowLogTrafficType.ALL,
          logDestination: flowLogContainer.destination,
          logDestinationType: ec2.FlowLogDestinationType.S3,
        });
      }
    }

    // Prepare the output for next phases
    const vpcOutput: VpcOutput = {
      vpcId: vpc.vpcId,
      vpcName: props.vpcConfig.name,
      cidrBlock: props.vpcConfig.cidr.toCidrString(),
      subnets: vpc.azSubnets.subnets.map(s => ({
        subnetId: s.subnet.ref,
        subnetName: s.subnetName,
        az: s.az,
        cidrBlock: s.cidrBlock,
      })),
      routeTables: vpc.routeTableNameToIdMap,
      securityGroups: Object.entries(vpc.securityGroup?.securityGroupNameMapping || {}).map(
        ([name, securityGroup]) => ({
          securityGroupId: securityGroup.ref,
          securityGroupName: name,
        }),
      ),
    };

    // Store the VPC output so that subsequent phases can access the output
    new JsonOutputValue(vpc, `VpcOutput`, {
      type: 'VpcOutput',
      value: vpcOutput,
    });

    return vpcStack.vpc;
  };

  const subscriptionCheckDone: string[] = [];
  // Create all the VPCs for accounts and organizational units
  for (const { ouKey, accountKey, vpcConfig, deployments } of acceleratorConfig.getVpcConfigs()) {
    if (!limiter.create(accountKey, Limit.VpcPerRegion)) {
      console.log(
        `Skipping VPC "${vpcConfig.name}" deployment. Reached maximum VPCs per region for account "${accountKey}"`,
      );
      continue;
    }

    console.debug(
      `Deploying VPC "${vpcConfig.name}" in account "${accountKey}"${
        ouKey ? ` and organizational unit "${ouKey}"` : ''
      }`,
    );
    const vpc = createVpc(accountKey, {
      accountKey,
      limiter,
      accounts,
      vpcConfig,
      tgwDeployment: deployments?.tgw,
      organizationalUnitName: ouKey,
      vpcConfigs: acceleratorConfig.getVpcConfigs(),
    });

    const pcxConfig = vpcConfig.pcx;
    if (PeeringConnectionConfig.is(pcxConfig)) {
      // Create Accepter Role for Peering Connection **WITHOUT** random suffix
      const roleName = createRoleName(`VPC-PCX-${pascalCase(accountKey)}To${pascalCase(pcxConfig.source)}`, 0);
      createIamRoleForPCXAcceptence(roleName, pcxConfig.source, accountKey);
    }

    // Validate subscription for Firewall imagesonly once per account
    if (!subscriptionCheckDone.includes(accountKey)) {
      console.log(`Checking Subscription for ${accountKey}`);
      await firewallSubscription.validate({
        accountKey,
        deployments: deployments!,
        vpc: vpc!,
        accountStacks,
      });
      subscriptionCheckDone.push(accountKey);
    }
  }

  // Create the firewall
  await firewall.step2({
    accountStacks,
    config: acceleratorConfig,
    outputs,
    transitGateways,
  });

  const getIamPoliciesDefinition = async (): Promise<{ [policyName: string]: string } | undefined> => {
    const iamPoliciesDef: { [policyName: string]: string } = {};

    const sts = new STS();
    const masterAcctCredentials = await sts.getCredentialsForAccountAndRole(
      masterAccountId,
      context.acceleratorExecutionRoleName,
    );

    // TODO Remove call to S3 here somehow
    const iamPolicyS3 = new S3(masterAcctCredentials);

    const iamPolicyArtifactOutput: IamPolicyArtifactsOutput[] = getStackJsonOutput(outputs, {
      accountKey: masterAccountKey,
      outputType: 'IamPolicyArtifactsOutput',
    });

    if (iamPolicyArtifactOutput.length === 0) {
      console.warn(`Cannot find output with Iam Policy reference artifacts`);
      return;
    }

    const iamPoliciesBucketName = iamPolicyArtifactOutput[0].bucketName;
    const iamPoliciesBucketPrefix = iamPolicyArtifactOutput[0].keyPrefix + '/';

    for (const [accountKey, accountConfig] of mandatoryAccountConfig) {
      const iamConfig = accountConfig.iam;
      if (IamConfigType.is(iamConfig)) {
        const iamPolicies = iamConfig?.policies;
        if (iamPolicies && iamPolicies?.length > 1) {
          for (const iamPolicy of iamPolicies) {
            if (IamPolicyConfigType.is(iamPolicy)) {
              const iamPolicyName = iamPolicy['policy-name'];
              const iamPolicyFileName = iamPolicy.policy;
              const policyContent = await iamPolicyS3.getObjectBodyAsString({
                Bucket: iamPoliciesBucketName,
                Key: `${iamPoliciesBucketPrefix}${iamPolicyFileName}`,
              });
              iamPoliciesDef[iamPolicyName] = policyContent;
            }
          }
        }
      }
    }

    return iamPoliciesDef;
  };

  const iamPoliciesDefinition = await getIamPoliciesDefinition();

  const createIamAssets = async (accountKey: string, iamConfig?: IamConfig): Promise<void> => {
    const accountStack = accountStacks.tryGetOrCreateAccountStack(accountKey);
    if (!accountStack) {
      console.warn(`Cannot find account stack ${accountKey}`);
      return;
    }

    const userPasswords: { [userId: string]: cdk.SecretValue } = {};

    const users = iamConfig?.users || [];
    const userIds = users.flatMap(u => u['user-ids']);
    for (const userId of userIds) {
      userPasswords[userId] = getIamUserPasswordSecretValue({
        acceleratorPrefix: context.acceleratorPrefix,
        accountKey,
        userId,
        secretAccountId: masterAccountId,
      });
    }

    if (iamPoliciesDefinition) {
      const iamAssets = new IamAssets(accountStack, `IAM Assets-${pascalCase(accountKey)}`, {
        accountKey,
        iamConfig,
        iamPoliciesDefinition,
        accounts,
        userPasswords,
      });
    }
  };

  const getNonMandatoryAccountsPerOu = (ouName: string, mandatoryAccKeys: string[]): Account[] => {
    const accountsPerOu: Account[] = [];
    for (const account of accounts) {
      if (account.ou === ouName && !mandatoryAccKeys.includes(account.key)) {
        accountsPerOu.push(account);
      }
    }
    return accountsPerOu;
  };

  const mandatoryAccountKeys: string[] = [];
  // creating assets for default account settings
  for (const [accountKey, accountConfig] of mandatoryAccountConfig) {
    mandatoryAccountKeys.push(accountKey);
    await createIamAssets(accountKey, accountConfig.iam);
  }

  // creating assets for org unit accounts
  for (const [orgName, orgConfig] of orgUnits) {
    const orgAccounts = getNonMandatoryAccountsPerOu(orgName, mandatoryAccountKeys);
    for (const orgAccount of orgAccounts) {
      await createIamAssets(orgAccount.key, orgConfig.iam);
    }
  }
<<<<<<< HEAD

  // Central Services step 1
  await centralServices.step2({
    accountStacks,
    config: acceleratorConfig,
    accounts,
  });
}
=======
>>>>>>> 76d2bac2

  // Budget creation step 2
  await budget.step2({
    accountStacks,
    config: acceleratorConfig,
  });

  await certificates.step1({
    accountStacks,
    centralBucket,
    config: acceleratorConfig,
  });

  // Central Services step 1
  await centralServices.step2({
    accountStacks,
    config: acceleratorConfig,
    accounts,
  });

  // SSM config step 1
  await ssm.step1({
    acceleratorPrefix: context.acceleratorPrefix,
    accountStacks,
    bucketName: logBucket.bucketName,
    config: acceleratorConfig,
  });

  // Cost and usage reports step 1
  await reports.step1({
    accountBuckets,
    accountStacks,
    config: acceleratorConfig,
  });
}<|MERGE_RESOLUTION|>--- conflicted
+++ resolved
@@ -23,14 +23,6 @@
 import { STS } from '@aws-pbmm/common-lambda/lib/aws/sts';
 import { S3 } from '@aws-pbmm/common-lambda/lib/aws/s3';
 import { createRoleName } from '@aws-pbmm/common-cdk/lib/core/accelerator-name-generator';
-<<<<<<< HEAD
-import * as centralServices from '../deployments/central-services';
-
-process.on('unhandledRejection', (reason, _) => {
-  console.error(reason);
-  process.exit(1);
-});
-=======
 import { CentralBucketOutput, LogBucketOutput } from '../deployments/defaults/outputs';
 import * as budget from '../deployments/billing/budget';
 import * as centralServices from '../deployments/central-services';
@@ -42,7 +34,6 @@
 import * as ssm from '../deployments/ssm/session-manager';
 import { PhaseInput } from './shared';
 import { getIamUserPasswordSecretValue } from '../deployments/iam';
->>>>>>> 76d2bac2
 
 export interface IamPolicyArtifactsOutput {
   bucketArn: string;
@@ -410,17 +401,6 @@
       await createIamAssets(orgAccount.key, orgConfig.iam);
     }
   }
-<<<<<<< HEAD
-
-  // Central Services step 1
-  await centralServices.step2({
-    accountStacks,
-    config: acceleratorConfig,
-    accounts,
-  });
-}
-=======
->>>>>>> 76d2bac2
 
   // Budget creation step 2
   await budget.step2({
