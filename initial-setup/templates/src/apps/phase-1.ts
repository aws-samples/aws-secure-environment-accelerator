import * as cdk from '@aws-cdk/core';
import * as ec2 from '@aws-cdk/aws-ec2';
import * as iam from '@aws-cdk/aws-iam';
import { getStackJsonOutput } from '@aws-pbmm/common-lambda/lib/util/outputs';
import { pascalCase } from 'pascal-case';
import { getAccountId, Account } from '../utils/accounts';
import { FlowLogContainer } from '../common/flow-log-container';
import { VpcProps, VpcStack, Vpc } from '../common/vpc';
import { JsonOutputValue } from '../common/json-output';
import { TransitGateway } from '../common/transit-gateway';
import { Limit } from '../utils/limits';
import { NestedStack } from '@aws-cdk/aws-cloudformation';
import {
  InterfaceEndpointConfig,
  PeeringConnectionConfig,
  IamConfig,
  IamConfigType,
  IamPolicyConfigType,
} from '@aws-pbmm/common-lambda/lib/config';
import { InterfaceEndpoint } from '../common/interface-endpoints';
import { VpcOutput } from '../deployments/vpc';
import { IamAssets } from '../common/iam-assets';
import { STS } from '@aws-pbmm/common-lambda/lib/aws/sts';
import { S3 } from '@aws-pbmm/common-lambda/lib/aws/s3';
import { createRoleName } from '@aws-pbmm/common-cdk/lib/core/accelerator-name-generator';
import { CentralBucketOutput, LogBucketOutput } from '../deployments/defaults/outputs';
import * as budget from '../deployments/billing/budget';
import * as centralServices from '../deployments/central-services';
import * as certificates from '../deployments/certificates';
import * as defaults from '../deployments/defaults';
import * as firewall from '../deployments/firewall/cluster';
import * as firewallSubscription from '../deployments/firewall/subscription';
import * as reports from '../deployments/reports';
import * as ssm from '../deployments/ssm/session-manager';
import { PhaseInput } from './shared';
import { getIamUserPasswordSecretValue } from '../deployments/iam';
<<<<<<< HEAD
import * as cwlCentralLoggingToS3 from '../deployments/central-services/central-logging-s3';
import * as accountWarming from '../deployments/account-warming';
=======
>>>>>>> f928e4f9

export interface IamPolicyArtifactsOutput {
  bucketArn: string;
  bucketName: string;
  keyPrefix: string;
}

/**
 * This is the main entry point to deploy phase 1.
 *
 * The following resources are deployed in phase 1:
 *   - Vpc
 *   - Subnets
 *   - Subnet sharing (RAM)
 *   - Route tables
 *   - Transit gateways
 *   - Internet gateways
 *   - NAT gateways
 *   - Interface endpoints
 *   - Gateway endpoints
 *   - Flow logs
 */
export async function deploy({ acceleratorConfig, accountStacks, accounts, context, limiter, outputs }: PhaseInput) {
  const mandatoryAccountConfig = acceleratorConfig.getMandatoryAccountConfigs();
  const orgUnits = acceleratorConfig.getOrganizationalUnits();
  const masterAccountKey = acceleratorConfig.getMandatoryAccountKey('master');
  const logAccountKey = acceleratorConfig.getMandatoryAccountKey('central-log');
  const masterAccountId = getAccountId(accounts, masterAccountKey);
  if (!masterAccountId) {
    throw new Error(`Cannot find mandatory primary account ${masterAccountKey}`);
  }

  const transitGateways = new Map<string, TransitGateway>();

  const flowLogContainers: { [accountKey: string]: FlowLogContainer } = {};

  // Find the central bucket in the outputs
  const centralBucket = CentralBucketOutput.getBucket({
    accountStacks,
    config: acceleratorConfig,
    outputs,
  });

  const logBucket = LogBucketOutput.getBucket({
    accountStacks,
    config: acceleratorConfig,
    outputs,
  });

  // Find the account buckets in the outputs
  const accountBuckets = await defaults.step2({
    accounts,
    accountStacks,
    centralLogBucket: logBucket,
    config: acceleratorConfig,
  });

  /**
   * Creates IAM Role in source Account and provide assume permisions to target acceleratorExecutionRole
   * @param roleName : Role Name forpeering connection from source to target
   * @param sourceAccount : Source Account Key, Role will be created in this
   * @param accountKey : Target Account Key, Access will be provided to this accout
   */
  const createIamRoleForPCXAcceptence = (roleName: string, sourceAccount: string, targetAccount: string) => {
    const accountStack = accountStacks.tryGetOrCreateAccountStack(sourceAccount);
    if (!accountStack) {
      console.warn(`Cannot find account stack ${sourceAccount}`);
      return;
    }
    const existing = accountStack.node.tryFindChild(roleName);
    if (existing) {
      return;
    }
    const peeringRole = new iam.Role(accountStack, 'PeeringRole', {
      roleName,
      assumedBy: new iam.ArnPrincipal(
        `arn:aws:iam::${getAccountId(accounts, targetAccount)}:role/${context.acceleratorExecutionRoleName}`,
      ),
    });

    peeringRole.addToPolicy(
      new iam.PolicyStatement({
        resources: ['*'],
        actions: ['ec2:AcceptVpcPeeringConnection'],
      }),
    );
  };

  // Auxiliary method to create a VPC stack the account with given account key
  // Only one VPC stack per account is created
  const getFlowLogContainer = (accountKey: string): FlowLogContainer | undefined => {
    if (flowLogContainers[accountKey]) {
      return flowLogContainers[accountKey];
    }

    const accountStack = accountStacks.tryGetOrCreateAccountStack(accountKey);
    if (!accountStack) {
      console.warn(`Cannot find account stack ${accountKey}`);
      return;
    }
    const accountBucket = accountBuckets[accountKey];
    if (!accountBucket) {
      console.warn(`Cannot find account bucket ${accountKey}`);
      return;
    }

    const flowLogContainer = new FlowLogContainer(accountStack, `FlowLogContainer`, {
      bucket: accountBucket,
    });
    flowLogContainers[accountKey] = flowLogContainer;
    return flowLogContainer;
  };

  // Auxiliary method to create a VPC in the account with given account key
  const createVpc = (accountKey: string, props: VpcProps): Vpc | undefined => {
    const { vpcConfig } = props;

    const accountStack = accountStacks.tryGetOrCreateAccountStack(accountKey);
    if (!accountStack) {
      console.warn(`Cannot find account stack ${accountKey}`);
      return;
    }

    const vpcStackPrettyName = pascalCase(props.vpcConfig.name);

    const vpcStack = new VpcStack(accountStack, `VpcStack${vpcStackPrettyName}`, {
      vpcProps: props,
      transitGateways,
    });
    const vpc = vpcStack.vpc;

    const endpointConfig = vpcConfig['interface-endpoints'];
    if (InterfaceEndpointConfig.is(endpointConfig)) {
      const subnetName = endpointConfig.subnet;
      const subnetIds = vpc.azSubnets.getAzSubnetIdsForSubnetName(subnetName);
      if (subnetIds.length === 0) {
        console.warn(`Cannot find subnet ID with name "${subnetName}'`);
        return;
      }

      let endpointCount = 0;
      let endpointStackIndex = 0;
      let endpointStack;
      for (const endpoint of endpointConfig.endpoints) {
        if (!limiter.create(accountKey, Limit.VpcInterfaceEndpointsPerVpc, vpc.name)) {
          console.log(
            `Skipping endpoint "${endpoint}" creation in VPC "${vpc.name}". Reached maximum interface endpoints per VPC`,
          );
          continue;
        }

        if (!endpointStack || endpointCount >= 30) {
          endpointStack = new NestedStack(accountStack, `Endpoint${endpointStackIndex++}`);
          endpointCount = 0;
        }
        new InterfaceEndpoint(endpointStack, pascalCase(endpoint), {
          serviceName: endpoint,
          vpcId: vpc.vpcId,
          vpcRegion: vpc.region,
          subnetIds,
        });
        endpointCount++;
      }
    }

    // Enable flow logging if necessary
    const flowLogs = vpcConfig['flow-logs'];
    if (flowLogs) {
      const flowLogContainer = getFlowLogContainer(accountKey);
      if (flowLogContainer) {
        new ec2.CfnFlowLog(vpcStack, 'FlowLog', {
          deliverLogsPermissionArn: flowLogContainer.role.roleArn,
          resourceId: vpc.vpcId,
          resourceType: 'VPC',
          trafficType: ec2.FlowLogTrafficType.ALL,
          logDestination: flowLogContainer.destination,
          logDestinationType: ec2.FlowLogDestinationType.S3,
        });
      }
    }

    // Prepare the output for next phases
    const vpcOutput: VpcOutput = {
      vpcId: vpc.vpcId,
      vpcName: props.vpcConfig.name,
      cidrBlock: props.vpcConfig.cidr.toCidrString(),
      additionalCidrBlocks: vpc.additionalCidrBlocks,
      subnets: vpc.azSubnets.subnets.map(s => ({
        subnetId: s.subnet.ref,
        subnetName: s.subnetName,
        az: s.az,
        cidrBlock: s.cidrBlock,
      })),
      routeTables: vpc.routeTableNameToIdMap,
      securityGroups: Object.entries(vpc.securityGroup?.securityGroupNameMapping || {}).map(
        ([name, securityGroup]) => ({
          securityGroupId: securityGroup.ref,
          securityGroupName: name,
        }),
      ),
    };

    // Store the VPC output so that subsequent phases can access the output
    new JsonOutputValue(vpc, `VpcOutput`, {
      type: 'VpcOutput',
      value: vpcOutput,
    });

    return vpcStack.vpc;
  };

  const subscriptionCheckDone: string[] = [];
  // Create all the VPCs for accounts and organizational units
  for (const { ouKey, accountKey, vpcConfig, deployments } of acceleratorConfig.getVpcConfigs()) {
    if (!limiter.create(accountKey, Limit.VpcPerRegion)) {
      console.log(
        `Skipping VPC "${vpcConfig.name}" deployment. Reached maximum VPCs per region for account "${accountKey}"`,
      );
      continue;
    }

    console.debug(
      `Deploying VPC "${vpcConfig.name}" in account "${accountKey}"${
        ouKey ? ` and organizational unit "${ouKey}"` : ''
      }`,
    );
    const vpc = createVpc(accountKey, {
      accountKey,
      limiter,
      accounts,
      vpcConfig,
      tgwDeployment: deployments?.tgw,
      organizationalUnitName: ouKey,
      vpcConfigs: acceleratorConfig.getVpcConfigs(),
    });

    const pcxConfig = vpcConfig.pcx;
    if (PeeringConnectionConfig.is(pcxConfig)) {
      // Create Accepter Role for Peering Connection **WITHOUT** random suffix
      const roleName = createRoleName(`VPC-PCX-${pascalCase(accountKey)}To${pascalCase(pcxConfig.source)}`, 0);
      createIamRoleForPCXAcceptence(roleName, pcxConfig.source, accountKey);
    }

    // Validate subscription for Firewall images only once per account
    if (!subscriptionCheckDone.includes(accountKey)) {
      console.log(`Checking Subscription for ${accountKey}`);
      await firewallSubscription.validate({
        accountKey,
        deployments: deployments!,
        vpc: vpc!,
        accountStacks,
      });
      subscriptionCheckDone.push(accountKey);
    }
  }

  // Create the firewall
  await firewall.step2({
    accountStacks,
    config: acceleratorConfig,
    outputs,
    transitGateways,
  });

  const getIamPoliciesDefinition = async (): Promise<{ [policyName: string]: string } | undefined> => {
    const iamPoliciesDef: { [policyName: string]: string } = {};

    const sts = new STS();
    const masterAcctCredentials = await sts.getCredentialsForAccountAndRole(
      masterAccountId,
      context.acceleratorExecutionRoleName,
    );

    // TODO Remove call to S3 here somehow
    const iamPolicyS3 = new S3(masterAcctCredentials);

    const iamPolicyArtifactOutput: IamPolicyArtifactsOutput[] = getStackJsonOutput(outputs, {
      accountKey: masterAccountKey,
      outputType: 'IamPolicyArtifactsOutput',
    });

    if (iamPolicyArtifactOutput.length === 0) {
      console.warn(`Cannot find output with Iam Policy reference artifacts`);
      return;
    }

    const iamPoliciesBucketName = iamPolicyArtifactOutput[0].bucketName;
    const iamPoliciesBucketPrefix = iamPolicyArtifactOutput[0].keyPrefix + '/';

    for (const [accountKey, accountConfig] of mandatoryAccountConfig) {
      const iamConfig = accountConfig.iam;
      if (IamConfigType.is(iamConfig)) {
        const iamPolicies = iamConfig?.policies;
        if (iamPolicies && iamPolicies?.length > 1) {
          for (const iamPolicy of iamPolicies) {
            if (IamPolicyConfigType.is(iamPolicy)) {
              const iamPolicyName = iamPolicy['policy-name'];
              const iamPolicyFileName = iamPolicy.policy;
              const iamPolicyKey = `${iamPoliciesBucketPrefix}${iamPolicyFileName}`;
              try {
                const policyContent = await iamPolicyS3.getObjectBodyAsString({
                  Bucket: iamPoliciesBucketName,
                  Key: iamPolicyKey,
                });
                iamPoliciesDef[iamPolicyName] = policyContent;
              } catch (e) {
                console.warn(`Cannot load IAM policy s3://${iamPoliciesBucketName}/${iamPolicyKey}`);
                throw e;
              }
            }
          }
        }
      }
    }

    return iamPoliciesDef;
  };

  const iamPoliciesDefinition = await getIamPoliciesDefinition();

  const createIamAssets = async (accountKey: string, iamConfig?: IamConfig): Promise<void> => {
    const accountStack = accountStacks.tryGetOrCreateAccountStack(accountKey);
    if (!accountStack) {
      console.warn(`Cannot find account stack ${accountKey}`);
      return;
    }

    const userPasswords: { [userId: string]: cdk.SecretValue } = {};

    const users = iamConfig?.users || [];
    const userIds = users.flatMap(u => u['user-ids']);
    for (const userId of userIds) {
      userPasswords[userId] = getIamUserPasswordSecretValue({
        acceleratorPrefix: context.acceleratorPrefix,
        accountKey,
        userId,
        secretAccountId: masterAccountId,
      });
    }

    if (iamPoliciesDefinition) {
      const iamAssets = new IamAssets(accountStack, `IAM Assets-${pascalCase(accountKey)}`, {
        accountKey,
        iamConfig,
        iamPoliciesDefinition,
        accounts,
        userPasswords,
      });
    }
  };

  const getNonMandatoryAccountsPerOu = (ouName: string, mandatoryAccKeys: string[]): Account[] => {
    const accountsPerOu: Account[] = [];
    for (const account of accounts) {
      if (account.ou === ouName && !mandatoryAccKeys.includes(account.key)) {
        accountsPerOu.push(account);
      }
    }
    return accountsPerOu;
  };

  const mandatoryAccountKeys: string[] = [];
  // creating assets for default account settings
  for (const [accountKey, accountConfig] of mandatoryAccountConfig) {
    mandatoryAccountKeys.push(accountKey);
    await createIamAssets(accountKey, accountConfig.iam);
  }

  // creating assets for org unit accounts
  for (const [orgName, orgConfig] of orgUnits) {
    const orgAccounts = getNonMandatoryAccountsPerOu(orgName, mandatoryAccountKeys);
    for (const orgAccount of orgAccounts) {
      await createIamAssets(orgAccount.key, orgConfig.iam);
    }
  }

  // Budget creation step 2
  await budget.step2({
    accountStacks,
    config: acceleratorConfig,
  });

  await certificates.step1({
    accountStacks,
    centralBucket,
    config: acceleratorConfig,
  });

  // Central Services step 1
  await centralServices.step2({
    accountStacks,
    config: acceleratorConfig,
    accounts,
  });

  // SSM config step 1
  await ssm.step1({
    accountStacks,
    bucketName: logBucket.bucketName,
    config: acceleratorConfig,
  });

  // Cost and usage reports step 1
  await reports.step1({
    accountBuckets,
    accountStacks,
    config: acceleratorConfig,
  });

  // Central Services step 1
  const logsAccountStack = accountStacks.getOrCreateAccountStack(logAccountKey);
  await cwlCentralLoggingToS3.step1({
    accountStack: logsAccountStack,
    accounts,
    logBucket,
  });
  // for (const account of accounts) {
  //   const accountStack = accountStacks.getOrCreateAccountStack(account.key);
  //   await cwlCentralLoggingToS3.step1({
  //     accountStack,
  //     bucketArn: logBucket.bucketArn,
  //   });
  // }
}<|MERGE_RESOLUTION|>--- conflicted
+++ resolved
@@ -34,11 +34,7 @@
 import * as ssm from '../deployments/ssm/session-manager';
 import { PhaseInput } from './shared';
 import { getIamUserPasswordSecretValue } from '../deployments/iam';
-<<<<<<< HEAD
 import * as cwlCentralLoggingToS3 from '../deployments/central-services/central-logging-s3';
-import * as accountWarming from '../deployments/account-warming';
-=======
->>>>>>> f928e4f9
 
 export interface IamPolicyArtifactsOutput {
   bucketArn: string;
