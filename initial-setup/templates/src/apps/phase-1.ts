import * as cdk from '@aws-cdk/core';
import { getStackOutput } from '@aws-pbmm/common-lambda/lib/util/outputs';
import { pascalCase } from 'pascal-case';
import { getAccountId, loadAccounts } from '../utils/accounts';
import { loadAcceleratorConfig } from '../utils/config';
import { loadContext } from '../utils/context';
import { loadStackOutputs } from '../utils/outputs';
import { FlowLogBucketStack } from '../common/flow-log-bucket-stack';
import { Vpc, VpcProps } from '../common/vpc';
import { JsonOutputValue } from '../common/json-output';
<<<<<<< HEAD
import { TransitGateway } from '../common/transit-gateway';
import { TransitGatewayAttachment } from '../common/transit-gateway-attachment';
=======
import { AcceleratorStack } from '@aws-pbmm/common-cdk/lib/core/accelerator-stack';
import { FlowLog } from '../common/flow-log';
import { loadLimits, Limiter, Limit } from '../utils/limits';
>>>>>>> 547ca43a
import * as outputKeys from '@aws-pbmm/common-outputs/lib/stack-output';

process.on('unhandledRejection', (reason, _) => {
  console.error(reason);
  process.exit(1);
});

export interface VpcSubnetOutput {
  subnetId: string;
  subnetName: string;
  az: string;
}

export interface VpcOutput {
  vpcId: string;
  vpcName: string;
  subnets: VpcSubnetOutput[];
  routeTables: { [key: string]: string };
  pcx?: string;
}

/**
 * This is the main entry point to deploy phase 1.
 *
 * The following resources are deployed in phase 1:
 *   - Vpc
 *   - Subnets
 *   - Subnet sharing (RAM)
 *   - Route tables
 *   - Transit gateways
 *   - Internet gateways
 *   - NAT gateways
 *   - Interface endpoints
 *   - Gateway endpoints
 *   - Flow logs
 */
async function main() {
  const context = loadContext();
  const acceleratorConfig = await loadAcceleratorConfig();
  const accounts = await loadAccounts();
  const outputs = await loadStackOutputs();
  const limits = await loadLimits();
  const limiter = new Limiter(limits);

  const globalOptions = acceleratorConfig['global-options'];

  const logArchiveAccountId = getStackOutput(outputs, 'log-archive', outputKeys.OUTPUT_LOG_ARCHIVE_ACCOUNT_ID);
  const logArchiveS3BucketArn = getStackOutput(outputs, 'log-archive', outputKeys.OUTPUT_LOG_ARCHIVE_BUCKET_ARN);
  const logArchiveS3KmsKeyArn = getStackOutput(
    outputs,
    'log-archive',
    outputKeys.OUTPUT_LOG_ARCHIVE_ENCRYPTION_KEY_ARN,
  );

  const app = new cdk.App();

<<<<<<< HEAD
  const vpcStacks: { [accountKey: string]: VpcStack } = {};
  const transitGateways = new Map<string, TransitGateway>();
=======
  const flowLogBucketStacks: { [accountKey: string]: FlowLogBucketStack } = {};
>>>>>>> 547ca43a

  // Auxiliary method to create a VPC stack the account with given account key
  // Only one VPC stack per account is created
  const getFlowLogsStack = (accountKey: string): FlowLogBucketStack => {
    const accountId = getAccountId(accounts, accountKey);
    if (flowLogBucketStacks[accountId]) {
      return flowLogBucketStacks[accountId];
    }

    const accountPrettyName = pascalCase(accountKey);
    const vpcStack = new FlowLogBucketStack(app, `FlowLogsStack${accountPrettyName}`, {
      env: {
        account: accountId,
        region: cdk.Aws.REGION,
      },
      stackName: `PBMMAccel-${accountPrettyName}FlowLogs`,
      acceleratorName: context.acceleratorName,
      acceleratorPrefix: context.acceleratorPrefix,
      flowLogBucket: {
        expirationInDays: globalOptions['central-log-retention'],
        replication: {
          accountId: logArchiveAccountId,
          bucketArn: logArchiveS3BucketArn,
          kmsKeyArn: logArchiveS3KmsKeyArn,
        },
      },
    });
    flowLogBucketStacks[accountId] = vpcStack;
    return vpcStack;
  };

  // Auxiliary method to create a VPC in the account with given account key
  const createVpc = (accountKey: string, props: VpcProps) => {
    const { vpcConfig } = props;

    const accountPrettyName = pascalCase(accountKey);
    const vpcStackPrettyName = pascalCase(props.vpcConfig.name);
    const vpcStack = new AcceleratorStack(app, `VpcStack${vpcStackPrettyName}`, {
      env: {
        account: getAccountId(accounts, accountKey),
        region: cdk.Aws.REGION,
      },
      stackName: `PBMMAccel-${accountPrettyName}Vpc${vpcStackPrettyName}`,
      acceleratorName: context.acceleratorName,
      acceleratorPrefix: context.acceleratorPrefix,
    });

    // Create the VPC
    const vpc = new Vpc(vpcStack, props.vpcConfig.name, props);

    // Enable flow logging if necessary
    const flowLogs = vpcConfig['flow-logs'];
    if (flowLogs) {
      const flowLogsStack = getFlowLogsStack(accountKey);
      const flowLogBucket = flowLogsStack.getOrCreateFlowLogBucket();

      new FlowLog(vpcStack, 'FlowLogs', {
        vpcId: vpc.vpcId,
        bucketArn: flowLogBucket.bucketArn,
      });
    }

    // Prepare the output for next phases
    const vpcOutput: VpcOutput = {
      vpcId: vpc.vpcId,
      vpcName: props.vpcConfig.name,
      subnets: vpc.azSubnets.subnets.map(s => ({
        subnetId: s.subnet.ref,
        subnetName: s.subnetName,
        az: s.az,
      })),
      routeTables: vpc.routeTableNameToIdMap,
    };

    // Store the VPC output so that subsequent phases can access the output
    new JsonOutputValue(vpc, `VpcOutput`, {
      type: 'VpcOutput',
      value: vpcOutput,
    });

    const tgwDeployment = props.tgwDeployment;
    if (tgwDeployment) {
      const tgw = new TransitGateway(vpcStack, tgwDeployment.name!, tgwDeployment);
      transitGateways.set(tgwDeployment.name!, tgw);
    }

    const tgwAttach = props.vpcConfig['tgw-attach'];
    if (tgwAttach) {
      const tgwName = tgwAttach['associate-to-tgw'];
      const tgw = transitGateways.get(tgwName);
      if (tgw && tgwName.length > 0) {
        const attachConfig = props.vpcConfig['tgw-attach']!;

        const attachSubnetsConfig = attachConfig['attach-subnets'] || [];
        const associateConfig = attachConfig['tgw-rt-associate'] || [];
        const propagateConfig = attachConfig['tgw-rt-propagate'] || [];

        const subnetIds = attachSubnetsConfig.flatMap(
          subnet => vpc.azSubnets.getAzSubnetIdsForSubnetName(subnet) || [],
        );
        const tgwRouteAssociates = associateConfig.map(route => tgw.getRouteTableIdByName(route)!);
        const tgwRoutePropagates = propagateConfig.map(route => tgw.getRouteTableIdByName(route)!);

        // Attach VPC To TGW
        new TransitGatewayAttachment(vpcStack, 'TgwAttach', {
          vpcId: vpc.vpcId,
          subnetIds,
          transitGatewayId: tgw.tgwId,
          tgwRouteAssociates,
          tgwRoutePropagates,
        });
      }
    }
  };

  // Create all the VPCs for accounts and organizational units
  for (const { ouKey, accountKey, vpcConfig } of acceleratorConfig.getVpcConfigs()) {
    if (!limiter.create(accountKey, Limit.VpcPerRegion)) {
      console.log(
        `Skipping VPC "${vpcConfig.name}" deployment. Reached maximum VPCs per region for account "${accountKey}"`,
      );
      continue;
    }

    console.debug(
      `Deploying VPC "${vpcConfig.name}" in account "${accountKey}"${
        ouKey ? ` and organizational unit "${ouKey}"` : ''
      }`,
    );
    createVpc(accountKey, {
      accountKey,
      limiter,
      accounts,
      vpcConfig,
      organizationalUnitName: ouKey,
    });
  }
}

// tslint:disable-next-line: no-floating-promises
main();<|MERGE_RESOLUTION|>--- conflicted
+++ resolved
@@ -8,14 +8,11 @@
 import { FlowLogBucketStack } from '../common/flow-log-bucket-stack';
 import { Vpc, VpcProps } from '../common/vpc';
 import { JsonOutputValue } from '../common/json-output';
-<<<<<<< HEAD
 import { TransitGateway } from '../common/transit-gateway';
 import { TransitGatewayAttachment } from '../common/transit-gateway-attachment';
-=======
 import { AcceleratorStack } from '@aws-pbmm/common-cdk/lib/core/accelerator-stack';
 import { FlowLog } from '../common/flow-log';
 import { loadLimits, Limiter, Limit } from '../utils/limits';
->>>>>>> 547ca43a
 import * as outputKeys from '@aws-pbmm/common-outputs/lib/stack-output';
 
 process.on('unhandledRejection', (reason, _) => {
@@ -72,12 +69,8 @@
 
   const app = new cdk.App();
 
-<<<<<<< HEAD
-  const vpcStacks: { [accountKey: string]: VpcStack } = {};
   const transitGateways = new Map<string, TransitGateway>();
-=======
   const flowLogBucketStacks: { [accountKey: string]: FlowLogBucketStack } = {};
->>>>>>> 547ca43a
 
   // Auxiliary method to create a VPC stack the account with given account key
   // Only one VPC stack per account is created
@@ -169,11 +162,9 @@
       const tgwName = tgwAttach['associate-to-tgw'];
       const tgw = transitGateways.get(tgwName);
       if (tgw && tgwName.length > 0) {
-        const attachConfig = props.vpcConfig['tgw-attach']!;
-
-        const attachSubnetsConfig = attachConfig['attach-subnets'] || [];
-        const associateConfig = attachConfig['tgw-rt-associate'] || [];
-        const propagateConfig = attachConfig['tgw-rt-propagate'] || [];
+        const attachSubnetsConfig = tgwAttach['attach-subnets'] || [];
+        const associateConfig = tgwAttach['tgw-rt-associate'] || [];
+        const propagateConfig = tgwAttach['tgw-rt-propagate'] || [];
 
         const subnetIds = attachSubnetsConfig.flatMap(
           subnet => vpc.azSubnets.getAzSubnetIdsForSubnetName(subnet) || [],
