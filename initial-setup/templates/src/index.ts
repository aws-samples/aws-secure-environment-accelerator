import { AcceleratorConfig } from '@aws-pbmm/common-lambda/lib/config';
<<<<<<< HEAD
import { AcceleratorNameTagger } from '@aws-pbmm/common-cdk/lib/core/name-tagger';
import { CommonTemplates } from './common/stack';
import { MasterTemplates } from './master/stack';
import { SharedNetwork } from './shared-network/stack';
import { OrganizationalUnit } from './organizational-units/stack';
=======
import { SecretsManager } from '@aws-pbmm/common-lambda/lib/aws/secrets-manager';
import { App } from './app';
>>>>>>> 92336d80

process.on('unhandledRejection', (reason, _) => {
  console.error(reason);
  process.exit(1);
});

const ACCELERATOR_NAME = process.env.ACCELERATOR_NAME!;
const CONFIG_SECRET_ID = process.env.CONFIG_SECRET_ID!;
const ACCOUNTS_SECRET_ID = process.env.ACCOUNTS_SECRET_ID!;

async function main() {
  const secrets = new SecretsManager();

  const acceleratorConfigSecret = await secrets.getSecret(CONFIG_SECRET_ID);
  const acceleratorConfig = AcceleratorConfig.fromString(acceleratorConfigSecret.SecretString!);

  const accountsSecret = await secrets.getSecret(ACCOUNTS_SECRET_ID);
  const accounts = JSON.parse(accountsSecret.SecretString!);

  new App({
    acceleratorName: ACCELERATOR_NAME,
    acceleratorConfig,
    accounts,
  });
}

<<<<<<< HEAD
  const organizationalUnits = config['organizational-units'];
  new OrganizationalUnit.Stack(app, 'OrganizationalUnits', {
    organizationalUnits: organizationalUnits,
  });

  // Add accelerator tag to all resources
  cdk.Tag.add(app, 'Accelerator', ACCELERATOR_NAME);
  // Add name tag to all resources
  app.node.applyAspect(new AcceleratorNameTagger());
})();
=======
// tslint:disable-next-line: no-floating-promises
main();
>>>>>>> 92336d80
<|MERGE_RESOLUTION|>--- conflicted
+++ resolved
@@ -1,14 +1,6 @@
 import { AcceleratorConfig } from '@aws-pbmm/common-lambda/lib/config';
-<<<<<<< HEAD
-import { AcceleratorNameTagger } from '@aws-pbmm/common-cdk/lib/core/name-tagger';
-import { CommonTemplates } from './common/stack';
-import { MasterTemplates } from './master/stack';
-import { SharedNetwork } from './shared-network/stack';
-import { OrganizationalUnit } from './organizational-units/stack';
-=======
 import { SecretsManager } from '@aws-pbmm/common-lambda/lib/aws/secrets-manager';
 import { App } from './app';
->>>>>>> 92336d80
 
 process.on('unhandledRejection', (reason, _) => {
   console.error(reason);
@@ -35,18 +27,5 @@
   });
 }
 
-<<<<<<< HEAD
-  const organizationalUnits = config['organizational-units'];
-  new OrganizationalUnit.Stack(app, 'OrganizationalUnits', {
-    organizationalUnits: organizationalUnits,
-  });
-
-  // Add accelerator tag to all resources
-  cdk.Tag.add(app, 'Accelerator', ACCELERATOR_NAME);
-  // Add name tag to all resources
-  app.node.applyAspect(new AcceleratorNameTagger());
-})();
-=======
 // tslint:disable-next-line: no-floating-promises
-main();
->>>>>>> 92336d80
+main();