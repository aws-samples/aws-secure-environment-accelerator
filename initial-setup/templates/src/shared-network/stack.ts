import * as cdk from '@aws-cdk/core';
import * as iam from '@aws-cdk/aws-iam';
import * as s3 from '@aws-cdk/aws-s3';
import * as kms from '@aws-cdk/aws-kms';
import { AccountConfig } from '@aws-pbmm/common-lambda/lib/config';
import { InterfaceEndpoints } from '../common/interface-endpoints';
import { Vpc } from '../common/vpc';
import { FlowLogs } from '../common/flow-logs';
import { TransitGateway } from '../common/transit-gateway';
import { TransitGatewayAttachment, TransitGatewayAttachmentProps } from '../common/transit-gateway-attachment';
import { AcceleratorStack, AcceleratorStackProps } from '@aws-pbmm/common-cdk/lib/core/accelerator-stack';

export namespace SharedNetwork {
  export interface StackProps extends AcceleratorStackProps {
    accountConfig: AccountConfig;
    acceleratorExecutionRoleName: string;
    logArchiveAccountId: string;
    logArchiveS3BucketArn: string;
    logArchiveS3KmsKeyArn: string;
  }

  export class Stack extends AcceleratorStack {
    constructor(scope: cdk.Construct, id: string, props: StackProps) {
      super(scope, id, props);

      const accountProps = props.accountConfig;

      // Create VPC, Subnets, RouteTables and Routes on Shared-Network Account
      const vpcConfig = accountProps.vpc!;
      const vpc = new Vpc(this, 'vpc', vpcConfig);

<<<<<<< HEAD
      // execution role arn's
      const sharedNetworkAccelExecRoleArn = `arn:aws:iam::${props.env?.account}:role/${props.acceleratorExecutionRoleName}`;
      const logArchiveAccelExecRoleArn = `arn:aws:iam::${props.logArchiveAccountId}:role/${props.acceleratorExecutionRoleName}`;

      // get the role from arn
      const accelExecRoleArn = iam.Role.fromRoleArn(this, id + `role`, sharedNetworkAccelExecRoleArn);

      // permissions required for s3 replication
      const s3ReplicationPolicyStatement = new iam.PolicyStatement({
        effect: iam.Effect.ALLOW,
        actions: ['iam:GetRole', 'iam:PassRole'],
        resources: [logArchiveAccelExecRoleArn],
      });

      // add permisssions necessary for s3 replication to the accelerator execution role
      accelExecRoleArn.addToPolicy(s3ReplicationPolicyStatement);

      // kms key used for vpc-flow-logs s3 bucket encryption
      const kmsKey = new kms.Key(this, 'kmsKeyForVpcFlowLogsS3', {
        alias: 'PBMMAccel-Key',
        description: 'Key used to encrypt PBMM Accel s3 bucket',
        enableKeyRotation: false,
        enabled: true,
      });

      // bucket name format: pbmmaccel-{account #}-{region}
      const flowLogBucketName = `pbmmaccel-${props.env?.account}-ca-central-1`;

      // s3 bucket to collect vpc-flow-logs
      const s3BucketForVpcFlowLogs = new s3.CfnBucket(this, 's3ForVpcFlowLogs', {
        bucketName: flowLogBucketName,
        publicAccessBlockConfiguration: {
          blockPublicAcls: true,
          blockPublicPolicy: true,
          ignorePublicAcls: true,
          restrictPublicBuckets: true,
        },
        versioningConfiguration: {
          status: 'Enabled',
        },
        bucketEncryption: {
          serverSideEncryptionConfiguration: [
            {
              serverSideEncryptionByDefault: {
                sseAlgorithm: 'aws:kms',
                kmsMasterKeyId: kmsKey.keyId,
              },
            },
          ],
        },
        lifecycleConfiguration: {
          rules: [
            {
              id: 'PBMMAccel-s3-life-cycle-policy-rule-1',
              status: 'Enabled',
              abortIncompleteMultipartUpload: {
                daysAfterInitiation: 7,
              },
              expirationInDays: vpcConfig['log-retention'],
              noncurrentVersionExpirationInDays: vpcConfig['log-retention'],
            },
          ],
        },
        replicationConfiguration: {
          role: sharedNetworkAccelExecRoleArn,
          rules: [
            {
              id: 'PBMMAccel-s3-replication-rule-1',
              status: 'Enabled',
              prefix: '',
              sourceSelectionCriteria: {
                sseKmsEncryptedObjects: {
                  status: 'Enabled',
                },
              },
              destination: {
                bucket: `${props.logArchiveS3BucketArn}/${props.env?.account}`,
                account: props.logArchiveAccountId,
                encryptionConfiguration: {
                  replicaKmsKeyId: props.logArchiveS3KmsKeyArn,
                },
                storageClass: 'STANDARD',
              },
            },
          ],
        },
      });

      // Creating FlowLog for VPC
      if (vpcConfig['flow-logs']) {
        const s3BucketCreated = s3.Bucket.fromBucketAttributes(this, id + `bucket`, {
          bucketArn: s3BucketForVpcFlowLogs.attrArn,
        });

        const flowLog = new FlowLogs(this, 'flowlog', { vpcId: vpc.vpcId, s3Bucket: s3BucketCreated });
=======
      // Creating FlowLog for VPC
      if (vpcConfig['flow-logs']) {
        // TODO Get the S3 bucket or ARN
        // const bucket = Bucket.fromBucketAttributes(this, id + `bucket`, {
        //   bucketArn: 'arn:aws:s3:::vpcflowlog-bucket',
        // });
        // const flowLog = new FlowLogs(this, 'flowlog', { vpcId: vpc.vpcId, s3Bucket: bucket });
>>>>>>> 5f4f84cc
      }

      // Creating TGW for Shared-Network Account
      const deployments = accountProps.deployments;
      const twgDeployment = deployments.tgw;
      const twgAttach = vpcConfig['tgw-attach'];
      if (twgDeployment) {
        const tgw = new TransitGateway(this, twgDeployment.name!, twgDeployment);
        if (twgAttach) {
          // TBD Account Check

          // TBD TGW Name Check

          // **** Attach VPC to TGW ********
          // Prepare props for TGW Attachment
          let subnetIds: string[] = [];
          const vpcTgwAttach = vpcConfig['tgw-attach']!;
          const vpcTgwAttachSubnets = vpcTgwAttach['attach-subnets']!;
          for (const subnet of vpcTgwAttachSubnets) {
            subnetIds = subnetIds.concat(vpc.azSubnets.get(subnet) as string[]);
          }

          const tgwRouteAssociations: string[] = [];
          const tgwRoutePropagates: string[] = [];
          const vpcTgwRTAssociate = vpcTgwAttach['tgw-rt-associate']!;
          for (const route of vpcTgwRTAssociate) {
            if (tgw.tgwRouteTableNameToIdMap && tgw.tgwRouteTableNameToIdMap.get(route)) {
              tgwRouteAssociations.push(tgw.tgwRouteTableNameToIdMap.get(route) as string);
            }
          }
          const vpcTgwRTPropagate = vpcTgwAttach['tgw-rt-propagate']!;
          for (const route of vpcTgwRTPropagate) {
            if (tgw.tgwRouteTableNameToIdMap && tgw.tgwRouteTableNameToIdMap.get(route)) {
              tgwRoutePropagates.push(tgw.tgwRouteTableNameToIdMap.get(route) as string);
            }
          }

          const tgwAttachProps: TransitGatewayAttachmentProps = {
            vpcId: vpc.vpcId,
            subnetIds,
            transitGatewayId: tgw.tgwId,
            tgwRouteAssociates: tgwRouteAssociations,
            tgwRoutePropagates,
          };
          // Attach VPC To TGW
          new TransitGatewayAttachment(this, 'tgw_attach', tgwAttachProps);
        }
      }

      new InterfaceEndpoints(this, 'InterfaceEndpoints', {
        vpc,
        accountConfig: accountProps,
      });

      // Add Outputs to Stack

      // Adding Output for VPC
      new cdk.CfnOutput(this, `Vpc${vpcConfig.name}`, {
        value: vpc.vpcId,
      });

      // Adding Outputs for Subnets
      for (const [key, value] of vpc.subnets) {
        new cdk.CfnOutput(this, `${vpcConfig.name}Subnet${key}`, {
          value,
        });
      }

      // Adding Outputs for RouteTables
      for (const [key, value] of vpc.routeTableNameToIdMap) {
        new cdk.CfnOutput(this, `${vpcConfig.name}RouteTable${key}`, {
          value,
        });
      }
    }
  }
}<|MERGE_RESOLUTION|>--- conflicted
+++ resolved
@@ -29,7 +29,6 @@
       const vpcConfig = accountProps.vpc!;
       const vpc = new Vpc(this, 'vpc', vpcConfig);
 
-<<<<<<< HEAD
       // execution role arn's
       const sharedNetworkAccelExecRoleArn = `arn:aws:iam::${props.env?.account}:role/${props.acceleratorExecutionRoleName}`;
       const logArchiveAccelExecRoleArn = `arn:aws:iam::${props.logArchiveAccountId}:role/${props.acceleratorExecutionRoleName}`;
@@ -106,12 +105,15 @@
                 },
               },
               destination: {
-                bucket: `${props.logArchiveS3BucketArn}/${props.env?.account}`,
+                bucket: props.logArchiveS3BucketArn,
                 account: props.logArchiveAccountId,
                 encryptionConfiguration: {
                   replicaKmsKeyId: props.logArchiveS3KmsKeyArn,
                 },
                 storageClass: 'STANDARD',
+                accessControlTranslation: {
+                  owner: 'Destination'
+                },
               },
             },
           ],
@@ -120,20 +122,11 @@
 
       // Creating FlowLog for VPC
       if (vpcConfig['flow-logs']) {
-        const s3BucketCreated = s3.Bucket.fromBucketAttributes(this, id + `bucket`, {
-          bucketArn: s3BucketForVpcFlowLogs.attrArn,
-        });
-
-        const flowLog = new FlowLogs(this, 'flowlog', { vpcId: vpc.vpcId, s3Bucket: s3BucketCreated });
-=======
-      // Creating FlowLog for VPC
-      if (vpcConfig['flow-logs']) {
-        // TODO Get the S3 bucket or ARN
-        // const bucket = Bucket.fromBucketAttributes(this, id + `bucket`, {
-        //   bucketArn: 'arn:aws:s3:::vpcflowlog-bucket',
+        // const s3BucketCreated = s3.Bucket.fromBucketAttributes(this, id + `bucket`, {
+        //   bucketArn: s3BucketForVpcFlowLogs.attrArn,
         // });
-        // const flowLog = new FlowLogs(this, 'flowlog', { vpcId: vpc.vpcId, s3Bucket: bucket });
->>>>>>> 5f4f84cc
+        
+        const flowLog = new FlowLogs(this, 'flowlog', { vpcId: vpc.vpcId, s3Bucket: s3BucketForVpcFlowLogs });
       }
 
       // Creating TGW for Shared-Network Account
