import * as cdk from '@aws-cdk/core';
import { Vpc } from '../common/vpc';
<<<<<<< HEAD
import { S3 } from '../common/s3';
=======

import { FlowLogs } from '../common/flow-logs';

>>>>>>> 07e84816
import { TransitGateway } from '../common/transit-gateway';
import { TransitGatewayAttachment, TransitGatewayAttachmentProps } from '../common/transit-gateway-attachment';
import { AccountConfig } from '@aws-pbmm/common-lambda/lib/config';

export namespace SharedNetwork {
  export interface StackProps extends cdk.StackProps {
    accountConfig: AccountConfig;
  }

  export class Stack extends cdk.Stack {
    constructor(scope: cdk.Construct, id: string, props: StackProps) {
      super(scope, id, props);

      const accountProps = props.accountConfig;

      // Create VPC, Subnets, RouteTables and Routes on Shared-Network Account
      const vpcConfig = accountProps.vpc!!;
      const vpc = new Vpc(this, 'vpc', vpcConfig);

<<<<<<< HEAD
      // s3 bucket to collect vpc-flow-logs
      const s3 = new S3(this, 's3', { bucketName: 'pbmm-test-bucket' });
=======
      //Creating FlowLog for VPC
      const flowLog = new FlowLogs(this, 'flowlog', { vpcId: vpc.vpcId });
>>>>>>> 07e84816

      // Creating TGW for Shared-Network Account
      const deployments = accountProps.deployments;
      const twgDeployment = deployments.tgw;
      const twgAttach = vpcConfig['tgw-attach'];
      if (twgDeployment) {
        const tgw = new TransitGateway(this, twgDeployment.name!!, twgDeployment);
        if (twgAttach) {
          // TBD Account Check

          // TBD TGW Name Check

          // **** Attach VPC to TGW ********
          // Prepare props for TGW Attachment
          let subnetIds: string[] = [];
          const vpcTgwAttach = vpcConfig['tgw-attach']!!;
          const vpcTgwAttachSubnets = vpcTgwAttach['attach-subnets']!!;
          for (const subnet of vpcTgwAttachSubnets) {
            subnetIds = subnetIds.concat(vpc.azSubnets.get(subnet) as string[]);
          }

          const tgwRouteAssociations: string[] = [];
          const tgwRoutePropagates: string[] = [];
          const vpcTgwRTAssociate = vpcTgwAttach['tgw-rt-associate']!!;
          for (const route of vpcTgwRTAssociate) {
            if (tgw.tgwRouteTableNameToIdMap && tgw.tgwRouteTableNameToIdMap.get(route)) {
              tgwRouteAssociations.push(tgw.tgwRouteTableNameToIdMap.get(route) as string);
            }
          }
          const vpcTgwRTPropagate = vpcTgwAttach['tgw-rt-propagate']!!;
          for (const route of vpcTgwRTPropagate) {
            if (tgw.tgwRouteTableNameToIdMap && tgw.tgwRouteTableNameToIdMap.get(route)) {
              tgwRoutePropagates.push(tgw.tgwRouteTableNameToIdMap.get(route) as string);
            }
          }

          const tgwAttachProps: TransitGatewayAttachmentProps = {
            vpcId: vpc.vpcId,
            subnetIds,
            transitGatewayId: tgw.tgwId,
            tgwRouteAssociates: tgwRouteAssociations,
            tgwRoutePropagates,
          };
          // Attach VPC To TGW
          new TransitGatewayAttachment(this, 'tgw_attach', tgwAttachProps);
        }
      }
    }
  }
}<|MERGE_RESOLUTION|>--- conflicted
+++ resolved
@@ -1,12 +1,8 @@
 import * as cdk from '@aws-cdk/core';
 import { Vpc } from '../common/vpc';
-<<<<<<< HEAD
 import { S3 } from '../common/s3';
-=======
-
 import { FlowLogs } from '../common/flow-logs';
 
->>>>>>> 07e84816
 import { TransitGateway } from '../common/transit-gateway';
 import { TransitGatewayAttachment, TransitGatewayAttachmentProps } from '../common/transit-gateway-attachment';
 import { AccountConfig } from '@aws-pbmm/common-lambda/lib/config';
@@ -26,13 +22,11 @@
       const vpcConfig = accountProps.vpc!!;
       const vpc = new Vpc(this, 'vpc', vpcConfig);
 
-<<<<<<< HEAD
       // s3 bucket to collect vpc-flow-logs
       const s3 = new S3(this, 's3', { bucketName: 'pbmm-test-bucket' });
-=======
+      
       //Creating FlowLog for VPC
       const flowLog = new FlowLogs(this, 'flowlog', { vpcId: vpc.vpcId });
->>>>>>> 07e84816
 
       // Creating TGW for Shared-Network Account
       const deployments = accountProps.deployments;
