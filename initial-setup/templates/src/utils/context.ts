import * as fs from 'fs';
import * as path from 'path';

export interface Context {
  acceleratorName: string;
  acceleratorPrefix: string;
<<<<<<< HEAD
  cfnDnsEndopintIpsLambdaArn: string;
=======
  acceleratorExecutionRoleName: string;
>>>>>>> 36437ffd
}

export function loadContext(): Context {
  if (process.env.CONFIG_MODE === 'development') {
<<<<<<< HEAD
    return {
      acceleratorName: 'PBMM',
      acceleratorPrefix: 'PBMMAccel-',
      cfnDnsEndopintIpsLambdaArn:
        'arn:aws:lambda:ca-central-1:144459094893:function:PBMMAccel-InitialSetup-PipelineDnsEndpointIPPoller-4XC0DLYZ6L0M',
    };
=======
    const configPath = path.join(__dirname, '..', '..', 'context.json');
    if (!fs.existsSync(configPath)) {
      throw new Error(`Cannot find local config.json at "${configPath}"`);
    }
    const contents = fs.readFileSync(configPath);
    return JSON.parse(contents.toString());
>>>>>>> 36437ffd
  }

  return {
    acceleratorName: process.env.ACCELERATOR_NAME!,
    acceleratorPrefix: process.env.ACCELERATOR_PREFIX!,
<<<<<<< HEAD
    cfnDnsEndopintIpsLambdaArn: process.env.CFN_DNS_ENDPOINT_IPS_LAMBDA_ARN!,
=======
    acceleratorExecutionRoleName: process.env.ACCELERATOR_EXECUTION_ROLE_NAME!,
>>>>>>> 36437ffd
  };
}<|MERGE_RESOLUTION|>--- conflicted
+++ resolved
@@ -4,39 +4,24 @@
 export interface Context {
   acceleratorName: string;
   acceleratorPrefix: string;
-<<<<<<< HEAD
   cfnDnsEndopintIpsLambdaArn: string;
-=======
   acceleratorExecutionRoleName: string;
->>>>>>> 36437ffd
 }
 
 export function loadContext(): Context {
   if (process.env.CONFIG_MODE === 'development') {
-<<<<<<< HEAD
-    return {
-      acceleratorName: 'PBMM',
-      acceleratorPrefix: 'PBMMAccel-',
-      cfnDnsEndopintIpsLambdaArn:
-        'arn:aws:lambda:ca-central-1:144459094893:function:PBMMAccel-InitialSetup-PipelineDnsEndpointIPPoller-4XC0DLYZ6L0M',
-    };
-=======
     const configPath = path.join(__dirname, '..', '..', 'context.json');
     if (!fs.existsSync(configPath)) {
       throw new Error(`Cannot find local config.json at "${configPath}"`);
     }
     const contents = fs.readFileSync(configPath);
     return JSON.parse(contents.toString());
->>>>>>> 36437ffd
   }
 
   return {
     acceleratorName: process.env.ACCELERATOR_NAME!,
     acceleratorPrefix: process.env.ACCELERATOR_PREFIX!,
-<<<<<<< HEAD
     cfnDnsEndopintIpsLambdaArn: process.env.CFN_DNS_ENDPOINT_IPS_LAMBDA_ARN!,
-=======
     acceleratorExecutionRoleName: process.env.ACCELERATOR_EXECUTION_ROLE_NAME!,
->>>>>>> 36437ffd
   };
 }