import * as cdk from '@aws-cdk/core';
import { StackOutput } from '@aws-pbmm/common-outputs/lib/stack-output';
import { AcceleratorConfig } from '@aws-pbmm/common-lambda/lib/config';
import { AccountStacks } from '../../common/account-stacks';
import { Key } from '@aws-cdk/aws-kms';
import { AccountPrincipal, ServicePrincipal } from '@aws-cdk/aws-iam';
import { LogGroup } from '@custom-resources/logs-log-group';
import { createLogGroupName, createEncryptionKeyName } from '@aws-pbmm/common-cdk/lib/core/accelerator-name-generator';
import { getVpcSharedAccountKeys } from '../../common/vpc-subnet-sharing';
import { Account } from '../../utils/accounts';
import { IamRoleOutputFinder } from '@aws-pbmm/common-outputs/lib/iam-role';
<<<<<<< HEAD
import { SSMDocument } from '@custom-resources/ssm-create-document';
=======
import { SSMSessionManagerDocument } from '@custom-resources/ssm-session-manager-document';
>>>>>>> 03925aa4
import { AccountBuckets } from '../defaults';

export interface SSMStep1Props {
  accountStacks: AccountStacks;
  config: AcceleratorConfig;
  bucketName: string;
  accounts: Account[];
  outputs: StackOutput[];
  accountBuckets: AccountBuckets;
}

export type AccountRegionSSMKeys = { [accountKey: string]: { [region: string]: Key } | undefined };

export async function step1(props: SSMStep1Props) {
  const { accountStacks, accounts, config, outputs, accountBuckets } = props;
  const logArchiveAccountKey = config['global-options']['central-log-services'].account;
  const logBucket = accountBuckets[logArchiveAccountKey];
  const accountRegionSsmDocuments: AccountRegionSSMKeys = {};
  for (const { accountKey, vpcConfig, ouKey } of config.getVpcConfigs()) {
    const region = vpcConfig.region;
    const vpcSharedTo = getVpcSharedAccountKeys(accounts, vpcConfig, ouKey);
    vpcSharedTo.push(accountKey);
    const accountKeys = Array.from(new Set(vpcSharedTo));
    for (const localAccountKey of accountKeys) {
      if (accountRegionSsmDocuments[localAccountKey]?.[region]) {
        console.log(`SSMDocument is already created in account ${localAccountKey} and region ${region}`);
        continue;
      }
      const accountStack = accountStacks.tryGetOrCreateAccountStack(localAccountKey, region);
      if (!accountStack) {
        console.warn(`Cannot find account stack ${localAccountKey}`);
        continue;
      }
<<<<<<< HEAD
=======

      const ssmDocumentRole = IamRoleOutputFinder.tryFindOneByName({
        outputs,
        accountKey: localAccountKey,
        roleKey: 'SSMSessionManagerDocument',
      });

      if (!ssmDocumentRole) {
        console.error(`${localAccountKey}:: No Role created for SSMCreateDocument`);
        continue;
      }
>>>>>>> 03925aa4

      const ssmKey = new Key(accountStack, 'SSM-Key', {
        alias: 'alias/' + createEncryptionKeyName('SSM-Key'),
        trustAccountIdentities: true,
      });
      ssmKey.grantEncryptDecrypt(new AccountPrincipal(cdk.Aws.ACCOUNT_ID));
      ssmKey.grantEncryptDecrypt(new ServicePrincipal('logs.amazonaws.com'));

      const logGroup = new LogGroup(accountStack, 'SSMLogGroup', {
        logGroupName: createLogGroupName('SSM'),
      });
      const globalOptionsConfig = config['global-options'];
      const useS3 = globalOptionsConfig['central-log-services']['ssm-to-s3'];
      const useCWL = globalOptionsConfig['central-log-services']['ssm-to-cwl'];

<<<<<<< HEAD
      const ssmDocumentRole = IamRoleOutputFinder.tryFindOneByName({
        outputs,
        accountKey: localAccountKey,
        roleKey: 'SSMDocumentRole',
      });

      if (!ssmDocumentRole) {
        console.error(`${localAccountKey}:: No Role created for SSMCreateDocument`);
        continue;
      }
      const ssmDocument = new SSMDocument(accountStack, 'CreateSSMDocument', {
=======
      const ssmDocument = new SSMSessionManagerDocument(accountStack, 'CreateSSMSessionManagerDocument', {
>>>>>>> 03925aa4
        roleArn: ssmDocumentRole.roleArn,
        s3BucketName: logBucket.bucketName,
        cloudWatchEncryptionEnabled: useCWL,
        cloudWatchLogGroupName: logGroup.logGroupName,
<<<<<<< HEAD
        documentName: `SSM-SessionManagerRunShell`,
        kmsKeyId: ssmKey.keyArn,
        s3EncryptionEnabled: useS3,
        s3KeyPrefix: `/${accountStack.accountId}/${accountStack.region}/SSM/`,
        documentType: 'Session',
=======
        kmsKeyId: ssmKey.keyId,
        s3EncryptionEnabled: useS3,
        s3KeyPrefix: `/${accountStack.accountId}/${accountStack.region}/SSM/`,
>>>>>>> 03925aa4
      });
      ssmDocument.node.addDependency(logGroup);
      ssmDocument.node.addDependency(ssmKey);
      accountRegionSsmDocuments[localAccountKey] = {
        ...accountRegionSsmDocuments[localAccountKey],
        [region]: ssmKey,
      };
    }
  }
}<|MERGE_RESOLUTION|>--- conflicted
+++ resolved
@@ -9,11 +9,7 @@
 import { getVpcSharedAccountKeys } from '../../common/vpc-subnet-sharing';
 import { Account } from '../../utils/accounts';
 import { IamRoleOutputFinder } from '@aws-pbmm/common-outputs/lib/iam-role';
-<<<<<<< HEAD
-import { SSMDocument } from '@custom-resources/ssm-create-document';
-=======
 import { SSMSessionManagerDocument } from '@custom-resources/ssm-session-manager-document';
->>>>>>> 03925aa4
 import { AccountBuckets } from '../defaults';
 
 export interface SSMStep1Props {
@@ -47,8 +43,6 @@
         console.warn(`Cannot find account stack ${localAccountKey}`);
         continue;
       }
-<<<<<<< HEAD
-=======
 
       const ssmDocumentRole = IamRoleOutputFinder.tryFindOneByName({
         outputs,
@@ -60,7 +54,6 @@
         console.error(`${localAccountKey}:: No Role created for SSMCreateDocument`);
         continue;
       }
->>>>>>> 03925aa4
 
       const ssmKey = new Key(accountStack, 'SSM-Key', {
         alias: 'alias/' + createEncryptionKeyName('SSM-Key'),
@@ -76,36 +69,14 @@
       const useS3 = globalOptionsConfig['central-log-services']['ssm-to-s3'];
       const useCWL = globalOptionsConfig['central-log-services']['ssm-to-cwl'];
 
-<<<<<<< HEAD
-      const ssmDocumentRole = IamRoleOutputFinder.tryFindOneByName({
-        outputs,
-        accountKey: localAccountKey,
-        roleKey: 'SSMDocumentRole',
-      });
-
-      if (!ssmDocumentRole) {
-        console.error(`${localAccountKey}:: No Role created for SSMCreateDocument`);
-        continue;
-      }
-      const ssmDocument = new SSMDocument(accountStack, 'CreateSSMDocument', {
-=======
       const ssmDocument = new SSMSessionManagerDocument(accountStack, 'CreateSSMSessionManagerDocument', {
->>>>>>> 03925aa4
         roleArn: ssmDocumentRole.roleArn,
         s3BucketName: logBucket.bucketName,
         cloudWatchEncryptionEnabled: useCWL,
         cloudWatchLogGroupName: logGroup.logGroupName,
-<<<<<<< HEAD
-        documentName: `SSM-SessionManagerRunShell`,
-        kmsKeyId: ssmKey.keyArn,
-        s3EncryptionEnabled: useS3,
-        s3KeyPrefix: `/${accountStack.accountId}/${accountStack.region}/SSM/`,
-        documentType: 'Session',
-=======
         kmsKeyId: ssmKey.keyId,
         s3EncryptionEnabled: useS3,
         s3KeyPrefix: `/${accountStack.accountId}/${accountStack.region}/SSM/`,
->>>>>>> 03925aa4
       });
       ssmDocument.node.addDependency(logGroup);
       ssmDocument.node.addDependency(ssmKey);
