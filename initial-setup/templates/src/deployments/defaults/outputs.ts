import * as t from 'io-ts';
import * as cdk from '@aws-cdk/core';
import * as kms from '@aws-cdk/aws-kms';
import * as s3 from '@aws-cdk/aws-s3';
import { AccountStacks } from '../../common/account-stacks';
import { AcceleratorConfig } from '@aws-pbmm/common-lambda/lib/config';
import { Account } from '../../utils/accounts';
import { StackOutput } from '@aws-pbmm/common-outputs/lib/stack-output';
import { StructuredOutput, createCfnStructuredOutput } from '../../common/structured-output';

export interface RegionalBucket extends s3.IBucket {
  region: string;
}

export interface RegionalBucketAttributes extends s3.BucketAttributes {
  region: string;
}

export namespace RegionalBucket {
  export function fromBucketAttributes(
    scope: cdk.Construct,
    id: string,
    attrs: RegionalBucketAttributes,
  ): RegionalBucket {
    return Object.assign(s3.Bucket.fromBucketAttributes(scope, id, attrs), {
      region: attrs.region,
    });
  }
}

export type AccountBuckets = { [accountKey: string]: s3.IBucket };

// TODO Merge all these outputs into one
const AccountBucketOutputType = t.interface(
  {
    bucketName: t.string,
    bucketArn: t.string,
    encryptionKeyArn: t.string,
    region: t.string,
  },
  'AccountBucket',
);

type AccountBucketOutput = t.TypeOf<typeof AccountBucketOutputType>;

const LogBucketOutputType = t.interface(
  {
    bucketName: t.string,
    bucketArn: t.string,
    encryptionKeyArn: t.string,
    region: t.string,
  },
  'LogBucket',
);

type LogBucketOutput = t.TypeOf<typeof LogBucketOutputType>;

const CentralBucketOutputType = t.interface(
  {
    bucketName: t.string,
    bucketArn: t.string,
    encryptionKeyArn: t.string,
    region: t.string,
  },
  'CentralBucket',
);

type CentralBucketOutput = t.TypeOf<typeof CentralBucketOutputType>;

const AesBucketOutputType = t.interface(
  {
    bucketName: t.string,
    bucketArn: t.string,
    region: t.string,
  },
  'AesBucket',
);

type AesBucketOutput = t.TypeOf<typeof AesBucketOutputType>;

export const CfnAccountBucketOutput = createCfnStructuredOutput(AccountBucketOutputType);
export const CfnLogBucketOutput = createCfnStructuredOutput(LogBucketOutputType);
export const CfnCentralBucketOutput = createCfnStructuredOutput(CentralBucketOutputType);
export const CfnAesBucketOutput = createCfnStructuredOutput(AesBucketOutputType);

export namespace AccountBucketOutput {
  /**
   * Helper method to import the account buckets from different phases. It includes the log bucket.
   */
  export function getAccountBuckets(props: {
    accounts: Account[];
    accountStacks: AccountStacks;
    config: AcceleratorConfig;
    outputs: StackOutput[];
  }): { [accountKey: string]: RegionalBucket } {
    const accountBuckets: { [accountKey: string]: RegionalBucket } = {};

    const logBucket = LogBucketOutput.getBucket(props);
    accountBuckets[props.config['global-options']['central-log-services'].account] = logBucket;

    for (const account of props.accounts) {
      const accountStack = props.accountStacks.tryGetOrCreateAccountStack(account.key);
      if (!accountStack) {
        console.warn(`Cannot find account stack ${account.key}`);
        continue;
      }

      const accountBucketOutputs = StructuredOutput.fromOutputs(props.outputs, {
        accountKey: account.key,
        type: AccountBucketOutputType,
      });
      const accountBucketOutput = accountBucketOutputs?.[0];
      if (!accountBucketOutput) {
        continue;
      }

      const encryptionKey = kms.Key.fromKeyArn(accountStack, 'DefaultKey', accountBucketOutput.encryptionKeyArn);
      const defaultBucket = RegionalBucket.fromBucketAttributes(accountStack, 'DefaultBucket', {
        bucketName: accountBucketOutput.bucketName,
        encryptionKey,
        region: accountBucketOutput.region,
      });
      accountBuckets[account.key] = defaultBucket;
    }
    return accountBuckets;
  }
}

export namespace LogBucketOutput {
  /**
   * Helper method to import the log bucket from different phases.
   */
  export function getBucket(props: {
    accountStacks: AccountStacks;
    config: AcceleratorConfig;
    outputs: StackOutput[];
  }): RegionalBucket {
    const logAccountConfig = props.config['global-options']['central-log-services'];
    const logAccountKey = logAccountConfig.account;
    const logAccountStack = props.accountStacks.getOrCreateAccountStack(logAccountKey);

    const logBucketOutputs = StructuredOutput.fromOutputs(props.outputs, {
      accountKey: logAccountKey,
      type: LogBucketOutputType,
    });
    const logBucketOutput = logBucketOutputs?.[0];
    if (!logBucketOutput) {
      throw new Error(`Cannot find central log bucket for log account ${logAccountKey}`);
    }

    const encryptionKey = kms.Key.fromKeyArn(logAccountStack, 'LogBucketKey', logBucketOutput.encryptionKeyArn);
    return RegionalBucket.fromBucketAttributes(logAccountStack, 'LogBucket', {
      bucketName: logBucketOutput.bucketName,
      encryptionKey,
      region: logBucketOutput.region,
    });
  }
}

export namespace AesBucketOutput {
  /**
   * Helper method to import the log bucket from different phases.
   */
  export function getBucket(props: {
    accountStacks: AccountStacks;
    config: AcceleratorConfig;
    outputs: StackOutput[];
  }): RegionalBucket {
    const logAccountConfig = props.config['global-options']['central-log-services'];
    const logAccountKey = logAccountConfig.account;
    const logAccountStack = props.accountStacks.getOrCreateAccountStack(logAccountKey);

    const aesBucketOutputs = StructuredOutput.fromOutputs(props.outputs, {
      accountKey: logAccountKey,
      type: AesBucketOutputType,
    });
    const aesBucketOutput = aesBucketOutputs?.[0];
    if (!aesBucketOutput) {
      throw new Error(`Cannot find central AES bucket for log account ${logAccountKey}`);
    }

<<<<<<< HEAD
    return RegionalBucket.fromBucketAttributes(logAccountStack, 'LogBucket', {
=======
    return s3.Bucket.fromBucketAttributes(logAccountStack, 'AesLogBucket', {
>>>>>>> 86cf6eb2
      bucketName: aesBucketOutput.bucketName,
      region: aesBucketOutput.region,
    });
  }
}

export namespace CentralBucketOutput {
  /**
   * Helper method to import the central bucket from different phases.
   */
  export function getBucket(props: {
    accountStacks: AccountStacks;
    config: AcceleratorConfig;
    outputs: StackOutput[];
  }): RegionalBucket {
    const masterAccountConfig = props.config['global-options']['aws-org-master'];
    const masterAccountKey = masterAccountConfig.account;
    const masterAccountStack = props.accountStacks.getOrCreateAccountStack(masterAccountKey);

    const centralBucketOutputs = StructuredOutput.fromOutputs(props.outputs, {
      accountKey: masterAccountKey,
      type: CentralBucketOutputType,
    });
    const centralBucketOutput = centralBucketOutputs?.[0];
    if (!centralBucketOutput) {
      throw new Error(`Cannot find central bucket for primary account ${masterAccountKey}`);
    }

    const encryptionKey = kms.Key.fromKeyArn(
      masterAccountStack,
      'CentralBucketKey',
      centralBucketOutput.encryptionKeyArn,
    );
    return RegionalBucket.fromBucketAttributes(masterAccountStack, 'CentralBucket', {
      bucketName: centralBucketOutput.bucketName,
      encryptionKey,
      region: centralBucketOutput.region,
    });
  }
}<|MERGE_RESOLUTION|>--- conflicted
+++ resolved
@@ -179,11 +179,8 @@
       throw new Error(`Cannot find central AES bucket for log account ${logAccountKey}`);
     }
 
-<<<<<<< HEAD
+
     return RegionalBucket.fromBucketAttributes(logAccountStack, 'LogBucket', {
-=======
-    return s3.Bucket.fromBucketAttributes(logAccountStack, 'AesLogBucket', {
->>>>>>> 86cf6eb2
       bucketName: aesBucketOutput.bucketName,
       region: aesBucketOutput.region,
     });
