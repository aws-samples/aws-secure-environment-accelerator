--- conflicted
+++ resolved
@@ -179,10 +179,6 @@
       throw new Error(`Cannot find central AES bucket for log account ${logAccountKey}`);
     }
 
-<<<<<<< HEAD
-
-=======
->>>>>>> 03925aa4
     return RegionalBucket.fromBucketAttributes(logAccountStack, 'LogBucket', {
       bucketName: aesBucketOutput.bucketName,
       region: aesBucketOutput.region,
