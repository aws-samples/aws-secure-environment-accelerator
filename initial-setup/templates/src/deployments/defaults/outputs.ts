--- conflicted
+++ resolved
@@ -5,8 +5,7 @@
 import { AccountStacks } from '../../common/account-stacks';
 import { AcceleratorConfig } from '@aws-pbmm/common-lambda/lib/config';
 import { Account } from '../../utils/accounts';
-<<<<<<< HEAD
-import { StackOutput } from '@aws-pbmm/common-lambda/lib/util/outputs';
+import { StackOutput } from '@aws-pbmm/common-outputs/lib/stack-output';
 import { StructuredOutput, createCfnStructuredOutput } from '../../common/structured-output';
 
 export interface RegionalBucket extends s3.IBucket {
@@ -28,10 +27,6 @@
     });
   }
 }
-=======
-import { StackOutput } from '@aws-pbmm/common-outputs/lib/stack-output';
-import { StructuredOutput } from '../../common/structured-output';
->>>>>>> 3cb5e0de
 
 export type AccountBuckets = { [accountKey: string]: s3.IBucket };
 
