--- conflicted
+++ resolved
@@ -51,15 +51,7 @@
   }
 
   // Enable Cross-Account CloudWatch access in Master account fot sub accounts
-<<<<<<< HEAD
-  const masterAccount = accounts.find(account => account.key === config['aws-org-master'].account);
-  if (!masterAccount) {
-    throw new Error('Landing Zone Master Account Not found');
-  }
-  const accountStack = accountStacks.getOrCreateAccountStack(masterAccount.key);
-=======
   const masterStack = accountStacks.getOrCreateAccountStack(config['aws-org-master'].account);
->>>>>>> 86c7a07d
   await cloudWatchSettingsInMaster({
     scope: masterStack,
     accountIds,
