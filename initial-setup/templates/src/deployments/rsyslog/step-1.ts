--- conflicted
+++ resolved
@@ -1,16 +1,11 @@
 import * as iam from '@aws-cdk/aws-iam';
-import * as kms from '@aws-cdk/aws-kms';
 import * as ssm from '@aws-cdk/aws-ssm';
 import { ServiceLinkedRole } from '@aws-pbmm/constructs/lib/iam';
 import { AcceleratorConfig } from '@aws-pbmm/common-lambda/lib/config';
 import { CfnSleep } from '@custom-resources/cfn-sleep';
 import { AccountStacks } from '../../common/account-stacks';
-<<<<<<< HEAD
-import { CfnRsyslogAutoScalingRoleOutput } from './outputs';
+import { CfnRsyslogAutoScalingRoleOutput, CfnRsyslogImageIdOutputTypeOutput } from './outputs';
 import { AccountRegionEbsEncryptionKeys } from '../defaults';
-=======
-import { CfnRsyslogAutoScalingRoleOutput, CfnRsyslogImageIdOutputTypeOutput } from './outputs';
->>>>>>> 838b44e2
 
 export interface RsyslogStep1Props {
   acceleratorName: string;
