--- conflicted
+++ resolved
@@ -100,13 +100,8 @@
     return this.routeTables[name];
   }
 
-<<<<<<< HEAD
-  static fromOutput(scope: cdk.Construct, id: string, output: VpcOutput) {
-    return new ImportedVpc(scope, id, {
-=======
   static fromOutput(output: VpcOutput) {
     return new ImportedVpc({
->>>>>>> bec6d4b1
       id: output.vpcId,
       name: output.vpcName,
       cidrBlock: output.cidrBlock,
