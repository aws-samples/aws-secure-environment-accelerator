--- conflicted
+++ resolved
@@ -14,11 +14,7 @@
 }
 
 /**
-<<<<<<< HEAD
  * Validates Marketplace image subscription
-=======
- * Validates Marketplace Image subscription
->>>>>>> d3db63e1
  *
  * This step outputs the following:
  *   - Marketplace image subscription status per account
@@ -27,19 +23,12 @@
   const { accountKey, deployments, vpc, accountStacks } = props;
 
   const managerConfig = deployments?.['firewall-manager'];
-<<<<<<< HEAD
-  const firewallConfig = deployments?.firewall;
-  if (!firewallConfig) {
-    return;
-  }
-
   const accountStack = accountStacks.tryGetOrCreateAccountStack(accountKey, vpc.region);
   if (!accountStack) {
     console.warn(`Cannot find account stack ${accountStack}`);
-=======
+  }
   const firewallConfigs = deployments?.firewalls;
   if (!firewallConfigs || firewallConfigs.length === 0) {
->>>>>>> d3db63e1
     return;
   }
 
