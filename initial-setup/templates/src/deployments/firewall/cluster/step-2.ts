--- conflicted
+++ resolved
@@ -7,6 +7,7 @@
 import { VpnAttachments } from '@custom-resources/ec2-vpn-attachment';
 import { AccountStacks } from '../../../common/account-stacks';
 import { StructuredOutput } from '../../../common/structured-output';
+import { TransitGateway } from '../../../common/transit-gateway';
 import { TransitGatewayOutput, getStackJsonOutput } from '@aws-pbmm/common-outputs/lib/stack-output';
 import {
   FirewallPortOutputType,
@@ -20,15 +21,12 @@
   accountStacks: AccountStacks;
   config: c.AcceleratorConfig;
   outputs: StackOutput[];
-<<<<<<< HEAD
   /**
    * Map with transit gateway name as key and the transit gateway itself as value.
    *
    * TODO Find a better way to pass around the transit gateway.
    */
   transitGateways: { [name: string]: TransitGateway };
-=======
->>>>>>> 70ad71cc
 }
 
 /**
@@ -66,15 +64,12 @@
     const tgwName = tgwAttach['associate-to-tgw'];
 
     // TODO Validate account
-<<<<<<< HEAD
-    const transitGateway = transitGateways[tgwName];
-=======
     const tgwOutputs: TransitGatewayOutput[] = getStackJsonOutput(outputs, {
       accountKey: tgwAccountKey,
       outputType: 'TgwOutput',
     });
+    // TODO Get transit gateway by name instead of taking the first one
     const transitGateway = tgwOutputs[0];
->>>>>>> 70ad71cc
     if (!transitGateway) {
       console.warn(`Cannot find transit gateway "${tgwName}" in account "${tgwAccountKey}"`);
       continue;
