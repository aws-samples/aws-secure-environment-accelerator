--- conflicted
+++ resolved
@@ -69,14 +69,8 @@
 
     const accountStack = accountStacks.getOrCreateAccountStack(accountKey);
     await createFirewallCluster({
-<<<<<<< HEAD
       accountBucket,
       centralBucket,
-=======
-      config,
-      scope: accountStack,
-      vpc,
->>>>>>> a7ce0e44
       firewallConfig,
       firewallVpnConnections,
       scope: accountStack,
@@ -89,47 +83,18 @@
  * Create firewall for the given VPC and config in the given scope.
  */
 async function createFirewallCluster(props: {
-<<<<<<< HEAD
   accountBucket: s3.IBucket;
   centralBucket: s3.IBucket;
-=======
-  config: c.AcceleratorConfig,
-  scope: cdk.Construct;
-  vpc: Vpc;
->>>>>>> a7ce0e44
   firewallConfig: c.FirewallConfig;
   firewallVpnConnections: FirewallVpnConnection[];
   scope: cdk.Construct;
   vpc: Vpc;
 }) {
-<<<<<<< HEAD
   const { accountBucket, centralBucket, firewallConfig, firewallVpnConnections, scope, vpc } = props;
 
   const securityGroup = vpc.findSecurityGroupByName(firewallConfig['security-group']);
 
   // TODO Condition to check if `firewallConfig.license` and `firewallConfig.config` exist
-=======
-  const { config, scope, vpc, firewallConfig, firewallVpnConnections } = props;
-
-  const securityGroup = vpc.findSecurityGroupByName(firewallConfig['security-group']);
-
-  // TODO Single bucket per account!
-  // This is for testing
-  const bucket = new s3.Bucket(scope, 'FirewallConfig');
-
-  const centralBucketName = config['global-options']['central-bucket'];
-  const centralBucket = s3.Bucket.fromBucketAttributes(scope, 'CentralBucket', {
-    bucketName: centralBucketName
-  });
-
-  // Use S3 template to copy over the license from the central bucket
-  const copyLicense = new S3Template(scope, 'FirewallLicense', {
-    templateBucket: centralBucket,
-    templatePath: firewallConfig.license,
-    outputBucket: bucket,
-    outputPath: 'license.lic',
-  });
->>>>>>> a7ce0e44
 
   const cluster = new FirewallCluster(scope, 'Firewall', {
     vpcCidrBlock: vpc.cidrBlock,
@@ -139,21 +104,12 @@
     configuration: {
       bucket: accountBucket,
       bucketRegion: cdk.Aws.REGION,
-<<<<<<< HEAD
       licenseBucket: centralBucket,
       licensePath: firewallConfig.license,
-=======
-      licensePath: 'license.lic',
->>>>>>> a7ce0e44
       templateBucket: centralBucket,
       templateConfigPath: firewallConfig.config,
     },
   });
-<<<<<<< HEAD
-=======
-  // Make sure the license is copied before creating the cluster
-  cluster.node.addDependency(copyLicense);
->>>>>>> a7ce0e44
 
   // Make sure the cluster can read the license and write the configuration template
   centralBucket.grantRead(cluster.instanceRole);
