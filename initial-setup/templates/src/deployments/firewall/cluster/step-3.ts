--- conflicted
+++ resolved
@@ -17,12 +17,8 @@
   FirewallInstanceOutputType,
 } from './outputs';
 import { OUTPUT_SUBSCRIPTION_REQUIRED } from '@aws-pbmm/common-outputs/lib/stack-output';
-<<<<<<< HEAD
-import { InstanceTimeOutputType, getTimeDiffInMinutes, checkAccountWarming } from '../../account-warming/outputs';
-=======
 import { checkAccountWarming } from '../../account-warming/outputs';
 import { createIamInstanceProfileName } from '../../../common/iam-assets';
->>>>>>> 163bc20c
 
 export interface FirewallStep3Props {
   accountBuckets: { [accountKey: string]: s3.IBucket };
@@ -103,20 +99,6 @@
       console.warn(`Cannot find account stack ${accountStack}`);
       continue;
     }
-
-<<<<<<< HEAD
-    const subscriptionStatus = subscriptionOutputs.find(sub => sub.imageId === firewallConfig['image-id']);
-    if (subscriptionStatus && subscriptionStatus.status === OUTPUT_SUBSCRIPTION_REQUIRED) {
-      console.log(`AMI Marketplace subscription required for ImageId: ${firewallConfig['image-id']}`);
-      continue;
-    }
-
-    if (accountConfig['account-warming-required'] && !checkAccountWarming(accountKey, outputs)) {
-      continue;
-    }
-
-=======
->>>>>>> 163bc20c
     await createFirewallCluster({
       accountBucket,
       accountStack,
