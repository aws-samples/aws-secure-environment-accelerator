--- conflicted
+++ resolved
@@ -99,10 +99,7 @@
       console.warn(`Cannot find account stack ${accountStack}`);
       continue;
     }
-<<<<<<< HEAD
-=======
-
->>>>>>> 5b05fa66
+
     await createFirewallCluster({
       accountBucket,
       accountStack,
