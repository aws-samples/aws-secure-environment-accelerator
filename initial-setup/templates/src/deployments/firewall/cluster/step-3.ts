import { pascalCase } from 'pascal-case';
import * as s3 from '@aws-cdk/aws-s3';
import * as ec2 from '@aws-cdk/aws-ec2';
import * as iam from '@aws-cdk/aws-iam';
import { Vpc } from '@aws-pbmm/constructs/lib/vpc';
import { InstanceProfile } from '@aws-pbmm/constructs/lib/iam';
import * as c from '@aws-pbmm/common-lambda/lib/config';
import {
  StackOutput,
  getStackJsonOutput,
  OUTPUT_SUBSCRIPTION_REQUIRED,
} from '@aws-pbmm/common-outputs/lib/stack-output';
import { FirewallCluster, FirewallInstance } from '@aws-pbmm/constructs/lib/firewall';
import { AccountStacks, AccountStack } from '../../../common/account-stacks';
import { FirewallVpnConnection, CfnFirewallInstanceOutput, FirewallVpnConnectionOutputFinder } from './outputs';
import { checkAccountWarming } from '../../account-warming/outputs';
import { createIamInstanceProfileName } from '../../../common/iam-assets';
import { RegionalBucket } from '../../defaults';

export interface FirewallStep3Props {
  accountBuckets: { [accountKey: string]: RegionalBucket };
  accountStacks: AccountStacks;
  centralBucket: s3.IBucket;
  config: c.AcceleratorConfig;
  outputs: StackOutput[];
  vpcs: Vpc[];
}

/**
 * Creates the firewall clusters using the EIPs and customer gateways from previous steps.
 *
 * The following outputs are necessary from previous steps:
 *   - Firewall ports with optional VPN connections from step 2 of the firewall deployment
 *   - VPC with the name equals firewallConfig.vpc and with the necessary subnets and security group
 */
export async function step3(props: FirewallStep3Props) {
  const { accountBuckets, accountStacks, centralBucket, config, outputs, vpcs } = props;
  const vpcConfigs = config.getVpcConfigs();

  for (const [accountKey, accountConfig] of config.getAccountConfigs()) {
    const firewallConfigs = accountConfig.deployments?.firewalls;
    if (!firewallConfigs || firewallConfigs.length === 0) {
      continue;
    }

    if (accountConfig['account-warming-required'] && !checkAccountWarming(accountKey, outputs)) {
      console.log(`Skipping firewall deployment: account "${accountKey}" is not warmed`);
      continue;
    }

    const accountBucket = accountBuckets[accountKey];
    if (!accountBucket) {
      throw new Error(`Cannot find default account bucket for account ${accountKey}`);
    }

    const subscriptionOutputs = getStackJsonOutput(outputs, {
      outputType: 'AmiSubscriptionStatus',
      accountKey,
    });

    for (const firewallConfig of firewallConfigs) {
      const attachConfig = firewallConfig['tgw-attach'];
      if (!c.TransitGatewayAttachConfigType.is(attachConfig)) {
        continue;
      }

      const subscriptionStatus = subscriptionOutputs.find(sub => sub.imageId === firewallConfig['image-id']);
      if (subscriptionStatus && subscriptionStatus.status === OUTPUT_SUBSCRIPTION_REQUIRED) {
        console.log(`AMI Marketplace subscription required for ImageId: ${firewallConfig['image-id']}`);
        continue;
      }

<<<<<<< HEAD
    // Find the firewall VPN connections in the TGW account
    const firewallVpnConnectionOutputs = FirewallVpnConnectionOutputFinder.findAll({
      outputs,
      accountKey: attachConfig.account,
      region: firewallConfig.region,
    });
    const firewallVpnConnections = firewallVpnConnectionOutputs
      .flatMap(array => array)
      .filter(conn => conn.firewallAccountKey === accountKey);
    if (firewallVpnConnections.length === 0) {
      console.warn(`Cannot find firewall VPN connection outputs`);
      continue;
    }
=======
      const vpcConfig = vpcConfigs.find(v => v.vpcConfig.name === firewallConfig.vpc)?.vpcConfig;
      if (!vpcConfig) {
        console.log(`Skipping firewall deployment because of missing VPC config "${firewallConfig.vpc}"`);
        continue;
      }
>>>>>>> d3db63e1

      const vpc = vpcs.find(v => v.name === firewallConfig.vpc);
      if (!vpc) {
        console.log(`Skipping firewall deployment because of missing VPC "${firewallConfig.vpc}"`);
        continue;
      }

<<<<<<< HEAD
    const accountStack = accountStacks.tryGetOrCreateAccountStack(accountKey, firewallConfig.region);
    if (!accountStack) {
      console.warn(`Cannot find account stack ${accountStack}`);
      continue;
    }
=======
      // Find the firewall VPN connections in the TGW account
      const firewallVpnConnectionOutputs = FirewallVpnConnectionOutputFinder.findAll({
        outputs,
        accountKey: attachConfig.account,
      });
      const firewallVpnConnections = firewallVpnConnectionOutputs
        .flatMap(array => array)
        .filter(conn => conn.firewallAccountKey === accountKey && conn.firewallName === firewallConfig.name);
      if (firewallVpnConnections.length === 0) {
        console.warn(`Cannot find firewall VPN connection outputs`);
        continue;
      }
>>>>>>> d3db63e1

      const accountStack = accountStacks.tryGetOrCreateAccountStack(accountKey, firewallConfig.region);
      if (!accountStack) {
        console.warn(`Cannot find account stack ${accountStack}`);
        continue;
      }

      await createFirewallCluster({
        accountBucket,
        accountStack,
        centralBucket,
        firewallConfig,
        firewallVpnConnections,
        vpc,
        vpcConfig,
      });
    }
  }
}

/**
 * Create firewall for the given VPC and config in the given scope.
 */
async function createFirewallCluster(props: {
  accountBucket: RegionalBucket;
  accountStack: AccountStack;
  centralBucket: s3.IBucket;
  firewallConfig: c.FirewallConfig;
  firewallVpnConnections: FirewallVpnConnection[];
  vpc: Vpc;
  vpcConfig: c.VpcConfig;
}) {
  const { accountStack, accountBucket, centralBucket, firewallConfig, firewallVpnConnections, vpc, vpcConfig } = props;

  const {
    name: firewallName,
    config: configFile,
    license: licenseFiles,
    'security-group': securityGroupName,
    'fw-instance-role': instanceRoleName,
    'image-id': imageId,
    'instance-sizes': instanceType,
  } = firewallConfig;

  const securityGroup = vpc.tryFindSecurityGroupByName(securityGroupName);
  if (!securityGroup) {
    console.warn(`Cannot find security group with name "${securityGroupName}" in VPC "${vpc.name}"`);
    return;
  }

  // Import role from a previous phase
  const instanceRoleArn = `arn:aws:iam::${accountStack.accountId}:role/${instanceRoleName}`;
  const instanceRole = iam.Role.fromRoleArn(accountStack, `FirewallRole${firewallName}`, instanceRoleArn, {
    mutable: true,
  });

  // Import instance profile from a previous phase
  const instanceProfile = InstanceProfile.fromInstanceRoleName(accountStack, `FirewallInstanceProfile${firewallName}`, {
    instanceProfileName: createIamInstanceProfileName(instanceRoleName),
  });

  // TODO Condition to check if `firewallConfig.license` and `firewallConfig.config` exist

  const cluster = new FirewallCluster(accountStack, `Firewall${firewallName}`, {
    vpcCidrBlock: vpc.cidrBlock,
    additionalCidrBlocks: vpc.additionalCidrBlocks,
    imageId,
    instanceType,
    instanceRole,
    instanceProfile,
    configuration: {
      bucket: accountBucket,
      bucketRegion: accountBucket.region,
      templateBucket: centralBucket,
      templateConfigPath: configFile,
    },
  });

  // Make sure the instance can read the configuration
  accountBucket.grantRead(instanceRole);

  // We only need once firewall instance per availability zone
  const instancePerAz: { [az: string]: FirewallInstance } = {};
  let licenseIndex: number = 0;

  for (const vpnConnection of firewallVpnConnections) {
    const az = vpnConnection.az;
    const subnetName = vpnConnection.subnetName;
    const subnet = vpc.tryFindSubnetByNameAndAvailabilityZone(subnetName, az);

    if (!subnet || !securityGroup) {
      console.warn(`Cannot find subnet with name "${subnetName}" in availability zone "${az}"`);
      continue;
    }

    let instance = instancePerAz[az];
    let licensePath: string | undefined;
    let licenseBucket: s3.IBucket | undefined;
    if (!instance) {
      // Find the next available license in the firewall config license list
      if (licenseFiles && licenseIndex < licenseFiles.length) {
        licensePath = licenseFiles[licenseIndex];
        licenseBucket = centralBucket;
      }

      // Create an instance for this AZ
      const instanceName = `${firewallName}_az${pascalCase(az)}`;
      instance = cluster.createInstance({
        name: instanceName,
        hostname: instanceName,
        licensePath,
        licenseBucket,
      });
      instancePerAz[az] = instance;
      licenseIndex++;

      new CfnFirewallInstanceOutput(accountStack, `Fgt${firewallName}${pascalCase(az)}Output`, {
        id: instance.instanceId,
        name: firewallName,
        az,
      });
    }

    const networkInterface = instance.addNetworkInterface({
      name: vpnConnection.name,
      subnet,
      securityGroup,
      eipAllocationId: vpnConnection.eipAllocationId,
      vpnTunnelOptions: vpnConnection.vpnTunnelOptions,
    });

    const routeTables = vpcConfig['route-tables'] || [];
    for (const routeTable of routeTables) {
      const routeTableName: string = routeTable.name;
      const routes = routeTable.routes || [];
      for (const route of routes) {
        if (
          route.target !== 'firewall' ||
          route.name !== firewallName ||
          route.az !== az ||
          route.port !== vpnConnection.name
        ) {
          continue;
        }

        const routeTableId = vpc.tryFindRouteTableIdByName(routeTableName);
        if (!routeTableId) {
          console.warn(`Cannot find route table with name "${routeTableName}" in VPC ${vpc.name}`);
          continue;
        }
        new ec2.CfnRoute(accountStack, `${firewallName}${routeTableName}_eni_${vpnConnection.name}_${az}`, {
          routeTableId,
          destinationCidrBlock: route.destination as string,
          networkInterfaceId: networkInterface.ref,
        });
      }
    }
  }
  return cluster;
}<|MERGE_RESOLUTION|>--- conflicted
+++ resolved
@@ -70,27 +70,12 @@
         continue;
       }
 
-<<<<<<< HEAD
-    // Find the firewall VPN connections in the TGW account
-    const firewallVpnConnectionOutputs = FirewallVpnConnectionOutputFinder.findAll({
-      outputs,
-      accountKey: attachConfig.account,
-      region: firewallConfig.region,
-    });
-    const firewallVpnConnections = firewallVpnConnectionOutputs
-      .flatMap(array => array)
-      .filter(conn => conn.firewallAccountKey === accountKey);
-    if (firewallVpnConnections.length === 0) {
-      console.warn(`Cannot find firewall VPN connection outputs`);
-      continue;
-    }
-=======
+      // TODO add region check also if vpc name is not unique accross Account
       const vpcConfig = vpcConfigs.find(v => v.vpcConfig.name === firewallConfig.vpc)?.vpcConfig;
       if (!vpcConfig) {
         console.log(`Skipping firewall deployment because of missing VPC config "${firewallConfig.vpc}"`);
         continue;
       }
->>>>>>> d3db63e1
 
       const vpc = vpcs.find(v => v.name === firewallConfig.vpc);
       if (!vpc) {
@@ -98,17 +83,11 @@
         continue;
       }
 
-<<<<<<< HEAD
-    const accountStack = accountStacks.tryGetOrCreateAccountStack(accountKey, firewallConfig.region);
-    if (!accountStack) {
-      console.warn(`Cannot find account stack ${accountStack}`);
-      continue;
-    }
-=======
       // Find the firewall VPN connections in the TGW account
       const firewallVpnConnectionOutputs = FirewallVpnConnectionOutputFinder.findAll({
         outputs,
         accountKey: attachConfig.account,
+        region: firewallConfig.region,
       });
       const firewallVpnConnections = firewallVpnConnectionOutputs
         .flatMap(array => array)
@@ -117,7 +96,6 @@
         console.warn(`Cannot find firewall VPN connection outputs`);
         continue;
       }
->>>>>>> d3db63e1
 
       const accountStack = accountStacks.tryGetOrCreateAccountStack(accountKey, firewallConfig.region);
       if (!accountStack) {
