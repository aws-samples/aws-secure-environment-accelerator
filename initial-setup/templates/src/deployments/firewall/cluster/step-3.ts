import { pascalCase } from 'pascal-case';
import * as cdk from '@aws-cdk/core';
import * as s3 from '@aws-cdk/aws-s3';
import * as c from '@aws-pbmm/common-lambda/lib/config';
import { StackOutput } from '@aws-pbmm/common-lambda/lib/util/outputs';
import { S3Template } from '@custom-resources/s3-template';
import { Vpc } from '@aws-pbmm/constructs/lib/vpc';
import { FirewallCluster, FirewallInstance } from '@aws-pbmm/constructs/lib/firewall';
import { AccountStacks } from '../../../common/account-stacks';
import { StructuredOutput } from '../../../common/structured-output';
import {
  FirewallVpnConnectionOutputType,
  FirewallVpnConnection,
  FirewallInstanceOutput,
  FirewallInstanceOutputType,
} from './outputs';
import { createRoleName } from '@aws-pbmm/common-cdk/lib/core/accelerator-name-generator';

export interface FirewallStep3Props {
  accountBuckets: { [accountKey: string]: s3.IBucket };
  accountStacks: AccountStacks;
  centralBucket: s3.IBucket;
  config: c.AcceleratorConfig;
  outputs: StackOutput[];
  vpcs: Vpc[];
}

/**
 * Creates the firewall clusters using the EIPs and customer gateways from previous steps.
 *
 * The following outputs are necessary from previous steps:
 *   - Firewall ports with optional VPN connections from step 2 of the firewall deployment
 *   - VPC with the name equals firewallConfig.vpc and with the necessary subnets and security group
 */
export async function step3(props: FirewallStep3Props) {
  const { accountBuckets, accountStacks, centralBucket, config, outputs, vpcs } = props;

  for (const [accountKey, accountConfig] of config.getAccountConfigs()) {
    const firewallConfig = accountConfig.deployments?.firewall;
    if (!firewallConfig) {
      continue;
    }

    const vpc = vpcs.find(v => v.name === firewallConfig.vpc);
    if (!vpc) {
      console.log(`Skipping firewall deployment because of missing VPC "${firewallConfig.vpc}"`);
      continue;
    }

    const tgwAttach = firewallConfig['tgw-attach'];
    const tgwAccountKey = tgwAttach.account;

    // Find the firewall VPN connections in the TGW account
    const firewallVpnConnectionOutputs = StructuredOutput.fromOutputs(outputs, {
      type: FirewallVpnConnectionOutputType,
      accountKey: tgwAccountKey,
    });
    const firewallVpnConnections = firewallVpnConnectionOutputs
      .flatMap(array => array)
      .filter(conn => conn.firewallAccountKey === accountKey);
    if (firewallVpnConnections.length === 0) {
      throw new Error(`Cannot find firewall VPN connection outputs`);
    }

    const accountBucket = accountBuckets[accountKey];
    if (!accountBucket) {
      throw new Error(`Cannot find default account bucket for account ${accountKey}`);
    }

    const accountStack = accountStacks.getOrCreateAccountStack(accountKey);
    await createFirewallCluster({
      accountBucket,
      centralBucket,
      firewallConfig,
      firewallVpnConnections,
      scope: accountStack,
      vpc,
    });
  }
}

/**
 * Create firewall for the given VPC and config in the given scope.
 */
async function createFirewallCluster(props: {
<<<<<<< HEAD
  accountBucket: s3.IBucket;
  centralBucket: s3.IBucket;
=======
  config: c.AcceleratorConfig;
  scope: cdk.Construct;
  vpc: Vpc;
>>>>>>> 65e0c539
  firewallConfig: c.FirewallConfig;
  firewallVpnConnections: FirewallVpnConnection[];
  scope: cdk.Construct;
  vpc: Vpc;
}) {
  const { accountBucket, centralBucket, firewallConfig, firewallVpnConnections, scope, vpc } = props;

  const securityGroup = vpc.findSecurityGroupByName(firewallConfig['security-group']);

<<<<<<< HEAD
  // TODO Condition to check if `firewallConfig.license` and `firewallConfig.config` exist
=======
  // TODO Single bucket per account!
  // This is for testing
  const bucket = new s3.Bucket(scope, 'FirewallConfig');

  const centralBucketName = config['global-options']['central-bucket'];
  const centralBucket = s3.Bucket.fromBucketAttributes(scope, 'CentralBucket', {
    bucketName: centralBucketName,
  });

  // Use S3 template to copy over the license from the central bucket
  const copyLicense = new S3Template(scope, 'FirewallLicense', {
    templateBucket: centralBucket,
    templatePath: firewallConfig.license,
    outputBucket: bucket,
    outputPath: 'license.lic',
  });
>>>>>>> 65e0c539

  const cluster = new FirewallCluster(scope, 'Firewall', {
    vpcCidrBlock: vpc.cidrBlock,
    imageId: firewallConfig['image-id'],
    instanceType: firewallConfig['instance-sizes'],
    roleName: createRoleName('Firewall'),
    configuration: {
      bucket: accountBucket,
      bucketRegion: cdk.Aws.REGION,
      licenseBucket: centralBucket,
      licensePath: firewallConfig.license,
      templateBucket: centralBucket,
      templateConfigPath: firewallConfig.config,
    },
  });

  // Make sure the cluster can read the license and write the configuration template
  centralBucket.grantRead(cluster.instanceRole);

  // We only need once firewall instance per availability zone
  const instancePerAz: { [az: string]: FirewallInstance } = {};

  for (const vpnConnection of firewallVpnConnections) {
    const az = vpnConnection.az;
    const subnetName = vpnConnection.subnetName;
    const subnet = vpc.findSubnetByNameAndAvailabilityZone(subnetName, az);

    let instance = instancePerAz[az];
    if (!instance) {
      const instanceName = `Fgt${pascalCase(az)}`;
      instance = cluster.createInstance(instanceName);
      instancePerAz[az] = instance;

      new StructuredOutput<FirewallInstanceOutput>(scope, `Fgt${pascalCase(az)}Output`, {
        type: FirewallInstanceOutputType,
        value: {
          id: instance.instanceId,
          name: instanceName,
          az,
        },
      });
    }

    instance.addNetworkInterface({
      name: vpnConnection.name,
      subnet,
      securityGroup,
      eipAllocationId: vpnConnection.eipAllocationId,
      vpnTunnelOptions: vpnConnection.vpnTunnelOptions,
    });
  }
  return cluster;
}<|MERGE_RESOLUTION|>--- conflicted
+++ resolved
@@ -3,7 +3,6 @@
 import * as s3 from '@aws-cdk/aws-s3';
 import * as c from '@aws-pbmm/common-lambda/lib/config';
 import { StackOutput } from '@aws-pbmm/common-lambda/lib/util/outputs';
-import { S3Template } from '@custom-resources/s3-template';
 import { Vpc } from '@aws-pbmm/constructs/lib/vpc';
 import { FirewallCluster, FirewallInstance } from '@aws-pbmm/constructs/lib/firewall';
 import { AccountStacks } from '../../../common/account-stacks';
@@ -83,14 +82,8 @@
  * Create firewall for the given VPC and config in the given scope.
  */
 async function createFirewallCluster(props: {
-<<<<<<< HEAD
   accountBucket: s3.IBucket;
   centralBucket: s3.IBucket;
-=======
-  config: c.AcceleratorConfig;
-  scope: cdk.Construct;
-  vpc: Vpc;
->>>>>>> 65e0c539
   firewallConfig: c.FirewallConfig;
   firewallVpnConnections: FirewallVpnConnection[];
   scope: cdk.Construct;
@@ -100,26 +93,7 @@
 
   const securityGroup = vpc.findSecurityGroupByName(firewallConfig['security-group']);
 
-<<<<<<< HEAD
   // TODO Condition to check if `firewallConfig.license` and `firewallConfig.config` exist
-=======
-  // TODO Single bucket per account!
-  // This is for testing
-  const bucket = new s3.Bucket(scope, 'FirewallConfig');
-
-  const centralBucketName = config['global-options']['central-bucket'];
-  const centralBucket = s3.Bucket.fromBucketAttributes(scope, 'CentralBucket', {
-    bucketName: centralBucketName,
-  });
-
-  // Use S3 template to copy over the license from the central bucket
-  const copyLicense = new S3Template(scope, 'FirewallLicense', {
-    templateBucket: centralBucket,
-    templatePath: firewallConfig.license,
-    outputBucket: bucket,
-    outputPath: 'license.lic',
-  });
->>>>>>> 65e0c539
 
   const cluster = new FirewallCluster(scope, 'Firewall', {
     vpcCidrBlock: vpc.cidrBlock,
