--- conflicted
+++ resolved
@@ -1,19 +1,18 @@
 import * as cdk from '@aws-cdk/core';
 import * as ec2 from '@aws-cdk/aws-ec2';
 import * as iam from '@aws-cdk/aws-iam';
-import { AcceleratorStack, AcceleratorStackProps } from '@aws-pbmm/common-cdk/lib/core/accelerator-stack';
+// import { AcceleratorStack, AcceleratorStackProps } from '@aws-pbmm/common-cdk/lib/core/accelerator-stack';
+// import { VpcConfig } from '@aws-pbmm/common-lambda/lib/config';
+import { CfnBucket } from '@aws-cdk/aws-s3';
 
-// import { VpcConfig } from '@aws-pbmm/common-lambda/lib/config';
-import { IBucket } from '@aws-cdk/aws-s3';
-
-export interface FlowLogsProps extends AcceleratorStackProps {
+export interface FlowLogsProps {
   vpcId: string;
-  s3Bucket: IBucket;
+  s3Bucket: CfnBucket;
 }
 
-export class FlowLogs extends AcceleratorStack {
+export class FlowLogs extends cdk.Construct {
   constructor(scope: cdk.Construct, id: string, props: FlowLogsProps) {
-    super(scope, id, props);
+    super(scope, id);
 
     const flowLogRole = new iam.Role(this, id + `flowlogrole`, {
       roleName: 'AcceleratorVPCFlowLogsRole',
@@ -29,16 +28,11 @@
     );
 
     new ec2.CfnFlowLog(this, 'VPCFlowLog', {
-<<<<<<< HEAD
-      // deliverLogsPermissionArn: flowLogRole.roleArn,
-      resourceId: props.vpcId!!,
-=======
       deliverLogsPermissionArn: flowLogRole.roleArn,
       resourceId: props.vpcId,
->>>>>>> 5f4f84cc
       resourceType: 'VPC',
       trafficType: 'ALL',
-      logDestination: props.s3Bucket.bucketArn + '/flowlogs',
+      logDestination: props.s3Bucket.attrArn + '/flowlogs',
       logDestinationType: 's3',
     });
   }
