import * as cdk from '@aws-cdk/core';
import * as ec2 from '@aws-cdk/aws-ec2';
import * as iam from '@aws-cdk/aws-iam';
<<<<<<< HEAD
import * as s3 from '@aws-cdk/aws-s3';
=======

// import { VpcConfig } from '@aws-pbmm/common-lambda/lib/config';
import { IBucket } from '@aws-cdk/aws-s3';
>>>>>>> f31f83a2

export interface FlowLogsProps extends cdk.StackProps {
  vpcId: string;
  s3Bucket: IBucket;
}

export class FlowLogs extends cdk.Construct {
  constructor(scope: cdk.Construct, id: string, props: FlowLogsProps) {
    super(scope, id);

<<<<<<< HEAD
    const s3Bucket = new s3.Bucket(this, 'VpcFlowLogs');

    const flowLogRole = new iam.Role(this, 'RoleFlowLogs', {
=======
    const flowLogRole = new iam.Role(this, id + `flowlogrole`, {
>>>>>>> f31f83a2
      roleName: 'AcceleratorVPCFlowLogsRole',
      assumedBy: new iam.ServicePrincipal('vpc-flow-logs.amazonaws.com'),
    });

    flowLogRole.addToPolicy(
      new iam.PolicyStatement({
        effect: iam.Effect.ALLOW,
        actions: ['logs:CreateLogDelivery', 'logs:DeleteLogDelivery'],
        resources: ['*'],
      }),
    );

    new ec2.CfnFlowLog(this, 'VPCFlowLog', {
      deliverLogsPermissionArn: flowLogRole.roleArn,
      resourceId: props.vpcId!!,
      resourceType: 'VPC',
      trafficType: 'ALL',
<<<<<<< HEAD
      logDestination: s3Bucket.bucketArn,
=======
      logDestination: props.s3Bucket.bucketArn,
>>>>>>> f31f83a2
      logDestinationType: 's3',
    });
  }
}<|MERGE_RESOLUTION|>--- conflicted
+++ resolved
@@ -1,13 +1,9 @@
 import * as cdk from '@aws-cdk/core';
 import * as ec2 from '@aws-cdk/aws-ec2';
 import * as iam from '@aws-cdk/aws-iam';
-<<<<<<< HEAD
-import * as s3 from '@aws-cdk/aws-s3';
-=======
 
 // import { VpcConfig } from '@aws-pbmm/common-lambda/lib/config';
 import { IBucket } from '@aws-cdk/aws-s3';
->>>>>>> f31f83a2
 
 export interface FlowLogsProps extends cdk.StackProps {
   vpcId: string;
@@ -18,13 +14,7 @@
   constructor(scope: cdk.Construct, id: string, props: FlowLogsProps) {
     super(scope, id);
 
-<<<<<<< HEAD
-    const s3Bucket = new s3.Bucket(this, 'VpcFlowLogs');
-
-    const flowLogRole = new iam.Role(this, 'RoleFlowLogs', {
-=======
     const flowLogRole = new iam.Role(this, id + `flowlogrole`, {
->>>>>>> f31f83a2
       roleName: 'AcceleratorVPCFlowLogsRole',
       assumedBy: new iam.ServicePrincipal('vpc-flow-logs.amazonaws.com'),
     });
@@ -42,11 +32,7 @@
       resourceId: props.vpcId!!,
       resourceType: 'VPC',
       trafficType: 'ALL',
-<<<<<<< HEAD
-      logDestination: s3Bucket.bucketArn,
-=======
       logDestination: props.s3Bucket.bucketArn,
->>>>>>> f31f83a2
       logDestinationType: 's3',
     });
   }
