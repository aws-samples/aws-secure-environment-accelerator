--- conflicted
+++ resolved
@@ -68,22 +68,6 @@
           continue;
         }
 
-<<<<<<< HEAD
-        let peerVpcOutputs: PcxOutput[] = StructuredOutput.fromOutputs(outputs, {
-          accountKey: pcxRoute.account,
-          type: PcxOutputType,
-        });
-        let peerVpcOutput = peerVpcOutputs.find(output => output.vpcName === pcxRoute.vpc);
-        if (!peerVpcOutput) {
-          peerVpcOutputs = StructuredOutput.fromOutputs(outputs, {
-            accountKey,
-            type: PcxOutputType,
-          });
-          peerVpcOutput = peerVpcOutputs.find(output => output.vpcName === vpcConfig?.name);
-        }
-        if (!peerVpcOutput) {
-          console.warn(`No VPC PCX created with name "${vpcName}" in "${pcxRoute.account}"`);
-=======
         const peerVpcOutputs: PcxOutput[] = StructuredOutput.fromOutputs(outputs, {
           type: PcxOutputType,
         });
@@ -95,7 +79,6 @@
         const pcxId = peerVpcOutput?.pcxId;
         if (!pcxId) {
           console.warn(`No PCX found for for VPC "${vpcName}"`);
->>>>>>> 756450c6
           continue;
         }
         // Add Route to RouteTable
