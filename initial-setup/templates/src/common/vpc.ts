import * as cdk from '@aws-cdk/core';
import * as ec2 from '@aws-cdk/aws-ec2';
import * as config from '@aws-pbmm/common-lambda/lib/config';
import { Region } from '@aws-pbmm/common-lambda/lib/config/types';
import { pascalCase } from 'pascal-case';
import { Account } from '../utils/accounts';
import { InterfaceEndpoints } from './interface-endpoints';
import { TransitGateway } from './transit-gateway';
import { TransitGatewayAttachment } from './transit-gateway-attachment';
import { VpcSubnetSharing } from './vpc-subnet-sharing';
<<<<<<< HEAD
import { Limiter, Limit } from '../utils/limits';
=======
import { SecurityGroup } from './security-group';
>>>>>>> 2daca88f

export interface VpcCommonProps {
  accountKey: string;
  /**
   * List of accounts in the organization.
   */
  accounts: Account[];
  /**
   * The VPC configuration for the VPC.
   */
  vpcConfig: config.VpcConfig;
  /**
   * Transit gateway deployment.
   */
  tgwDeployment?: config.DeploymentConfig;
  /**
   * The name of the organizational unit if this VPC is in an organizational unit account.
   */
  organizationalUnitName?: string;
<<<<<<< HEAD
  limiter: Limiter;
=======
  /**
   * Current VPC Creation account Key
   */
  accountKey?: string;
>>>>>>> 2daca88f
}

export interface AzSubnet {
  subnet: ec2.CfnSubnet;
  subnetName: string;
  az: string;
}

export interface NameToIdMap {
  [key: string]: string;
}

/**
 * Auxiliary class that makes management and lookup of subnets easier.
 */
export class AzSubnets {
  readonly subnets: AzSubnet[] = [];

  push(value: AzSubnet): this {
    this.subnets.push(value);
    return this;
  }

  getAzSubnetsForSubnetName(subnetName: string): AzSubnet[] {
    return this.subnets.filter(s => s.subnetName === subnetName);
  }

  getAzSubnetIdsForSubnetName(subnetName: string): string[] {
    return this.getAzSubnetsForSubnetName(subnetName).map(s => s.subnet.ref);
  }

  getAzSubnetForNameAndAz(subnetName: string, az: string): AzSubnet | undefined {
    return this.subnets.find(s => s.subnetName === subnetName && s.az === az);
  }

  getAzSubnetIdForNameAndAz(subnetName: string, az: string): string | undefined {
    return this.getAzSubnetForNameAndAz(subnetName, az)?.subnet?.ref;
  }
}

export interface VpcProps extends cdk.StackProps, VpcCommonProps {}

/**
 * This construct creates a VPC, NAT gateway, internet gateway, virtual private gateway, route tables, subnets,
 * gateway endpoints, interface endpoints and transit gateway. It also allows VPC flow logging and VPC sharing.
 *
 * The construct is quite large and could be broken down into several smaller constructs.
 *
 * TODO: Decouple this class from the configuration file.
 */
export class Vpc extends cdk.Construct {
  readonly name: string;
  readonly region: Region;

  readonly vpcId: string;
  readonly azSubnets = new AzSubnets();

  readonly securityGroupNameMapping: NameToIdMap = {};
  readonly routeTableNameToIdMap: NameToIdMap = {};

  constructor(scope: cdk.Construct, name: string, props: VpcProps) {
    super(scope, name);

    const { accountKey, accounts, vpcConfig, organizationalUnitName, limiter } = props;
    const vpcName = props.vpcConfig.name;

    this.name = props.vpcConfig.name;
    this.region = vpcConfig.region;

    // Create Custom VPC using CFN construct as tags override option not available in default construct
    const vpcObj = new ec2.CfnVPC(this, vpcName, {
      cidrBlock: props.vpcConfig.cidr.toCidrString(),
    });
    this.vpcId = vpcObj.ref;

    let extendVpc;
    if (props.vpcConfig.cidr2) {
      extendVpc = new ec2.CfnVPCCidrBlock(this, `ExtendVPC`, {
        cidrBlock: props.vpcConfig.cidr2.toCidrString(),
        vpcId: vpcObj.ref,
      });
    }

    let igw;
    let igwAttach;
    if (props.vpcConfig.igw) {
      // Create IGW
      igw = new ec2.CfnInternetGateway(this, `${vpcName}_igw`);
      // Attach IGW to VPC
      igwAttach = new ec2.CfnVPCGatewayAttachment(this, `${props.vpcConfig.name}_attach_igw`, {
        vpcId: vpcObj.ref,
        internetGatewayId: igw.ref,
      });
    }

    let vgw;
    let vgwAttach;

    const vgwConfig = props.vpcConfig.vgw;
    if (vgwConfig) {
      const amazonSideAsn = config.VirtualPrivateGatewayConfig.is(vgwConfig) ? vgwConfig.asn : undefined;

      // Create VGW
      vgw = new ec2.CfnVPNGateway(this, `${props.vpcConfig.name}_vpg`, {
        type: 'ipsec.1',
        amazonSideAsn,
      });

      // Attach VGW to VPC
      vgwAttach = new ec2.CfnVPCGatewayAttachment(this, `${props.vpcConfig.name}_attach_vgw`, {
        vpcId: vpcObj.ref,
        vpnGatewayId: vgw.ref,
      });
    }

    const s3Routes: string[] = [];
    const dynamoRoutes: string[] = [];
    const routeTablesProps = props.vpcConfig['route-tables'];
    const natRouteTables: string[] = [];
    if (routeTablesProps) {
      // Create Route Tables
      for (const routeTableProp of routeTablesProps) {
        if (routeTableProp.name === 'default') {
          continue;
        }

        const routeTableName = routeTableProp.name;
        const routeTable = new ec2.CfnRouteTable(this, routeTableName, {
          vpcId: vpcObj.ref,
        });

        this.routeTableNameToIdMap[routeTableName] = routeTable.ref;
        if (!routeTableProp.routes?.find(r => r.target === 'IGW')) {
          natRouteTables.push(routeTableProp.name);
        }

        // Add Routes to RouteTable
        for (const route of routeTableProp.routes ? routeTableProp.routes : []) {
          let dependsOn: cdk.CfnResource | undefined;
          let gatewayId: string | undefined;
          if (route.target === 'IGW') {
            gatewayId = igw?.ref;
            dependsOn = igwAttach;
          } else if (route.target === 'VGW') {
            gatewayId = vgw?.ref;
            dependsOn = vgwAttach;
          } else if (route.target.toLowerCase() === 's3') {
            s3Routes.push(routeTable.ref);
            continue;
          } else if (route.target.toLowerCase() === 'dynamodb') {
            dynamoRoutes.push(routeTable.ref);
            continue;
          } else {
            // Need to add for different Routes
            continue;
          }

          const params: ec2.CfnRouteProps = {
            routeTableId: routeTable.ref,
            destinationCidrBlock: route.destination as string,
            gatewayId,
          };
          const cfnRoute = new ec2.CfnRoute(this, `${routeTableName}_${route.target}`, params);
          if (dependsOn) {
            cfnRoute.addDependsOn(dependsOn);
          }
        }
      }
    }

    const subnetsConfig = props.vpcConfig.subnets || [];
    for (const subnetConfig of subnetsConfig) {
      const subnetName = subnetConfig.name;
      for (const subnetDefinition of subnetConfig.definitions.values()) {
        if (subnetDefinition.disabled) {
          continue;
        }

        const subnetCidr = subnetDefinition.cidr?.toCidrString() || subnetDefinition.cidr2?.toCidrString();
        if (!subnetCidr) {
          throw new Error(
            `Subnet with name "${subnetName}" and AZ "${subnetDefinition.az}" does not have a CIDR block`,
          );
        }

        const subnetId = pascalCase(`${subnetName}-${subnetDefinition.az}`);
        const subnet = new ec2.CfnSubnet(this, `Subnet${subnetId}`, {
          cidrBlock: subnetCidr,
          vpcId: vpcObj.ref,
          availabilityZone: `${this.region}${subnetDefinition.az}`,
        });
        if (extendVpc) {
          subnet.addDependsOn(extendVpc);
        }
        this.azSubnets.push({
          subnet,
          subnetName,
          az: subnetDefinition.az,
        });

        // Attach Subnet to Route-Table
        const routeTableName = subnetDefinition['route-table'];
        if (routeTableName === 'default') {
          continue;
        }

        // Find the route table ID for the route table name
        const routeTableId = this.routeTableNameToIdMap[routeTableName];
        if (!routeTableId) {
          throw new Error(`Cannot find route table with name "${routeTableName}"`);
        }

        // Associate the route table with the subnet
        new ec2.CfnSubnetRouteTableAssociation(this, `RouteTable${subnetId}`, {
          routeTableId,
          subnetId: subnet.ref,
        });
      }
    }

    // Create VPC Gateway End Point
    const gatewayEndpoints = props.vpcConfig['gateway-endpoints'] || [];
    for (const gwEndpointName of gatewayEndpoints) {
      const gwService = new ec2.GatewayVpcEndpointAwsService(gwEndpointName.toLowerCase());
      new ec2.CfnVPCEndpoint(this, `Endpoint_${gwEndpointName}`, {
        serviceName: gwService.name,
        vpcId: vpcObj.ref,
        routeTableIds: gwEndpointName.toLocaleLowerCase() === 's3' ? s3Routes : dynamoRoutes,
      });
    }

    // Create NAT Gateway
    const natgwProps = vpcConfig.natgw;
    if (config.NatGatewayConfig.is(natgwProps)) {
      const subnetConfig = natgwProps.subnet;
      const subnetId = this.azSubnets.getAzSubnetIdForNameAndAz(subnetConfig.name, subnetConfig.az);
      if (!subnetId) {
        throw new Error(`Cannot find NAT gateway subnet name "${subnetConfig.name}" in AZ "${subnetConfig.az}"`);
      }

      const eip = new ec2.CfnEIP(this, 'EIP_shared-network');

      const natgw = new ec2.CfnNatGateway(this, `ntgw_${vpcName}`, {
        allocationId: eip.attrAllocationId,
        subnetId,
      });

      // Attach NatGw Routes to Non IGW Route Tables
      for (const natRoute of natRouteTables) {
        const routeTableId = this.routeTableNameToIdMap[natRoute];
        const routeParams: ec2.CfnRouteProps = {
          routeTableId,
          destinationCidrBlock: '0.0.0.0/0',
          natGatewayId: natgw?.ref,
        };
        new ec2.CfnRoute(this, `${natRoute}_natgw_route`, routeParams);
      }
    } else {
      console.log(`Skipping NAT gateway creation`);
    }

    // Creating TGW for Shared-Network Account
    const tgwDeployment = props.tgwDeployment;
    if (tgwDeployment) {
      const twgAttach = vpcConfig['tgw-attach'];
      const tgw = new TransitGateway(this, tgwDeployment.name!, tgwDeployment);
      if (config.TransitGatewayAttachConfig.is(twgAttach)) {
        const attachSubnetsConfig = twgAttach['attach-subnets'] || [];
        const associateConfig = twgAttach['tgw-rt-associate'] || [];
        const propagateConfig = twgAttach['tgw-rt-propagate'] || [];

        const subnetIds = attachSubnetsConfig.flatMap(
          subnet => this.azSubnets.getAzSubnetIdsForSubnetName(subnet) || [],
        );
        const tgwRouteAssociates = associateConfig.map(route => tgw.getRouteTableIdByName(route)!);
        const tgwRoutePropagates = propagateConfig.map(route => tgw.getRouteTableIdByName(route)!);

        // Attach VPC To TGW
        new TransitGatewayAttachment(this, 'TgwAttach', {
          vpcId: this.vpcId,
          subnetIds,
          transitGatewayId: tgw.tgwId,
          tgwRouteAssociates,
          tgwRoutePropagates,
        });
      }
    }

    // Create all security groups
    if (vpcConfig['security-groups']) {
      new SecurityGroup(this, 'SecurityGroups', {
        vpcConfig,
        vpcId: this.vpcId,
        accountKey: props.accountKey!,
      });
    }

    // Create interface endpoints
    const interfaceEndpointConfig = vpcConfig['interface-endpoints'];
    if (config.InterfaceEndpointConfig.is(interfaceEndpointConfig)) {
      const endpoints = [];
      for (const interfaceEndpoint of interfaceEndpointConfig.endpoints) {
        if (interfaceEndpoint === 'notebook') {
          console.log(`Skipping endpoint "${interfaceEndpoint}" creation in VPC "${vpcName}". Endpoint not supported`);
          continue;
        } else if (!limiter.create(accountKey, Limit.VpcInterfaceEndpointsPerVpc, vpcName)) {
          console.log(
            `Skipping endpoint "${interfaceEndpoint}" creation in VPC "${vpcName}". Reached maximum interface endpoints per VPC`,
          );
          continue;
        }
        endpoints.push(interfaceEndpoint);
      }
      new InterfaceEndpoints(this, 'InterfaceEndpoints', {
        vpc: this,
        subnetName: interfaceEndpointConfig.subnet,
        interfaceEndpoints: endpoints,
      });
    }

    // Share VPC subnet
    new VpcSubnetSharing(this, 'Sharing', {
      accountKey,
      accounts,
      vpcConfig,
      organizationalUnitName,
      subnets: this.azSubnets,
      limiter,
    });
  }
}<|MERGE_RESOLUTION|>--- conflicted
+++ resolved
@@ -8,13 +8,13 @@
 import { TransitGateway } from './transit-gateway';
 import { TransitGatewayAttachment } from './transit-gateway-attachment';
 import { VpcSubnetSharing } from './vpc-subnet-sharing';
-<<<<<<< HEAD
 import { Limiter, Limit } from '../utils/limits';
-=======
 import { SecurityGroup } from './security-group';
->>>>>>> 2daca88f
 
 export interface VpcCommonProps {
+  /**
+   * Current VPC Creation account Key
+   */
   accountKey: string;
   /**
    * List of accounts in the organization.
@@ -32,14 +32,7 @@
    * The name of the organizational unit if this VPC is in an organizational unit account.
    */
   organizationalUnitName?: string;
-<<<<<<< HEAD
   limiter: Limiter;
-=======
-  /**
-   * Current VPC Creation account Key
-   */
-  accountKey?: string;
->>>>>>> 2daca88f
 }
 
 export interface AzSubnet {
