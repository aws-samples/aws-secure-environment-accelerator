--- conflicted
+++ resolved
@@ -8,11 +8,8 @@
 import { Limiter } from '../utils/limits';
 import { TransitGatewayAttachment } from '../common/transit-gateway-attachment';
 import { TransitGateway } from './transit-gateway';
-<<<<<<< HEAD
 import { NestedStack, NestedStackProps } from '@aws-cdk/aws-cloudformation';
-=======
 import { SecurityGroup } from './security-group';
->>>>>>> e68579c4
 
 export interface VpcCommonProps {
   /**
@@ -331,7 +328,7 @@
       new SecurityGroup(this, 'SecurityGroups', {
         vpcConfig,
         vpcId: this.vpcId,
-        accountKey: props.accountKey,
+        accountKey: props.vpcProps.accountKey,
       });
     }
 
