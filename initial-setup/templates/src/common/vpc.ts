--- conflicted
+++ resolved
@@ -27,22 +27,15 @@
   readonly vpcId: string;
   readonly azSubnets = new Map<string, string[]>();
   readonly subnets = new Map<string, string>();
-<<<<<<< HEAD
   readonly subnetTagProps: SubnetShareProps[] = [];
-=======
   readonly routeTableNameToIdMap = new Map<string, string>();
->>>>>>> 4133f2ce
 
   constructor(parent: cdk.Construct, name: string, props: VPCProps) {
     super(parent, name);
     const vpcName = props.vpcConfig.name;
     // Create Custom VPC using CFN construct as tags override option not available in default construct
     const vpcObj = new ec2.CfnVPC(this, vpcName, {
-<<<<<<< HEAD
       cidrBlock: props.vpcConfig.cidr!!.toCidrString(),
-=======
-      cidrBlock: props.cidr!.toCidrString(),
->>>>>>> 4133f2ce
     });
 
     let extendVpc;
@@ -67,15 +60,10 @@
 
     let vgw;
     let vgwAttach;
-<<<<<<< HEAD
+
     if (props.vpcConfig.vgw) {
-      // Create VGW
-      vgw = new ec2.CfnVPNGateway(this, `${props.vpcConfig.name}_vgw`, {
-=======
-    if (props.vgw) {
-      const vgwConfig = props.vgw;
+      const vgwConfig = props.vpcConfig.vgw;
       const vgwProps: VGWProps = {
->>>>>>> 4133f2ce
         type: 'ipsec.1',
       };
       // @ts-ignore
@@ -84,7 +72,7 @@
         vgwProps.amazonSideAsn = vgwConfig.asn;
       }
       // Create VGW
-      vgw = new ec2.CfnVPNGateway(this, `${props.name}_vpg`, vgwProps);
+      vgw = new ec2.CfnVPNGateway(this, `${props.vpcConfig.name}_vpg`, vgwProps);
       // Attach VGW to VPC
       vgwAttach = new ec2.CfnVPCGatewayAttachment(this, `${props.vpcConfig.name}_attach_vgw`, {
         vpcId: vpcObj.ref,
@@ -94,13 +82,8 @@
 
     const s3Routes: string[] = [];
     const dynamoRoutes: string[] = [];
-
-<<<<<<< HEAD
     const routeTableNameToIdMap = new Map<string, string>();
     const routeTablesProps = props.vpcConfig['route-tables'];
-=======
-    const routeTablesProps = props['route-tables'];
->>>>>>> 4133f2ce
     const natRouteTables: string[] = [];
     if (routeTablesProps) {
       // Create Route Tables
@@ -113,11 +96,8 @@
         const routeTable = new ec2.CfnRouteTable(this, routeTableName, {
           vpcId: vpcObj.ref,
         });
-<<<<<<< HEAD
-        routeTableNameToIdMap.set(routeTableName, routeTable.ref);
-=======
+
         this.routeTableNameToIdMap.set(routeTableName, routeTable.ref);
->>>>>>> 4133f2ce
         if (!routeTableProp.routes?.find(r => r.target === 'IGW')) {
           natRouteTables.push(routeTableProp.name);
         }
@@ -168,12 +148,8 @@
         }
 
         // TODO Move this splitting stuff to a function so we can test it
-<<<<<<< HEAD
+
         const az = getRegionAz(props.vpcConfig.region!!, subnetDefinition.az);
-=======
-        const az = getRegionAz(props.region!, subnetDefinition.az);
->>>>>>> 4133f2ce
-
         const subnetName = `${vpcName}_${propSubnetName}_az${key + 1}`;
         const subnet = new ec2.CfnSubnet(this, subnetName, {
           cidrBlock: subnetDefinition.cidr?.toCidrString() || subnetDefinition.cidr2?.toCidrString() || '',
