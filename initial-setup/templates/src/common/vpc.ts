--- conflicted
+++ resolved
@@ -154,7 +154,6 @@
       });
     }
 
-<<<<<<< HEAD
     let natgw;
     // Create NAT Gateway
     if (props.natgw) {
@@ -178,8 +177,6 @@
       };
       const cfnRoute = new ec2.CfnRoute(this, `${natRoute}_natgw_route`, routeParams);
     }
-=======
->>>>>>> 521fabcf
     this.vpcId = vpcObj.ref;
   }
 }