import * as cdk from '@aws-cdk/core';
import * as ec2 from '@aws-cdk/aws-ec2';
import * as config from '@aws-pbmm/common-lambda/lib/config';
import { Region } from '@aws-pbmm/common-types';
import * as constructs from '@aws-pbmm/constructs/lib/vpc';
import { Account } from '../utils/accounts';
import { VpcSubnetSharing } from './vpc-subnet-sharing';
import { Nacl } from './nacl';
import { Limiter } from '../utils/limits';
import { TransitGatewayAttachment, TransitGatewayRoute } from '../common/transit-gateway-attachment';
import { NestedStack, NestedStackProps } from '@aws-cdk/aws-cloudformation';
import { SecurityGroup } from './security-group';
import { StackOutput } from '@aws-pbmm/common-lambda/lib/util/outputs';
import { AccountStacks } from '../common/account-stacks';
<<<<<<< HEAD
import { JsonOutputValue } from '../common/json-output';
import { TransitGateway } from './transit-gateway';
=======
import { TransitGatewayOutputFinder, TransitGatewayOutput } from '@aws-pbmm/common-outputs/lib/transit-gateway';
import { CfnTransitGatewayAttachmentOutput } from '../deployments/transit-gateway/outputs';
>>>>>>> d6bcb52b

export interface VpcCommonProps {
  /**
   * Current VPC Creation account Key
   */
  accountKey: string;
  /**
   * List of accounts in the organization.
   */
  accounts: Account[];
  /**
   * The VPC configuration for the VPC.
   */
  vpcConfig: config.VpcConfig;
  /**
   * Transit gateway deployment.
   */
  tgwDeployment?: config.TgwDeploymentConfig;
  /**
   * The name of the organizational unit if this VPC is in an organizational unit account.
   */
  organizationalUnitName?: string;
  limiter: Limiter;
  /**
   * All VPC Configs to read Subnet Cidrs for Security Group and NACLs creation
   */
  vpcConfigs?: config.ResolvedVpcConfig[];
  /**
   * List of account stacks in the organization.
   */
  accountStacks: AccountStacks;
}

export interface AzSubnet extends constructs.Subnet {
  subnet: ec2.CfnSubnet;
  subnetName: string;
  az: string;
  cidrBlock: string;
}

export interface NameToIdMap {
  [key: string]: string;
}

/**
 * Auxiliary class that makes management and lookup of subnets easier.
 */
export class AzSubnets {
  readonly subnets: AzSubnet[] = [];

  push(value: AzSubnet): this {
    this.subnets.push(value);
    return this;
  }

  getAzSubnetsForSubnetName(subnetName: string): AzSubnet[] {
    return this.subnets.filter(s => s.subnetName === subnetName);
  }

  getAzSubnetIdsForSubnetName(subnetName: string): string[] {
    return this.getAzSubnetsForSubnetName(subnetName).map(s => s.subnet.ref);
  }

  getAzSubnetForNameAndAz(subnetName: string, az: string): AzSubnet | undefined {
    return this.subnets.find(s => s.subnetName === subnetName && s.az === az);
  }

  getAzSubnetIdForNameAndAz(subnetName: string, az: string): string | undefined {
    return this.getAzSubnetForNameAndAz(subnetName, az)?.subnet?.ref;
  }
}

export interface VpcProps extends VpcCommonProps {
  transitGateways: { [tgwName: string]: TransitGateway };
}

export class VpcStack extends NestedStack {
  readonly vpc: Vpc;

  constructor(scope: cdk.Construct, name: string, props: VpcProps) {
    super(scope, name);

    // Create the VPC
    this.vpc = new Vpc(this, props.vpcConfig.name, props);
  }
}

/**
 * This construct creates a VPC, NAT gateway, internet gateway, virtual private gateway, route tables, subnets,
 * gateway endpoints, interface endpoints and transit gateway. It also allows VPC flow logging and VPC sharing.
 *
 * The construct is quite large and could be broken down into several smaller constructs.
 *
 * TODO: Decouple this class from the configuration file.
 */
export class Vpc extends cdk.Construct implements constructs.Vpc {
  readonly name: string;
  readonly region: Region;

  readonly vpcId: string;
  readonly azSubnets = new AzSubnets();

  readonly cidrBlock: string;
  readonly additionalCidrBlocks: string[] = [];

  readonly securityGroup?: SecurityGroup;
  readonly routeTableNameToIdMap: NameToIdMap = {};

  constructor(scope: cdk.Construct, name: string, vpcProps: VpcProps) {
    super(scope, name);

    const props = { vpcProps };

    const {
      accountKey,
      accounts,
      vpcConfig,
      organizationalUnitName,
      limiter,
      vpcConfigs,
      accountStacks,
    } = props.vpcProps;
    const vpcName = props.vpcProps.vpcConfig.name;

    this.name = props.vpcProps.vpcConfig.name;
    this.region = vpcConfig.region;
    this.cidrBlock = vpcConfig.cidr.toCidrString();

    // Create Custom VPC using CFN construct as tags override option not available in default construct
    const vpcObj = new ec2.CfnVPC(this, vpcName, {
      cidrBlock: props.vpcProps.vpcConfig.cidr.toCidrString(),
      enableDnsHostnames: true,
      enableDnsSupport: true,
    });
    this.vpcId = vpcObj.ref;

    let extendVpc;
    if (props.vpcProps.vpcConfig.cidr2) {
      extendVpc = new ec2.CfnVPCCidrBlock(this, `ExtendVPC`, {
        cidrBlock: props.vpcProps.vpcConfig.cidr2.toCidrString(),
        vpcId: vpcObj.ref,
      });
      this.additionalCidrBlocks.push(props.vpcProps.vpcConfig.cidr2.toCidrString());
    }

    let igw;
    let igwAttach;
    if (props.vpcProps.vpcConfig.igw) {
      // Create IGW
      igw = new ec2.CfnInternetGateway(this, `${vpcName}_igw`);
      // Attach IGW to VPC
      igwAttach = new ec2.CfnVPCGatewayAttachment(this, `${props.vpcProps.vpcConfig.name}_attach_igw`, {
        vpcId: vpcObj.ref,
        internetGatewayId: igw.ref,
      });
    }

    let vgw;
    let vgwAttach;

    const vgwConfig = props.vpcProps.vpcConfig.vgw;
    if (vgwConfig) {
      const amazonSideAsn = config.VirtualPrivateGatewayConfig.is(vgwConfig) ? vgwConfig.asn : undefined;

      // Create VGW
      vgw = new ec2.CfnVPNGateway(this, `${props.vpcProps.vpcConfig.name}_vpg`, {
        type: 'ipsec.1',
        amazonSideAsn,
      });

      // Attach VGW to VPC
      vgwAttach = new ec2.CfnVPCGatewayAttachment(this, `${props.vpcProps.vpcConfig.name}_attach_vgw`, {
        vpcId: vpcObj.ref,
        vpnGatewayId: vgw.ref,
      });
    }

    const s3Routes: string[] = [];
    const dynamoRoutes: string[] = [];
    const routeTablesProps = props.vpcProps.vpcConfig['route-tables'];
    const tgwAttach = props.vpcProps.vpcConfig['tgw-attach'];
    const natRouteTables: string[] = [];
    if (routeTablesProps) {
      // Create Route Tables
      for (const routeTableProp of routeTablesProps) {
        if (routeTableProp.name === 'default') {
          continue;
        }

        const routeTableName = routeTableProp.name;
        const routeTable = new ec2.CfnRouteTable(this, routeTableName, {
          vpcId: vpcObj.ref,
        });

        this.routeTableNameToIdMap[routeTableName] = routeTable.ref;
      }
    }

    const subnetsConfig = props.vpcProps.vpcConfig.subnets || [];
    for (const subnetConfig of subnetsConfig) {
      const subnetName = subnetConfig.name;
      for (const subnetDefinition of subnetConfig.definitions.values()) {
        if (subnetDefinition.disabled) {
          continue;
        }

        const subnetCidr = subnetDefinition.cidr?.toCidrString() || subnetDefinition.cidr2?.toCidrString();
        if (!subnetCidr) {
          console.warn(`Subnet with name "${subnetName}" and AZ "${subnetDefinition.az}" does not have a CIDR block`);
          continue;
        }

        const subnetId = `${subnetName}_${vpcName}_az${subnetDefinition.az}`;
        const subnet = new ec2.CfnSubnet(this, subnetId, {
          cidrBlock: subnetCidr,
          vpcId: vpcObj.ref,
          availabilityZone: `${this.region}${subnetDefinition.az}`,
        });
        if (extendVpc) {
          subnet.addDependsOn(extendVpc);
        }
        this.azSubnets.push({
          subnet,
          subnetName,
          id: subnet.ref,
          name: subnetName,
          az: subnetDefinition.az,
          cidrBlock: subnetCidr,
        });

        // Attach Subnet to Route-Table
        const routeTableName = subnetDefinition['route-table'];
        if (routeTableName === 'default') {
          continue;
        }

        // Find the route table ID for the route table name
        const routeTableId = this.routeTableNameToIdMap[routeTableName];
        if (!routeTableId) {
          console.warn(`Cannot find route table with name "${routeTableName}"`);
          continue;
        }

        // Associate the route table with the subnet
        new ec2.CfnSubnetRouteTableAssociation(this, `RouteTable${subnetId}`, {
          routeTableId,
          subnetId: subnet.ref,
        });
      }

      // Check for NACL's
      if (subnetConfig.nacls) {
        console.log(`NACL's Defined in VPC "${vpcName}" in Subnet "${subnetName}"`);
        new Nacl(this, `NACL-${subnetName}`, {
          accountKey,
          subnetConfig,
          vpcConfig,
          vpcId: this.vpcId,
          subnets: this.azSubnets,
          vpcConfigs: vpcConfigs!,
        });
      }
    }

    let tgw: TransitGatewayOutput | undefined;
    let tgwAttachment;
    if (config.TransitGatewayAttachConfigType.is(tgwAttach)) {
      const tgwName = tgwAttach['associate-to-tgw'];
<<<<<<< HEAD
      const tgwOutputs = getStackJsonOutput(props.outputs, {
=======

      // Find TGW in outputs
      tgw = TransitGatewayOutputFinder.tryFindOneByName({
        outputs: props.outputs,
>>>>>>> d6bcb52b
        accountKey: tgwAttach.account,
        name: tgwName,
      });
<<<<<<< HEAD
      // TODO Get TGW by name instead of just taking the first one
      const tgw = tgwOutputs[0];
=======
>>>>>>> d6bcb52b
      if (!tgw) {
        console.warn(`Cannot find transit gateway with name "${tgwName}"`);
      } else {
        const attachSubnetsConfig = tgwAttach['attach-subnets'] || [];
        const associateConfig = tgwAttach['tgw-rt-associate'] || [];
        const propagateConfig = tgwAttach['tgw-rt-propagate'] || [];
        const blackhole = tgwAttach['blackhole-route'];

        const subnetIds = attachSubnetsConfig.flatMap(
          subnet => this.azSubnets.getAzSubnetIdsForSubnetName(subnet) || [],
        );

        const tgwRouteAssociates = associateConfig.map(route => tgw!.tgwRouteTableNameToIdMap[route]);
        const tgwRoutePropagates = propagateConfig.map(route => tgw!.tgwRouteTableNameToIdMap[route]);

        // Attach VPC To TGW
        tgwAttachment = new TransitGatewayAttachment(this, 'TgwAttach', {
          name: `${vpcConfig.name}_${tgw.name}_att`,
          vpcId: this.vpcId,
          subnetIds,
          transitGatewayId: tgw.tgwId,
        });

        // in case TGW attachment is created for the same account, we create using the same stack
        // otherwise, we will store tgw attachment output and do it in next phase
        if (tgwAttach.account === accountKey) {
          new TransitGatewayRoute(this, 'TgwRoute', {
            tgwAttachmentId: tgwAttachment.transitGatewayAttachmentId,
            tgwRouteAssociates,
            tgwRoutePropagates,
            blackhole,
            cidr: this.cidrBlock,
          });
        } else {
          new CfnTransitGatewayAttachmentOutput(this, 'TgwAttachmentOutput', {
            accountKey: tgwAttach.account,
            region: this.region,
            tgwAttachmentId: tgwAttachment.transitGatewayAttachmentId,
            tgwRouteAssociates,
            tgwRoutePropagates,
            blackhole: blackhole ?? false,
            cidr: this.cidrBlock,
          });
        }
      }
    }

    // Add Routes to Route Tables
    if (routeTablesProps) {
      for (const routeTableProp of routeTablesProps) {
        if (routeTableProp.name === 'default') {
          continue;
        }
        const routeTableName = routeTableProp.name;
        const routeTableObj = this.routeTableNameToIdMap[routeTableName];
        if (!routeTableProp.routes?.find(r => r.target === 'IGW')) {
          natRouteTables.push(routeTableProp.name);
        }

        // Add Routes to RouteTable
        for (const route of routeTableProp.routes ? routeTableProp.routes : []) {
          let dependsOn: cdk.CfnResource | undefined;
          let gatewayId: string | undefined;
          if (route.target === 'IGW') {
            gatewayId = igw?.ref;
            dependsOn = igwAttach;
          } else if (route.target === 'VGW') {
            gatewayId = vgw?.ref;
            dependsOn = vgwAttach;
          } else if (route.target.toLowerCase() === 's3') {
            s3Routes.push(routeTableObj);
            continue;
          } else if (route.target.toLowerCase() === 'dynamodb') {
            dynamoRoutes.push(routeTableObj);
            continue;
<<<<<<< HEAD
          } else if (route.target === 'TGW' && config.TransitGatewayAttachConfigType.is(tgwAttach) && tgwAttachment) {
            const tgwName = tgwAttach['associate-to-tgw'];
            const tgwOutputs = getStackJsonOutput(props.outputs, {
              accountKey: tgwAttach.account,
              outputType: 'TgwOutput',
            });
            // TODO Get TGW by name instead of just taking the first one
            const tgw = tgwOutputs[0];
=======
          } else if (route.target === 'TGW' && tgw && tgwAttachment) {
>>>>>>> d6bcb52b
            const tgwRoute = new ec2.CfnRoute(this, `${routeTableName}_${route.target}`, {
              routeTableId: routeTableObj,
              destinationCidrBlock: route.destination as string,
              transitGatewayId: tgw.tgwId,
            });
            tgwRoute.addDependsOn(tgwAttachment.resource);
            continue;
          } else {
            // Need to add for different Routes
            continue;
          }

          const params: ec2.CfnRouteProps = {
            routeTableId: routeTableObj,
            destinationCidrBlock: route.destination as string,
            gatewayId,
          };
          const cfnRoute = new ec2.CfnRoute(this, `${routeTableName}_${route.target}`, params);
          if (dependsOn) {
            cfnRoute.addDependsOn(dependsOn);
          }
        }
      }
    }

    // Create VPC Gateway End Point
    const gatewayEndpoints = props.vpcProps.vpcConfig['gateway-endpoints'] || [];
    for (const gwEndpointName of gatewayEndpoints) {
      const gwService = new ec2.GatewayVpcEndpointAwsService(gwEndpointName.toLowerCase());
      new ec2.CfnVPCEndpoint(this, `Endpoint_${gwEndpointName}`, {
        serviceName: gwService.name,
        vpcId: vpcObj.ref,
        routeTableIds: gwEndpointName.toLocaleLowerCase() === 's3' ? s3Routes : dynamoRoutes,
      });
    }

    const routeExistsForNatGW = (az: string | undefined, routeTable?: string): boolean => {
      // Returns True/False based on routes attachement to NATGW
      let routeExists = false;
      for (const natRoute of routeTable ? [routeTable] : natRouteTables) {
        const natRouteTableSubnetDef = allSubnetDefinitions.find(subnetDef => subnetDef['route-table'] === natRoute);
        if (az && natRouteTableSubnetDef?.az === az) {
          routeExists = true;
          break;
        } else if (!az && natRouteTableSubnetDef) {
          routeExists = true;
          break;
        }
      }
      return routeExists;
    };

    // Create NAT Gateway
    const allSubnetDefinitions = subnetsConfig.flatMap(s => s.definitions);
    const natgwProps = vpcConfig.natgw;
    if (config.NatGatewayConfig.is(natgwProps)) {
      const subnetConfig = natgwProps.subnet;
      const natSubnets: AzSubnet[] = [];
      if (subnetConfig.az) {
        natSubnets.push(this.azSubnets.getAzSubnetForNameAndAz(subnetConfig.name, subnetConfig.az)!);
      } else {
        natSubnets.push(...this.azSubnets.getAzSubnetsForSubnetName(subnetConfig.name));
      }
      for (const natSubnet of natSubnets) {
        if (!routeExistsForNatGW(natSubnet.az)) {
          // Skipping Creation of NATGW
          console.log(
            `Skipping Creation of NAT Gateway "${natSubnet.name}-${natSubnet.az}", as there is no routes associated to it`,
          );
          continue;
        }
        console.log(`Creating natgw for Subnet "${natSubnet.name}" az: "${natSubnet.az}"`);
        const natGWName = `NATGW_${natSubnet.name}_${natSubnet.az}_natgw`;
        const eip = new ec2.CfnEIP(this, `EIP_natgw_${natSubnet.az}`);

        const natgw = new ec2.CfnNatGateway(this, natGWName, {
          allocationId: eip.attrAllocationId,
          subnetId: natSubnet.id,
        });

        // Attach NatGw Routes to Non IGW Route Tables
        for (const natRoute of natRouteTables) {
          const routeTableId = this.routeTableNameToIdMap[natRoute];
          if (!routeExistsForNatGW(subnetConfig.az ? undefined : natSubnet.az, natRoute)) {
            // Skipping Route Association of NATGW if no route specified in subnet config
            console.log(
              `Skipping NAT Gateway Route association to Route Table "${natRoute}", as there is no subnet is mapped to it`,
            );
            continue;
          }
          const routeParams: ec2.CfnRouteProps = {
            routeTableId,
            destinationCidrBlock: '0.0.0.0/0',
            natGatewayId: natgw.ref,
          };
          new ec2.CfnRoute(this, `${natRoute}_natgw_route`, routeParams);
        }
      }
    }

    // Create all security groups
    if (vpcConfig['security-groups']) {
      this.securityGroup = new SecurityGroup(this, `SecurityGroups-${vpcConfig.name}`, {
        securityGroups: vpcConfig['security-groups'],
        vpcName: vpcConfig.name,
        vpcId: this.vpcId,
        accountKey,
        vpcConfigs: vpcConfigs!,
      });
    }

    // Share VPC subnet
    new VpcSubnetSharing(this, 'Sharing', {
      accountStacks,
      accountKey,
      accounts,
      vpcConfig,
      organizationalUnitName,
      subnets: this.azSubnets,
      limiter,
      vpc: vpcObj,
    });
  }

  get id(): string {
    return this.vpcId;
  }

  get subnets(): constructs.Subnet[] {
    return this.azSubnets.subnets;
  }

  get securityGroups(): constructs.SecurityGroup[] {
    return this.securityGroup?.securityGroups || [];
  }

  findSubnetByNameAndAvailabilityZone(name: string, az: string): constructs.Subnet {
    const subnet = this.tryFindSubnetByNameAndAvailabilityZone(name, az);
    if (!subnet) {
      throw new Error(`Cannot find subnet with name "${name}" in availability zone "${az}"`);
    }
    return subnet;
  }

  tryFindSubnetByNameAndAvailabilityZone(name: string, az: string): constructs.Subnet | undefined {
    return this.subnets.find(s => s.name === name && s.az === az);
  }

  findSubnetIdsByName(name: string): string[] {
    const subnets = this.tryFindSubnetIdsByName(name);
    if (subnets.length === 0) {
      throw new Error(`Cannot find subnet with name "${name}"`);
    }
    return subnets;
  }

  tryFindSubnetIdsByName(name: string): string[] {
    return this.subnets.filter(s => s.name === name).map(s => s.id);
  }

  findSecurityGroupByName(name: string): constructs.SecurityGroup {
    const securityGroup = this.tryFindSecurityGroupByName(name);
    if (!securityGroup) {
      throw new Error(`Cannot find security group with name "${name}"`);
    }
    return securityGroup;
  }

  tryFindSecurityGroupByName(name: string): constructs.SecurityGroup | undefined {
    return this.securityGroups.find(sg => sg.name === name);
  }

  findRouteTableIdByName(name: string): string {
    const routeTable = this.tryFindRouteTableIdByName(name);
    if (!routeTable) {
      throw new Error(`Cannot find route table with name "${name}"`);
    }
    return routeTable;
  }

  tryFindRouteTableIdByName(name: string): string | undefined {
    return this.routeTableNameToIdMap[name];
  }
}<|MERGE_RESOLUTION|>--- conflicted
+++ resolved
@@ -8,17 +8,12 @@
 import { Nacl } from './nacl';
 import { Limiter } from '../utils/limits';
 import { TransitGatewayAttachment, TransitGatewayRoute } from '../common/transit-gateway-attachment';
-import { NestedStack, NestedStackProps } from '@aws-cdk/aws-cloudformation';
+import { NestedStack } from '@aws-cdk/aws-cloudformation';
 import { SecurityGroup } from './security-group';
-import { StackOutput } from '@aws-pbmm/common-lambda/lib/util/outputs';
 import { AccountStacks } from '../common/account-stacks';
-<<<<<<< HEAD
-import { JsonOutputValue } from '../common/json-output';
-import { TransitGateway } from './transit-gateway';
-=======
 import { TransitGatewayOutputFinder, TransitGatewayOutput } from '@aws-pbmm/common-outputs/lib/transit-gateway';
 import { CfnTransitGatewayAttachmentOutput } from '../deployments/transit-gateway/outputs';
->>>>>>> d6bcb52b
+import { StackOutput } from '@aws-pbmm/common-lambda/lib/util/outputs';
 
 export interface VpcCommonProps {
   /**
@@ -92,7 +87,7 @@
 }
 
 export interface VpcProps extends VpcCommonProps {
-  transitGateways: { [tgwName: string]: TransitGateway };
+  outputs: StackOutput[];
 }
 
 export class VpcStack extends NestedStack {
@@ -287,22 +282,13 @@
     let tgwAttachment;
     if (config.TransitGatewayAttachConfigType.is(tgwAttach)) {
       const tgwName = tgwAttach['associate-to-tgw'];
-<<<<<<< HEAD
-      const tgwOutputs = getStackJsonOutput(props.outputs, {
-=======
 
       // Find TGW in outputs
       tgw = TransitGatewayOutputFinder.tryFindOneByName({
-        outputs: props.outputs,
->>>>>>> d6bcb52b
+        outputs: vpcProps.outputs,
         accountKey: tgwAttach.account,
         name: tgwName,
       });
-<<<<<<< HEAD
-      // TODO Get TGW by name instead of just taking the first one
-      const tgw = tgwOutputs[0];
-=======
->>>>>>> d6bcb52b
       if (!tgw) {
         console.warn(`Cannot find transit gateway with name "${tgwName}"`);
       } else {
@@ -378,18 +364,7 @@
           } else if (route.target.toLowerCase() === 'dynamodb') {
             dynamoRoutes.push(routeTableObj);
             continue;
-<<<<<<< HEAD
-          } else if (route.target === 'TGW' && config.TransitGatewayAttachConfigType.is(tgwAttach) && tgwAttachment) {
-            const tgwName = tgwAttach['associate-to-tgw'];
-            const tgwOutputs = getStackJsonOutput(props.outputs, {
-              accountKey: tgwAttach.account,
-              outputType: 'TgwOutput',
-            });
-            // TODO Get TGW by name instead of just taking the first one
-            const tgw = tgwOutputs[0];
-=======
           } else if (route.target === 'TGW' && tgw && tgwAttachment) {
->>>>>>> d6bcb52b
             const tgwRoute = new ec2.CfnRoute(this, `${routeTableName}_${route.target}`, {
               routeTableId: routeTableObj,
               destinationCidrBlock: route.destination as string,
