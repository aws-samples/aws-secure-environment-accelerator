import * as cdk from '@aws-cdk/core';
import * as cfn from '@aws-cdk/aws-cloudformation';
import * as ec2 from '@aws-cdk/aws-ec2';
import * as config from '@aws-pbmm/common-lambda/lib/config';
import { Region } from '@aws-pbmm/common-lambda/lib/config/types';
import { pascalCase } from 'pascal-case';
import { Account } from '../utils/accounts';
import { VpcSubnetSharing } from './vpc-subnet-sharing';
<<<<<<< HEAD
import { Nacl } from './nacl';
import { Limiter, Limit } from '../utils/limits';
=======
import { Limiter } from '../utils/limits';
import { TransitGatewayAttachment } from '../common/transit-gateway-attachment';
import { TransitGateway } from './transit-gateway';
>>>>>>> b25d032b

export interface VpcCommonProps {
  /**
   * Current VPC Creation account Key
   */
  accountKey: string;
  /**
   * List of accounts in the organization.
   */
  accounts: Account[];
  /**
   * The VPC configuration for the VPC.
   */
  vpcConfig: config.VpcConfig;
  /**
   * Transit gateway deployment.
   */
  tgwDeployment?: config.TgwDeploymentConfig;
  /**
   * The name of the organizational unit if this VPC is in an organizational unit account.
   */
  organizationalUnitName?: string;
  limiter: Limiter;
}

export interface AzSubnet {
  subnet: ec2.CfnSubnet;
  subnetName: string;
  az: string;
}

export interface NameToIdMap {
  [key: string]: string;
}

/**
 * Auxiliary class that makes management and lookup of subnets easier.
 */
export class AzSubnets {
  readonly subnets: AzSubnet[] = [];

  push(value: AzSubnet): this {
    this.subnets.push(value);
    return this;
  }

  getAzSubnetsForSubnetName(subnetName: string): AzSubnet[] {
    return this.subnets.filter(s => s.subnetName === subnetName);
  }

  getAzSubnetIdsForSubnetName(subnetName: string): string[] {
    return this.getAzSubnetsForSubnetName(subnetName).map(s => s.subnet.ref);
  }

  getAzSubnetForNameAndAz(subnetName: string, az: string): AzSubnet | undefined {
    return this.subnets.find(s => s.subnetName === subnetName && s.az === az);
  }

  getAzSubnetIdForNameAndAz(subnetName: string, az: string): string | undefined {
    return this.getAzSubnetForNameAndAz(subnetName, az)?.subnet?.ref;
  }
}

export interface VpcProps extends cdk.StackProps, VpcCommonProps {}

export interface VpcStackProps {
  vpcProps: VpcProps;
  transitGateways: Map<string, TransitGateway>;
}

export class VpcStack extends cfn.NestedStack {
  readonly vpc: Vpc;

  constructor(scope: cdk.Construct, name: string, props: VpcStackProps) {
    super(scope, name);

    // Create the VPC
    this.vpc = new Vpc(this, props.vpcProps.vpcConfig.name, props.vpcProps);

    const tgwDeployment = props.vpcProps.tgwDeployment;
    if (tgwDeployment) {
      const tgw = new TransitGateway(this, tgwDeployment.name!, tgwDeployment);
      props.transitGateways.set(tgwDeployment.name!, tgw);
    }

    const tgwAttach = props.vpcProps.vpcConfig['tgw-attach'];
    if (tgwAttach) {
      const tgwName = tgwAttach['associate-to-tgw'];
      const tgw = props.transitGateways.get(tgwName);
      if (tgw && tgwName.length > 0) {
        const attachSubnetsConfig = tgwAttach['attach-subnets'] || [];
        const associateConfig = tgwAttach['tgw-rt-associate'] || [];
        const propagateConfig = tgwAttach['tgw-rt-propagate'] || [];

        const subnetIds = attachSubnetsConfig.flatMap(
          subnet => this.vpc.azSubnets.getAzSubnetIdsForSubnetName(subnet) || [],
        );
        const tgwRouteAssociates = associateConfig.map(route => tgw.getRouteTableIdByName(route)!);
        const tgwRoutePropagates = propagateConfig.map(route => tgw.getRouteTableIdByName(route)!);

        // Attach VPC To TGW
        new TransitGatewayAttachment(this, 'TgwAttach', {
          vpcId: this.vpc.vpcId,
          subnetIds,
          transitGatewayId: tgw.tgwId,
          tgwRouteAssociates,
          tgwRoutePropagates,
        });
      }
    }
  }
}

/**
 * This construct creates a VPC, NAT gateway, internet gateway, virtual private gateway, route tables, subnets,
 * gateway endpoints, interface endpoints and transit gateway. It also allows VPC flow logging and VPC sharing.
 *
 * The construct is quite large and could be broken down into several smaller constructs.
 *
 * TODO: Decouple this class from the configuration file.
 */
export class Vpc extends cdk.Construct {
  readonly name: string;
  readonly region: Region;

  readonly vpcId: string;
  readonly azSubnets = new AzSubnets();

  readonly securityGroupNameMapping: NameToIdMap = {};
  readonly routeTableNameToIdMap: NameToIdMap = {};

  constructor(scope: cdk.Construct, name: string, props: VpcProps) {
    super(scope, name);

    const { accountKey, accounts, vpcConfig, organizationalUnitName, limiter } = props;
    const vpcName = props.vpcConfig.name;
    const useCentralEndpointsConfig: boolean = props.vpcConfig['use-central-endpoints'] ?? false;

    this.name = props.vpcConfig.name;
    this.region = vpcConfig.region;

    // Create Custom VPC using CFN construct as tags override option not available in default construct
    const vpcObj = new ec2.CfnVPC(this, vpcName, {
      cidrBlock: props.vpcConfig.cidr.toCidrString(),
      enableDnsHostnames: useCentralEndpointsConfig,
      enableDnsSupport: useCentralEndpointsConfig,
    });
    this.vpcId = vpcObj.ref;

    let extendVpc;
    if (props.vpcConfig.cidr2) {
      extendVpc = new ec2.CfnVPCCidrBlock(this, `ExtendVPC`, {
        cidrBlock: props.vpcConfig.cidr2.toCidrString(),
        vpcId: vpcObj.ref,
      });
    }

    let igw;
    let igwAttach;
    if (props.vpcConfig.igw) {
      // Create IGW
      igw = new ec2.CfnInternetGateway(this, `${vpcName}_igw`);
      // Attach IGW to VPC
      igwAttach = new ec2.CfnVPCGatewayAttachment(this, `${props.vpcConfig.name}_attach_igw`, {
        vpcId: vpcObj.ref,
        internetGatewayId: igw.ref,
      });
    }

    let vgw;
    let vgwAttach;

    const vgwConfig = props.vpcConfig.vgw;
    if (vgwConfig) {
      const amazonSideAsn = config.VirtualPrivateGatewayConfig.is(vgwConfig) ? vgwConfig.asn : undefined;

      // Create VGW
      vgw = new ec2.CfnVPNGateway(this, `${props.vpcConfig.name}_vpg`, {
        type: 'ipsec.1',
        amazonSideAsn,
      });

      // Attach VGW to VPC
      vgwAttach = new ec2.CfnVPCGatewayAttachment(this, `${props.vpcConfig.name}_attach_vgw`, {
        vpcId: vpcObj.ref,
        vpnGatewayId: vgw.ref,
      });
    }

    const s3Routes: string[] = [];
    const dynamoRoutes: string[] = [];
    const routeTablesProps = props.vpcConfig['route-tables'];
    const natRouteTables: string[] = [];
    if (routeTablesProps) {
      // Create Route Tables
      for (const routeTableProp of routeTablesProps) {
        if (routeTableProp.name === 'default') {
          continue;
        }

        const routeTableName = routeTableProp.name;
        const routeTable = new ec2.CfnRouteTable(this, routeTableName, {
          vpcId: vpcObj.ref,
        });

        this.routeTableNameToIdMap[routeTableName] = routeTable.ref;
        if (!routeTableProp.routes?.find(r => r.target === 'IGW')) {
          natRouteTables.push(routeTableProp.name);
        }

        // Add Routes to RouteTable
        for (const route of routeTableProp.routes ? routeTableProp.routes : []) {
          let dependsOn: cdk.CfnResource | undefined;
          let gatewayId: string | undefined;
          if (route.target === 'IGW') {
            gatewayId = igw?.ref;
            dependsOn = igwAttach;
          } else if (route.target === 'VGW') {
            gatewayId = vgw?.ref;
            dependsOn = vgwAttach;
          } else if (route.target.toLowerCase() === 's3') {
            s3Routes.push(routeTable.ref);
            continue;
          } else if (route.target.toLowerCase() === 'dynamodb') {
            dynamoRoutes.push(routeTable.ref);
            continue;
          } else {
            // Need to add for different Routes
            continue;
          }

          const params: ec2.CfnRouteProps = {
            routeTableId: routeTable.ref,
            destinationCidrBlock: route.destination as string,
            gatewayId,
          };
          const cfnRoute = new ec2.CfnRoute(this, `${routeTableName}_${route.target}`, params);
          if (dependsOn) {
            cfnRoute.addDependsOn(dependsOn);
          }
        }
      }
    }

    const subnetsConfig = props.vpcConfig.subnets || [];
    for (const subnetConfig of subnetsConfig) {
      const subnetName = subnetConfig.name;
      for (const subnetDefinition of subnetConfig.definitions.values()) {
        if (subnetDefinition.disabled) {
          continue;
        }

        const subnetCidr = subnetDefinition.cidr?.toCidrString() || subnetDefinition.cidr2?.toCidrString();
        if (!subnetCidr) {
          throw new Error(
            `Subnet with name "${subnetName}" and AZ "${subnetDefinition.az}" does not have a CIDR block`,
          );
        }

        const subnetId = pascalCase(`${subnetName}-${subnetDefinition.az}`);
        const subnet = new ec2.CfnSubnet(this, `Subnet${subnetId}`, {
          cidrBlock: subnetCidr,
          vpcId: vpcObj.ref,
          availabilityZone: `${this.region}${subnetDefinition.az}`,
        });
        if (extendVpc) {
          subnet.addDependsOn(extendVpc);
        }
        this.azSubnets.push({
          subnet,
          subnetName,
          az: subnetDefinition.az,
        });

        // Attach Subnet to Route-Table
        const routeTableName = subnetDefinition['route-table'];
        if (routeTableName === 'default') {
          continue;
        }

        // Find the route table ID for the route table name
        const routeTableId = this.routeTableNameToIdMap[routeTableName];
        if (!routeTableId) {
          throw new Error(`Cannot find route table with name "${routeTableName}"`);
        }

        // Associate the route table with the subnet
        new ec2.CfnSubnetRouteTableAssociation(this, `RouteTable${subnetId}`, {
          routeTableId,
          subnetId: subnet.ref,
        });
      }

      // Check for NACL's
      if (subnetConfig.nacls) {
        console.log(`NACL's Defined in VPC "${vpcName}" in Subnet "${subnetName}"`);
        new Nacl(this, `NACL-${subnetName}`, {
          subnetConfig,
          vpcConfig,
          vpcId: this.vpcId,
          subnets: this.azSubnets,
        });
      }
    }

    // Create VPC Gateway End Point
    const gatewayEndpoints = props.vpcConfig['gateway-endpoints'] || [];
    for (const gwEndpointName of gatewayEndpoints) {
      const gwService = new ec2.GatewayVpcEndpointAwsService(gwEndpointName.toLowerCase());
      new ec2.CfnVPCEndpoint(this, `Endpoint_${gwEndpointName}`, {
        serviceName: gwService.name,
        vpcId: vpcObj.ref,
        routeTableIds: gwEndpointName.toLocaleLowerCase() === 's3' ? s3Routes : dynamoRoutes,
      });
    }

    // Create NAT Gateway
    const natgwProps = vpcConfig.natgw;
    if (config.NatGatewayConfig.is(natgwProps)) {
      const subnetConfig = natgwProps.subnet;
      const subnetId = this.azSubnets.getAzSubnetIdForNameAndAz(subnetConfig.name, subnetConfig.az);
      if (!subnetId) {
        throw new Error(`Cannot find NAT gateway subnet name "${subnetConfig.name}" in AZ "${subnetConfig.az}"`);
      }

      const eip = new ec2.CfnEIP(this, 'EIP_shared-network');

      const natgw = new ec2.CfnNatGateway(this, `ntgw_${vpcName}`, {
        allocationId: eip.attrAllocationId,
        subnetId,
      });

      // Attach NatGw Routes to Non IGW Route Tables
      for (const natRoute of natRouteTables) {
        const routeTableId = this.routeTableNameToIdMap[natRoute];
        const routeParams: ec2.CfnRouteProps = {
          routeTableId,
          destinationCidrBlock: '0.0.0.0/0',
          natGatewayId: natgw?.ref,
        };
        new ec2.CfnRoute(this, `${natRoute}_natgw_route`, routeParams);
      }
    } else {
      console.log(`Skipping NAT gateway creation`);
    }

    // Share VPC subnet
    new VpcSubnetSharing(this, 'Sharing', {
      accountKey,
      accounts,
      vpcConfig,
      organizationalUnitName,
      subnets: this.azSubnets,
      limiter,
    });
  }
}<|MERGE_RESOLUTION|>--- conflicted
+++ resolved
@@ -6,14 +6,11 @@
 import { pascalCase } from 'pascal-case';
 import { Account } from '../utils/accounts';
 import { VpcSubnetSharing } from './vpc-subnet-sharing';
-<<<<<<< HEAD
 import { Nacl } from './nacl';
-import { Limiter, Limit } from '../utils/limits';
-=======
 import { Limiter } from '../utils/limits';
 import { TransitGatewayAttachment } from '../common/transit-gateway-attachment';
 import { TransitGateway } from './transit-gateway';
->>>>>>> b25d032b
+import { SecurityGroup } from './security-group';
 
 export interface VpcCommonProps {
   /**
@@ -319,6 +316,15 @@
       }
     }
 
+    // Create all security groups
+    if (vpcConfig['security-groups']) {
+      new SecurityGroup(this, 'SecurityGroups', {
+        vpcConfig,
+        vpcId: this.vpcId,
+        accountKey: props.accountKey!,
+      });
+    }
+
     // Create VPC Gateway End Point
     const gatewayEndpoints = props.vpcConfig['gateway-endpoints'] || [];
     for (const gwEndpointName of gatewayEndpoints) {
