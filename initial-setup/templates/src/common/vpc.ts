--- conflicted
+++ resolved
@@ -13,6 +13,7 @@
 import { StackOutput, getStackJsonOutput } from '@aws-pbmm/common-lambda/lib/util/outputs';
 import { AccountStacks } from '../common/account-stacks';
 import { JsonOutputValue } from '../common/json-output';
+import { TransitGateway } from './transit-gateway';
 
 export interface VpcCommonProps {
   /**
@@ -85,35 +86,18 @@
   }
 }
 
-<<<<<<< HEAD
 export interface VpcProps extends VpcCommonProps {
-  transitGateways: { [accountKey: string]: TransitGateway };
-=======
-export interface VpcProps extends cdk.StackProps, VpcCommonProps {}
-
-export interface VpcStackProps extends NestedStackProps {
-  vpcProps: VpcProps;
-  masterAccountId: string;
-  outputs: StackOutput[];
->>>>>>> 70ad71cc
+  transitGateways: { [tgwName: string]: TransitGateway };
 }
 
 export class VpcStack extends NestedStack {
   readonly vpc: Vpc;
 
-<<<<<<< HEAD
   constructor(scope: cdk.Construct, name: string, props: VpcProps) {
     super(scope, name);
 
     // Create the VPC
     this.vpc = new Vpc(this, props.vpcConfig.name, props);
-=======
-  constructor(scope: cdk.Construct, name: string, props: VpcStackProps) {
-    super(scope, name, props);
-
-    // Create the VPC
-    this.vpc = new Vpc(this, props.vpcProps.vpcConfig.name, props);
->>>>>>> 70ad71cc
   }
 }
 
@@ -141,12 +125,8 @@
   constructor(scope: cdk.Construct, name: string, vpcProps: VpcProps) {
     super(scope, name);
 
-<<<<<<< HEAD
-    // TODO Remove this dummy variable
     const props = { vpcProps };
 
-    const { accountKey, accounts, vpcConfig, organizationalUnitName, limiter, vpcConfigs } = props.vpcProps;
-=======
     const {
       accountKey,
       accounts,
@@ -156,7 +136,6 @@
       vpcConfigs,
       accountStacks,
     } = props.vpcProps;
->>>>>>> 70ad71cc
     const vpcName = props.vpcProps.vpcConfig.name;
 
     this.name = props.vpcProps.vpcConfig.name;
@@ -301,16 +280,13 @@
 
     let tgwAttachment;
     if (config.TransitGatewayAttachConfigType.is(tgwAttach)) {
+      const tgwName = tgwAttach['associate-to-tgw'];
       const tgwOutputs = getStackJsonOutput(props.outputs, {
         accountKey: tgwAttach.account,
         outputType: 'TgwOutput',
       });
+      // TODO Get TGW by name instead of just taking the first one
       const tgw = tgwOutputs[0];
-      const tgwName = tgwAttach['associate-to-tgw'];
-<<<<<<< HEAD
-      const tgw = vpcProps.transitGateways[tgwName];
-=======
->>>>>>> 70ad71cc
       if (!tgw) {
         console.warn(`Cannot find transit gateway with name "${tgwName}"`);
       } else {
@@ -391,17 +367,13 @@
             dynamoRoutes.push(routeTableObj);
             continue;
           } else if (route.target === 'TGW' && config.TransitGatewayAttachConfigType.is(tgwAttach) && tgwAttachment) {
+            const tgwName = tgwAttach['associate-to-tgw'];
             const tgwOutputs = getStackJsonOutput(props.outputs, {
               accountKey: tgwAttach.account,
               outputType: 'TgwOutput',
             });
+            // TODO Get TGW by name instead of just taking the first one
             const tgw = tgwOutputs[0];
-            const tgwName = tgwAttach['associate-to-tgw'];
-<<<<<<< HEAD
-            const tgw = vpcProps.transitGateways[tgwName];
-            dependsOn = tgw?.tgw;
-=======
->>>>>>> 70ad71cc
             const tgwRoute = new ec2.CfnRoute(this, `${routeTableName}_${route.target}`, {
               routeTableId: routeTableObj,
               destinationCidrBlock: route.destination as string,
