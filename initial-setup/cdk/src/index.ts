--- conflicted
+++ resolved
@@ -444,7 +444,6 @@
         resultPath: 'DISCARD',
       });
 
-<<<<<<< HEAD
       const enableResourceShareTask = new CodeTask(this, 'Enable Resource Sharing', {
         functionProps: {
           code: props.lambdas.codeForEntry('enable-resource-share'),
@@ -454,24 +453,16 @@
       });
 
       const vpcSharingTask = new sfn.Task(this, 'VPC Sharing Stacks', {
-=======
-      const deployPerimeterAccountkTask = new sfn.Task(this, 'Deploy Perimeter Stacks', {
->>>>>>> fbfce236
         task: new tasks.StartExecution(deployStateMachine, {
           integrationPattern: sfn.ServiceIntegrationPattern.SYNC,
           input: {
             ...deployTaskCommonInput,
-<<<<<<< HEAD
             appPath: 'apps/vpc-sharing.ts',
-=======
-            appPath: 'apps/perimeter.ts',
->>>>>>> fbfce236
-          },
-        }),
-        resultPath: 'DISCARD',
-      });
-
-<<<<<<< HEAD
+          },
+        }),
+        resultPath: 'DISCARD',
+      });
+
       const attachTagsTask = new CodeTask(this, 'Attach Tags to Shared Subnets', {
         functionProps: {
           code: props.lambdas.codeForEntry('attach-tags-to-subnets'),
@@ -483,7 +474,20 @@
           configSecretSourceId: configSecretInProgress.secretArn,
           stackOutputSecretId: stackOutputSecret.secretArn,
         },
-=======
+        resultPath: 'DISCARD',
+      });
+
+      const deployPerimeterAccountkTask = new sfn.Task(this, 'Deploy Perimeter Stacks', {
+        task: new tasks.StartExecution(deployStateMachine, {
+          integrationPattern: sfn.ServiceIntegrationPattern.SYNC,
+          input: {
+            ...deployTaskCommonInput,
+            appPath: 'apps/perimeter.ts',
+          },
+        }),
+        resultPath: 'DISCARD',
+      });
+
       const deployMasterAccountkTask = new sfn.Task(this, 'Deploy Master Stacks', {
         task: new tasks.StartExecution(deployStateMachine, {
           integrationPattern: sfn.ServiceIntegrationPattern.SYNC,
@@ -492,7 +496,6 @@
             appPath: 'apps/master.ts',
           },
         }),
->>>>>>> fbfce236
         resultPath: 'DISCARD',
       });
 
@@ -503,24 +506,18 @@
           .next(loadAccountsTask)
           .next(installRolesTask)
           .next(addRoleToScpTask)
-<<<<<<< HEAD
           .next(enableResourceShareTask)
-=======
           .next(addRoleToKmsKeyTask)
->>>>>>> fbfce236
           .next(deployLogArchiveTask)
           .next(storeStackOutput)
           .next(deploySharedNetworkTask)
           .next(storeShareNetworkStackOutput)
-<<<<<<< HEAD
-          .next(vpcSharingTask)
-          .next(attachTagsTask),
-=======
           .next(deployPerimeterAccountkTask)
           .next(storePerimeterStackOutput)
           .next(deployMasterAccountkTask)
-          .next(storeMasterStackOutput),
->>>>>>> fbfce236
+          .next(storeMasterStackOutput)
+          .next(vpcSharingTask)
+          .next(attachTagsTask)
       });
     }
   }
