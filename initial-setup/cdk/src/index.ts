--- conflicted
+++ resolved
@@ -132,9 +132,6 @@
         resultPath: '$.configuration',
       });
 
-<<<<<<< HEAD
-      const getBaseLineTask = new CodeTask(this, 'Get Baseline From Configuration', {
-=======
       const compareConfigurationsTask = new CodeTask(this, 'Compare Configurations', {
         functionProps: {
           code: lambdaCode,
@@ -148,8 +145,7 @@
         resultPath: '$.configuration',
       });
 
-      const loadConfigurationTask = new CodeTask(this, 'Load Configuration', {
->>>>>>> b31107c4
+      const getBaseLineTask = new CodeTask(this, 'Get Baseline From Configuration', {
         functionProps: {
           code: lambdaCode,
           handler: 'index.getBaseline',
@@ -533,7 +529,20 @@
         resultPath: 'DISCARD',
       });
 
-<<<<<<< HEAD
+      const storeCommitIdTask = new CodeTask(this, 'Store CommitId', {
+        functionProps: {
+          code: lambdaCode,
+          handler: 'index.storeCommitIdStep',
+          role: pipelineRole,
+        },
+        functionPayload: {
+          'configRepositoryName.$': '$.configRepositoryName',
+          'configFilePath.$': '$.configFilePath',
+          'configCommitId.$': '$.configCommitId',
+        },
+        resultPath: 'DISCARD',
+      });
+
       const commonDefinition = loadAccountsTask.startState
         .next(installRolesTask)
         .next(loadLimitsTask)
@@ -554,7 +563,8 @@
         .next(addTagsToSharedResourcesTask)
         .next(enableDirectorySharingTask)
         .next(deployPhase5Task)
-        .next(createAdConnectorTask);
+        .next(createAdConnectorTask)
+        .next(storeCommitIdTask);
 
       // Landing Zone Config Setup
       const alzConfigDefinition = loadLandingZoneConfigurationTask.startState
@@ -579,52 +589,9 @@
 
       new sfn.StateMachine(this, 'StateMachine', {
         stateMachineName: props.stateMachineName,
-        definition: sfn.Chain.start(getOrCreateConfigurationTask).next(getBaseLineTask).next(baseLineChoice),
-=======
-      const storeCommitIdTask = new CodeTask(this, 'Store CommitId', {
-        functionProps: {
-          code: lambdaCode,
-          handler: 'index.storeCommitIdStep',
-          role: pipelineRole,
-        },
-        functionPayload: {
-          'configRepositoryName.$': '$.configRepositoryName',
-          'configFilePath.$': '$.configFilePath',
-          'configCommitId.$': '$.configCommitId',
-        },
-        resultPath: 'DISCARD',
-      });
-
-      new sfn.StateMachine(this, 'StateMachine', {
-        stateMachineName: props.stateMachineName,
-        definition: sfn.Chain.start(getOrCreateConfigurationTask)
-          .next(compareConfigurationsTask)
-          .next(loadConfigurationTask)
-          .next(addRoleToServiceCatalog)
-          .next(createAccountsTask)
-          .next(loadAccountsTask)
-          .next(installRolesTask)
-          .next(loadLimitsTask)
-          .next(addScpTask)
-          .next(enableTrustedAccessForServicesTask)
-          .next(deployPhase0Task)
-          .next(storePhase0Output)
-          .next(deployPhase1Task)
-          .next(storePhase1Output)
-          .next(accountDefaultSettingsTask)
-          .next(deployPhase2Task)
-          .next(storePhase2Output)
-          .next(deployPhase3Task)
-          .next(storePhase3Output)
-          .next(deployPhase4Task)
-          .next(storePhase4Output)
-          .next(associateHostedZonesTask)
-          .next(addTagsToSharedResourcesTask)
-          .next(enableDirectorySharingTask)
-          .next(deployPhase5Task)
-          .next(createAdConnectorTask)
-          .next(storeCommitIdTask),
->>>>>>> b31107c4
+        definition: sfn.Chain.start(getOrCreateConfigurationTask).next(getBaseLineTask)
+          .next(compareConfigurationsTask)  
+          .next(baseLineChoice),
       });
     }
   }
