--- conflicted
+++ resolved
@@ -719,14 +719,9 @@
       });
 
       new sfn.StateMachine(this, 'StateMachine', {
-<<<<<<< HEAD
-        stateMachineName: `${props.stateMachineName}_sm`,
+        stateMachineName: props.stateMachineName,
         definition: sfn.Chain.start(getOrCreateConfigurationTask)
           .next(loadConfigurationTask)
-=======
-        stateMachineName: props.stateMachineName,
-        definition: sfn.Chain.start(loadConfigurationTask)
->>>>>>> 4c0a4795
           .next(addRoleToServiceCatalog)
           .next(createAccountsTask)
           .next(loadAccountsTask)
