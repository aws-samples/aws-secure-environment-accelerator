import * as codebuild from '@aws-cdk/aws-codebuild';
import * as iam from '@aws-cdk/aws-iam';
import * as s3assets from '@aws-cdk/aws-s3-assets';
import * as secrets from '@aws-cdk/aws-secretsmanager';
import * as sfn from '@aws-cdk/aws-stepfunctions';
import * as tasks from '@aws-cdk/aws-stepfunctions-tasks';
import * as cdk from '@aws-cdk/core';
import { WebpackBuild } from '@aws-pbmm/common-cdk/lib';
import { CodeTask } from '@aws-pbmm/common-cdk/lib/stepfunction-tasks';
import { zipFiles } from '@aws-pbmm/common-lambda/lib/util/zip';
import { Archiver } from 'archiver';
import * as path from 'path';
import * as tempy from 'tempy';
import { CreateAccountTask } from './tasks/create-account-task';
import { CreateStackSetTask } from './tasks/create-stack-set-task';
import { BuildTask } from './tasks/build-task';

interface BuildProps {
  lambdas: WebpackBuild;
  solutionZipPath: string;
}

export namespace InitialSetup {
  export interface CommonProps {
    configSecretName: string;
    acceleratorPrefix: string;
    acceleratorName: string;
    solutionRoot: string;
    executionRoleName: string;
  }

  export interface Props extends cdk.StackProps, CommonProps {}
}

export class InitialSetup extends cdk.Stack {
  constructor(scope: cdk.Construct, id: string, props: InitialSetup.Props & BuildProps) {
    super(scope, id);

    new InitialSetup.Pipeline(this, 'Pipeline', {
      configSecretName: props.configSecretName,
      acceleratorPrefix: props.acceleratorPrefix,
      acceleratorName: props.acceleratorName,
      solutionRoot: props.solutionRoot,
      executionRoleName: props.executionRoleName,
      lambdas: props.lambdas,
      solutionZipPath: props.solutionZipPath,
    });
  }

  static async create(scope: cdk.Construct, id: string, props: InitialSetup.Props) {
    const initialSetupRoot = path.join(props.solutionRoot, 'initial-setup');
    const lambdasRoot = path.join(initialSetupRoot, 'lambdas');

    // Build all the Lambda functions using Webpack
    const lambdas = await WebpackBuild.build({
      workingDir: lambdasRoot,
      webpackConfigFile: 'webpack.config.ts',
    });

    const solutionZipPath = tempy.file({
      extension: 'zip',
    });

    // TODO This should be the repo containing our code in the future
    // We want to ZIP the the initial setup ourselves to make sure the ZIP file is valid
    console.log(`Zipping solution directory "${props.solutionRoot} to "${solutionZipPath}"`);

    await zipFiles(solutionZipPath, (archive: Archiver) => {
      archive.glob('**/*', {
        cwd: props.solutionRoot,
        ignore: [
          '**/accounts.json',
          '**/cdk.out/**',
          '**/cdk.json',
          '**/config.json',
          '**/node_modules/**',
          '**/pnpm-lock.yaml',
          '**/.prettierrc',
        ],
      });
    });

    return new InitialSetup(scope, id, {
      ...props,
      lambdas,
      solutionZipPath,
    });
  }
}

export namespace InitialSetup {
  export interface PipelineProps extends CommonProps {
    lambdas: WebpackBuild;
    solutionZipPath: string;
  }

  export class Pipeline extends cdk.Construct {
    constructor(scope: cdk.Construct, id: string, props: PipelineProps) {
      super(scope, id);

      const stack = cdk.Stack.of(this);

      const accountsSecret = new secrets.Secret(this, 'Accounts', {
        description: 'This secret contains the information about the accounts that are used for deployment.',
      });

      const configSecretInProgress = new secrets.Secret(this, 'ConfigSecretInProgress', {
        description: 'This is a copy of the config while the deployment of the Accelerator is in progress.',
      });

      // TODO Copy the configSecretInProgress to configSecretLive when deployment is complete.
      //  const configSecretLive = new secrets.Secret(this, 'ConfigSecretLive', {
      //    description: 'This is the config that was used to deploy the current accelerator.',
      //  });

      // TODO This should be the repo containing our code in the future
      // Upload the templates ZIP as an asset to S3
      const solutionZip = new s3assets.Asset(this, 'Code', {
        path: props.solutionZipPath,
      });

      // The pipeline stage `InstallRoles` will allow the pipeline role to assume a role in the sub accounts
      const pipelineRole = new iam.Role(this, 'PipelineRole', {
        roleName: 'AcceleratorPipelineRole',
        assumedBy: new iam.CompositePrincipal(
          new iam.ServicePrincipal('codebuild.amazonaws.com'),
          new iam.ServicePrincipal('lambda.amazonaws.com'),
        ),
        managedPolicies: [iam.ManagedPolicy.fromAwsManagedPolicyName('AdministratorAccess')],
      });

      // Define a build specification to build the initial setup templates
      const project = new codebuild.PipelineProject(this, 'CdkDeploy', {
        role: pipelineRole,
        buildSpec: codebuild.BuildSpec.fromObject({
          version: '0.2',
          phases: {
            install: {
              'runtime-versions': {
                nodejs: 12,
              },
              commands: ['npm install --global pnpm', 'pnpm install'],
            },
            build: {
              commands: [
                'cd initial-setup/templates',
                'pnpm install',
                'pnpx cdk bootstrap --plugin "$(pwd)/../../plugins/assume-role" --app "pnpx ts-node src/index.ts"',
                'pnpx cdk deploy "*" --require-approval never --plugin "$(pwd)/../../plugins/assume-role" --app "pnpx ts-node src/index.ts"',
              ],
            },
          },
        }),
        environment: {
          buildImage: codebuild.LinuxBuildImage.STANDARD_3_0,
          computeType: codebuild.ComputeType.MEDIUM,
          environmentVariables: {
            ACCELERATOR_NAME: {
              type: codebuild.BuildEnvironmentVariableType.PLAINTEXT,
              value: props.acceleratorName,
            },
            ACCELERATOR_PREFIX: {
              type: codebuild.BuildEnvironmentVariableType.PLAINTEXT,
              value: props.acceleratorPrefix,
            },
            CONFIG_SECRET_ID: {
              type: codebuild.BuildEnvironmentVariableType.PLAINTEXT,
              value: configSecretInProgress.secretArn,
            },
            ACCOUNTS_SECRET_ID: {
              type: codebuild.BuildEnvironmentVariableType.PLAINTEXT,
              value: accountsSecret.secretArn,
            },
            CDK_PLUGIN_ASSUME_ROLE_NAME: {
              type: codebuild.BuildEnvironmentVariableType.PLAINTEXT,
              value: props.executionRoleName,
            },
          },
        },
      });

      const loadConfigurationTask = new CodeTask(this, 'Load Configuration', {
        functionProps: {
          code: props.lambdas.codeForEntry('load-configuration'),
          role: pipelineRole,
        },
        functionPayload: {
          configSecretSourceId: props.configSecretName,
          configSecretInProgressId: configSecretInProgress.secretArn,
        },
        resultPath: '$.configuration',
      });

      // TODO We might want to load this from the Landing Zone configuration
      const avmProductName = 'AWS-Landing-Zone-Account-Vending-Machine';
      const avmPortfolioName = 'AWS Landing Zone - Baseline';

      const addRoleToServiceCatalog = new CodeTask(this, 'Add Execution Role to Service Catalog', {
        functionProps: {
          code: props.lambdas.codeForEntry('add-role-to-service-catalog'),
          role: pipelineRole,
        },
        functionPayload: {
          roleArn: pipelineRole.roleArn,
          portfolioName: avmPortfolioName,
        },
        resultPath: 'DISCARD',
      });

      const createAccountStateMachine = new sfn.StateMachine(scope, 'CreateAccountStateMachine', {
        definition: new CreateAccountTask(scope, 'Create', {
          lambdas: props.lambdas,
          role: pipelineRole,
        }),
      });

      const createAccountTask = new sfn.Task(this, 'Create Account', {
        task: new tasks.StartExecution(createAccountStateMachine, {
          integrationPattern: sfn.ServiceIntegrationPattern.SYNC,
          input: {
            avmProductName,
            avmPortfolioName,
            'accountName.$': '$.accountName',
            'emailAddress.$': '$.emailAddress',
            'organizationalUnit.$': '$.organizationalUnit',
            'isMasterAccount.$': '$.isMasterAccount',
          },
        }),
      });

      const createAccountsTask = new sfn.Map(this, 'Create Accounts', {
        itemsPath: '$.configuration.accounts',
        resultPath: 'DISCARD',
        maxConcurrency: 1,
      });

      createAccountsTask.iterator(createAccountTask);

      const loadAccountsTask = new CodeTask(this, 'Load Accounts', {
        functionProps: {
          code: props.lambdas.codeForEntry('load-accounts'),
          role: pipelineRole,
        },
        functionPayload: {
          accountsSecretId: accountsSecret.secretArn,
          'configuration.$': '$.configuration',
        },
        resultPath: '$.accounts',
      });

      const installRoleTemplate = new s3assets.Asset(this, 'ExecutionRoleTemplate', {
        path: path.join(__dirname, 'assets', 'execution-role.template.json'),
      });

      // Make sure the Lambda can read the template
      installRoleTemplate.bucket.grantRead(pipelineRole);

      const installRolesStateMachine = new sfn.StateMachine(this, 'InstallRolesStateMachine', {
        definition: new CreateStackSetTask(this, 'Install', {
          lambdas: props.lambdas,
          role: pipelineRole,
        }),
      });

      const installRolesTask = new sfn.Task(this, 'Install Execution Roles', {
        task: new tasks.StartExecution(installRolesStateMachine, {
          integrationPattern: sfn.ServiceIntegrationPattern.SYNC,
          input: {
            stackName: `${props.acceleratorPrefix}PipelineRole`,
            stackCapabilities: ['CAPABILITY_NAMED_IAM'],
            stackParameters: {
              RoleName: props.executionRoleName,
              // TODO Only add root role for development environments
              AssumedByRoleArn: `arn:aws:iam::${stack.account}:root,${pipelineRole.roleArn}`,
            },
            stackTemplate: {
              s3BucketName: installRoleTemplate.s3BucketName,
              s3ObjectKey: installRoleTemplate.s3ObjectKey,
            },
            'instanceAccounts.$': '$.accounts[?(@.master != true)].id', // Initialize the role in non-master accounts
            instanceRegions: [stack.region],
          },
        }),
        resultPath: 'DISCARD',
      });

      const addRoleToScpTask = new CodeTask(this, 'Add Execution Role to SCP', {
        functionProps: {
          code: props.lambdas.codeForEntry('add-role-to-scp'),
          role: pipelineRole,
        },
        functionPayload: {
          roleName: props.executionRoleName,
          policyName: 'aws-landing-zone-core-mandatory-preventive-guardrails',
        },
        resultPath: 'DISCARD',
      });

      const deployStateMachine = new sfn.StateMachine(this, 'DeplyStateMachine', {
        definition: new BuildTask(this, 'Build', {
          lambdas: props.lambdas,
          role: pipelineRole,
          functionPayload: {
            codeBuildProjectName: project.projectName,
            sourceBucketName: solutionZip.s3BucketName,
            sourceBucketKey: solutionZip.s3ObjectKey,
          },
        }),
      });

      const deployTask = new sfn.Task(this, 'Deploy Initial Setup', {
        task: new tasks.StartExecution(deployStateMachine, {
          integrationPattern: sfn.ServiceIntegrationPattern.SYNC,
          input: {
            codeBuildProjectName: project.projectName,
            sourceBucketName: solutionZip.s3BucketName,
            sourceBucketKey: solutionZip.s3ObjectKey,
          },
<<<<<<< HEAD
          {
            stageName: 'ConfigureOrganizationalUnits',
            actions: [
              new CreateStackAction({
                actionName: 'Deploy',
                assumeRole: accountExecutionRoles.sharedNetwork,
                stackName: `${props.acceleratorPrefix}OrganizationalUnits`,
                stackTemplateArtifact: templatesSynthOutput.atPath('OrganizationalUnits.template.json'),
                lambdaRole: pipelineRole,
                lambdas: props.lambdas,
                waitSeconds: 60,
              }),
            ],
          },
        ],
=======
        }),
        resultPath: 'DISCARD',
      });

      new sfn.StateMachine(this, 'StateMachine', {
        definition: sfn.Chain.start(loadConfigurationTask)
          .next(addRoleToServiceCatalog)
          .next(createAccountsTask)
          .next(loadAccountsTask)
          .next(installRolesTask)
          .next(addRoleToScpTask)
          .next(deployTask),
>>>>>>> 92336d80
      });
    }
  }
}<|MERGE_RESOLUTION|>--- conflicted
+++ resolved
@@ -316,23 +316,6 @@
             sourceBucketName: solutionZip.s3BucketName,
             sourceBucketKey: solutionZip.s3ObjectKey,
           },
-<<<<<<< HEAD
-          {
-            stageName: 'ConfigureOrganizationalUnits',
-            actions: [
-              new CreateStackAction({
-                actionName: 'Deploy',
-                assumeRole: accountExecutionRoles.sharedNetwork,
-                stackName: `${props.acceleratorPrefix}OrganizationalUnits`,
-                stackTemplateArtifact: templatesSynthOutput.atPath('OrganizationalUnits.template.json'),
-                lambdaRole: pipelineRole,
-                lambdas: props.lambdas,
-                waitSeconds: 60,
-              }),
-            ],
-          },
-        ],
-=======
         }),
         resultPath: 'DISCARD',
       });
@@ -345,7 +328,6 @@
           .next(installRolesTask)
           .next(addRoleToScpTask)
           .next(deployTask),
->>>>>>> 92336d80
       });
     }
   }
