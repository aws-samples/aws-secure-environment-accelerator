--- conflicted
+++ resolved
@@ -227,14 +227,9 @@
         },
       );
 
-<<<<<<< HEAD
       const createLandingZoneAccountTask = new sfn.Task(this, 'Create Landing Zone Account', {
+        // tslint:disable-next-line: deprecation
         task: new tasks.StartExecution(createLandingZoneAccountStateMachine, {
-=======
-      const createAccountTask = new sfn.Task(this, 'Create Account', {
-        // tslint:disable-next-line: deprecation
-        task: new tasks.StartExecution(createAccountStateMachine, {
->>>>>>> 5b3550e1
           integrationPattern: sfn.ServiceIntegrationPattern.SYNC,
           input: {
             avmProductName,
