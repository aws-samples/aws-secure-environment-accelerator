--- conflicted
+++ resolved
@@ -151,40 +151,6 @@
         principal: new iam.AnyPrincipal(),
       });
 
-      // This key is used to encrypt passwords in sub accounts
-      const passwordsKey = new kms.Key(this, 'PasswordsKey', {
-        alias: 'Passwords',
-        description: 'This key is used to encrypt passwords that are used by sub accounts.',
-      });
-
-      // Allow the pipeline role to administer this key
-      passwordsKey.grant(pipelineRole, 'kms:*');
-
-      // Allow secrets manager to use this KMS key
-      passwordsKey.addToResourcePolicy(
-        new iam.PolicyStatement({
-          sid:
-            'Allow access through AWS Secrets Manager for all principals in the account that are authorized to use AWS Secrets Manager',
-          effect: iam.Effect.ALLOW,
-          actions: [
-            'kms:Encrypt',
-            'kms:Decrypt',
-            'kms:ReEncrypt*',
-            'kms:GenerateDataKey*',
-            'kms:CreateGrant',
-            'kms:DescribeKey',
-          ],
-          principals: [new iam.AnyPrincipal()],
-          resources: ['*'],
-          conditions: {
-            StringEquals: {
-              'kms:ViaService': `secretsmanager.${cdk.Aws.REGION}.amazonaws.com`,
-              'kms:CallerAccount': cdk.Aws.ACCOUNT_ID,
-            },
-          },
-        }),
-      );
-
       // Define a build specification to build the initial setup templates
       const project = new codebuild.PipelineProject(this, 'DeployProject', {
         role: pipelineRole,
@@ -226,10 +192,6 @@
               type: codebuild.BuildEnvironmentVariableType.PLAINTEXT,
               value: stackOutputSecret.secretArn,
             },
-            PASSWORDS_KMS_KEY_ARN: {
-              type: codebuild.BuildEnvironmentVariableType.PLAINTEXT,
-              value: passwordsKey.keyArn,
-            },
             ACCELERATOR_EXECUTION_ROLE_NAME: {
               type: codebuild.BuildEnvironmentVariableType.PLAINTEXT,
               value: props.executionRoleName,
@@ -368,19 +330,6 @@
         resultPath: 'DISCARD',
       });
 
-      const addRoleToKmsKeyTask = new CodeTask(this, 'Add Execution Roles to Passwords KMS Key', {
-        functionProps: {
-          code: props.lambdas.codeForEntry('add-role-to-kms-key'),
-          role: pipelineRole,
-        },
-        functionPayload: {
-          roleName: props.executionRoleName,
-          'accounts.$': '$.accounts',
-          kmsKeyId: passwordsKey.keyId,
-        },
-        resultPath: 'DISCARD',
-      });
-
       const storeStackOutput = new CodeTask(this, 'Store Log Archive Stack Output', {
         functionProps: {
           code: props.lambdas.codeForEntry('store-stack-output'),
@@ -462,55 +411,6 @@
         resultPath: 'DISCARD',
       });
 
-<<<<<<< HEAD
-      const deployPerimeterAccountkTask = new sfn.Task(this, 'Deploy Perimeter Stacks', {
-        task: new tasks.StartExecution(deployStateMachine, {
-          integrationPattern: sfn.ServiceIntegrationPattern.SYNC,
-          input: {
-            ...deployTaskCommonInput,
-            appPath: 'apps/perimeter.ts',
-          },
-        }),
-        resultPath: 'DISCARD',
-      });
-
-      const deployMasterAccountkTask = new sfn.Task(this, 'Deploy Master Stacks', {
-        task: new tasks.StartExecution(deployStateMachine, {
-          integrationPattern: sfn.ServiceIntegrationPattern.SYNC,
-          input: {
-            ...deployTaskCommonInput,
-            appPath: 'apps/master.ts',
-          },
-        }),
-        resultPath: 'DISCARD',
-      });
-
-      const deployGlobalOptionsTask = new sfn.Task(this, 'Deploy Global Options Stacks', {
-        task: new tasks.StartExecution(deployStateMachine, {
-          integrationPattern: sfn.ServiceIntegrationPattern.SYNC,
-          input: {
-            ...deployTaskCommonInput,
-            appPath: 'apps/global-options.ts',
-          },
-        }),
-        resultPath: 'DISCARD',
-      });
-
-      const storeGlobalOptionsStackOutput = new CodeTask(this, 'Store Global Options Stack Output', {
-        functionProps: {
-          code: props.lambdas.codeForEntry('store-stack-output'),
-          role: pipelineRole,
-        },
-        functionPayload: {
-          stackOutputSecretId: stackOutputSecret.secretArn,
-          assumeRoleName: props.executionRoleName,
-          'accounts.$': '$.accounts',
-        },
-        resultPath: 'DISCARD',
-      });
-
-=======
->>>>>>> 0061dcfb
       new sfn.StateMachine(this, 'StateMachine', {
         definition: sfn.Chain.start(loadConfigurationTask)
           .next(addRoleToServiceCatalog)
@@ -519,25 +419,11 @@
           .next(installRolesTask)
           .next(addRoleToScpTask)
           .next(enableResourceShareTask)
-          .next(addRoleToKmsKeyTask)
           .next(deployLogArchiveTask)
           .next(storeStackOutput)
-<<<<<<< HEAD
-          .next(deploySharedNetworkTask)
-          .next(storeShareNetworkStackOutput)
-          .next(deployPerimeterAccountkTask)
-          .next(storePerimeterStackOutput)
-          .next(deployMasterAccountkTask)
-          .next(storeMasterStackOutput)
-          .next(vpcSharingTask)
-          .next(attachTagsTask)
-          .next(deployGlobalOptionsTask)
-          .next(storeGlobalOptionsStackOutput),
-=======
           .next(deployMainTask)
           .next(storeMainOutput)
           .next(addTagsToSharedResourcesTask),
->>>>>>> 0061dcfb
       });
     }
   }
