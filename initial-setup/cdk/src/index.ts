import * as codebuild from '@aws-cdk/aws-codebuild';
import * as iam from '@aws-cdk/aws-iam';
import * as s3assets from '@aws-cdk/aws-s3-assets';
import * as secrets from '@aws-cdk/aws-secretsmanager';
import * as sfn from '@aws-cdk/aws-stepfunctions';
import * as tasks from '@aws-cdk/aws-stepfunctions-tasks';
import * as cdk from '@aws-cdk/core';
import { WebpackBuild } from '@aws-pbmm/common-cdk/lib';
import { AcceleratorStack, AcceleratorStackProps } from '@aws-pbmm/common-cdk/lib/core/accelerator-stack';
import { createRoleName } from '@aws-pbmm/common-cdk/lib/core/accelerator-name-generator';
import { CodeTask } from '@aws-pbmm/common-cdk/lib/stepfunction-tasks';
import { zipFiles } from '@aws-pbmm/common-lambda/lib/util/zip';
import { Archiver } from 'archiver';
import * as path from 'path';
import * as tempy from 'tempy';
import { BuildTask } from './tasks/build-task';
import { CreateAccountTask } from './tasks/create-account-task';
import { CreateStackSetTask } from './tasks/create-stack-set-task';
import { CreateAdConnectorTask } from './tasks/create-adconnector-task';
import * as lambda from '@aws-cdk/aws-lambda';
import * as s3 from '@aws-cdk/aws-s3';
import * as s3deployment from '@aws-cdk/aws-s3-deployment';

interface BuildProps {
  lambdaCode: lambda.Code;
  solutionZipPath: string;
}

export namespace InitialSetup {
  export interface CommonProps {
    acceleratorPrefix: string;
    acceleratorName: string;
    solutionRoot: string;
    stateMachineName: string;
    stateMachineExecutionRole: string;
    /**
     * Paramaters for configuration file
     */
    configFilePath: string;
    configRepositoryName: string;
    configS3Bucket: string;
    configS3FileName: string;
    configBranchName: string;
  }

  export interface Props extends AcceleratorStackProps, CommonProps {}
}

export class InitialSetup extends AcceleratorStack {
  constructor(scope: cdk.Construct, id: string, props: InitialSetup.Props & BuildProps) {
    super(scope, id, props);

    new InitialSetup.Pipeline(this, 'Pipeline', props);
  }

  static async create(scope: cdk.Construct, id: string, props: InitialSetup.Props): Promise<InitialSetup> {
    const initialSetupRoot = path.join(props.solutionRoot, 'initial-setup');
    const lambdasRoot = path.join(initialSetupRoot, 'lambdas');

    // Build all the Lambda functions using Webpack
    const lambdas = await WebpackBuild.build({
      workingDir: lambdasRoot,
      webpackConfigFile: 'webpack.config.ts',
    });

    // All lambdas are bundled into index.js
    const lambdaCode = lambdas.codeForEntry();

    const solutionZipPath = tempy.file({
      extension: 'zip',
    });

    // TODO This should be the repo containing our code in the future
    // We want to ZIP the the initial setup ourselves to make sure the ZIP file is valid
    console.log(`Zipping solution directory "${props.solutionRoot} to "${solutionZipPath}"`);

    await zipFiles(solutionZipPath, (archive: Archiver) => {
      archive.glob('**/*', {
        cwd: props.solutionRoot,
        ignore: [
          '**/accounts.json',
          '**/cdk.out/**',
          '**/cdk.json',
          '**/config.json',
          '**/node_modules/**',
          '**/pnpm-lock.yaml',
          '**/.prettierrc',
        ],
      });
    });

    return new InitialSetup(scope, id, {
      ...props,
      lambdaCode,
      solutionZipPath,
    });
  }
}

export namespace InitialSetup {
  export interface PipelineProps extends CommonProps {
    lambdaCode: lambda.Code;
    solutionZipPath: string;
  }

  export class Pipeline extends cdk.Construct {
    constructor(scope: cdk.Construct, id: string, props: PipelineProps) {
      super(scope, id);

      const { lambdaCode } = props;

      const stack = cdk.Stack.of(this);

      const accountsSecret = new secrets.Secret(this, 'Accounts', {
        secretName: 'accelerator/accounts',
        description: 'This secret contains the information about the accounts that are used for deployment.',
      });

      const stackOutputSecret = new secrets.Secret(this, 'StackOutput', {
        secretName: 'accelerator/outputs',
        description: 'This secret contains a copy of the outputs of the Accelerator stacks.',
      });

      const limitsSecret = new secrets.Secret(this, 'Limits', {
        secretName: 'accelerator/limits',
        description: 'This secret contains a copy of the service limits of the Accelerator accounts.',
      });

      // TODO This should be the repo containing our code in the future
      // Upload the templates ZIP as an asset to S3
      const solutionZip = new s3assets.Asset(this, 'SolutionZip', {
        path: props.solutionZipPath,
      });

      const cfnCustomResourceRole = new iam.Role(this, 'CfnCustomResourceRole', {
        roleName: createRoleName('L-CFN-CustomResource'),
        assumedBy: new iam.CompositePrincipal(new iam.ServicePrincipal('lambda.amazonaws.com')),
      });

      // The pipeline stage `InstallRoles` will allow the pipeline role to assume a role in the sub accounts
      const pipelineRole = new iam.Role(this, 'Role', {
        roleName: createRoleName('L-SFN-MasterRole'),
        assumedBy: new iam.CompositePrincipal(
          // TODO Only add root role for development environments
          new iam.ServicePrincipal('codebuild.amazonaws.com'),
          new iam.ServicePrincipal('lambda.amazonaws.com'),
        ),
        managedPolicies: [iam.ManagedPolicy.fromAwsManagedPolicyName('AdministratorAccess')],
      });

      cfnCustomResourceRole.addToPolicy(
        new iam.PolicyStatement({
          resources: ['*'],
          actions: ['sts:AssumeRole', 'logs:CreateLogGroup', 'logs:CreateLogStream', 'logs:PutLogEvents'],
        }),
      );

      const dnsEndpointIpPollerLambda = new lambda.Function(this, 'DnsEndpointIpPoller', {
        runtime: lambda.Runtime.NODEJS_12_X,
        code: lambdaCode,
        handler: 'index.getDnsEndpointIps',
        role: cfnCustomResourceRole,
        functionName: 'CfnCustomResourceR53EndpointIPPooler',
        environment: {
          ACCELERATOR_EXECUTION_ROLE_NAME: props.stateMachineExecutionRole,
        },
      });

      const enableSecurityHubLambda = new lambda.Function(this, 'EnableSecurityHub', {
        runtime: lambda.Runtime.NODEJS_12_X,
        code: lambdaCode,
        handler: 'index.enableSecurityHub',
        role: cfnCustomResourceRole,
        functionName: 'CfnCustomResourceEnableSecurityHub',
        environment: {
          ACCELERATOR_EXECUTION_ROLE_NAME: props.stateMachineExecutionRole,
        },
        timeout: cdk.Duration.seconds(900),
      });

      const inviteMembersSecurityHub = new lambda.Function(this, 'InviteMembersSecurityHub', {
        runtime: lambda.Runtime.NODEJS_12_X,
        code: lambdaCode,
        handler: 'index.inviteMembersSecurityHub',
        role: cfnCustomResourceRole,
        functionName: 'CfnCustomResourceInviteMembersSecurityHub',
        environment: {
          ACCELERATOR_EXECUTION_ROLE_NAME: props.stateMachineExecutionRole,
        },
        timeout: cdk.Duration.seconds(900),
      });

      const acceptInviteSecurityHub = new lambda.Function(this, 'AcceptInviteSecurityHub', {
        runtime: lambda.Runtime.NODEJS_12_X,
        code: lambdaCode,
        handler: 'index.acceptInviteSecurityHub',
        role: cfnCustomResourceRole,
        functionName: 'CfnCustomResourceAcceptInviteSecurityHub',
        environment: {
          ACCELERATOR_EXECUTION_ROLE_NAME: props.stateMachineExecutionRole,
        },
        timeout: cdk.Duration.seconds(900),
      });

      // Define a build specification to build the initial setup templates
      const project = new codebuild.PipelineProject(this, `${props.acceleratorPrefix}Deploy_pl`, {
        projectName: `${props.acceleratorPrefix}Deploy_pl`,
        role: pipelineRole,
        buildSpec: codebuild.BuildSpec.fromObject({
          version: '0.2',
          phases: {
            install: {
              'runtime-versions': {
                nodejs: 12,
              },
              commands: ['npm install --global pnpm', 'pnpm install'],
            },
            build: {
              commands: ['cd initial-setup/templates', 'bash codebuild-deploy.sh'],
            },
          },
        }),
        environment: {
          buildImage: codebuild.LinuxBuildImage.STANDARD_3_0,
          computeType: codebuild.ComputeType.MEDIUM,
          environmentVariables: {
            ACCELERATOR_NAME: {
              type: codebuild.BuildEnvironmentVariableType.PLAINTEXT,
              value: props.acceleratorName,
            },
            ACCELERATOR_PREFIX: {
              type: codebuild.BuildEnvironmentVariableType.PLAINTEXT,
              value: props.acceleratorPrefix,
            },
            CONFIG_FILE_PATH: {
              type: codebuild.BuildEnvironmentVariableType.PLAINTEXT,
              value: props.configFilePath,
            },
            CONFIG_REPOSITORY_NAME: {
              type: codebuild.BuildEnvironmentVariableType.PLAINTEXT,
              value: props.configRepositoryName,
            },
            ACCOUNTS_SECRET_ID: {
              type: codebuild.BuildEnvironmentVariableType.PLAINTEXT,
              value: accountsSecret.secretArn,
            },
            STACK_OUTPUT_SECRET_ID: {
              type: codebuild.BuildEnvironmentVariableType.PLAINTEXT,
              value: stackOutputSecret.secretArn,
            },
            LIMITS_SECRET_ID: {
              type: codebuild.BuildEnvironmentVariableType.PLAINTEXT,
              value: limitsSecret.secretArn,
            },
            ACCELERATOR_EXECUTION_ROLE_NAME: {
              type: codebuild.BuildEnvironmentVariableType.PLAINTEXT,
              value: props.stateMachineExecutionRole,
            },
            CDK_PLUGIN_ASSUME_ROLE_NAME: {
              type: codebuild.BuildEnvironmentVariableType.PLAINTEXT,
              value: props.stateMachineExecutionRole,
            },
            CFN_DNS_ENDPOINT_IPS_LAMBDA_ARN: {
              type: codebuild.BuildEnvironmentVariableType.PLAINTEXT,
              value: dnsEndpointIpPollerLambda.functionArn,
            },
            CFN_ENABLE_SECURITY_HUB_LAMBDA_ARN: {
              type: codebuild.BuildEnvironmentVariableType.PLAINTEXT,
              value: enableSecurityHubLambda.functionArn,
            },
            CFN_INVITE_MEMBERS_SECURITY_HUB_LAMBDA_ARN: {
              type: codebuild.BuildEnvironmentVariableType.PLAINTEXT,
              value: inviteMembersSecurityHub.functionArn,
            },
            CFN_ACCEPT_INVITE_SECURITY_HUB_LAMBDA_ARN: {
              type: codebuild.BuildEnvironmentVariableType.PLAINTEXT,
              value: acceptInviteSecurityHub.functionArn,
            },
          },
        },
      });

      const getOrCreateConfigurationTask = new CodeTask(this, 'Get or Create Configuration from S3', {
        functionProps: {
          code: lambdaCode,
          handler: 'index.getOrCreateConfig',
          role: pipelineRole,
        },
        functionPayload: {
          repositoryName: props.configRepositoryName,
          filePath: props.configFilePath,
          s3Bucket: props.configS3Bucket,
          s3FileName: props.configS3FileName,
          branchName: props.configBranchName,
        },
        resultPath: '$.configuration',
      });

      const loadConfigurationTask = new CodeTask(this, 'Load Configuration', {
        functionProps: {
          code: lambdaCode,
          handler: 'index.loadConfigurationStep',
          role: pipelineRole,
        },
        functionPayload: {
          configRepositoryName: props.configRepositoryName,
          configFilePath: props.configFilePath,
          'configCommitId.$': '$.configuration.configCommitId',
        },
        // inputPath: '$',
        resultPath: '$.configuration',
      });

      // TODO We might want to load this from the Landing Zone configuration
      const avmProductName = 'AWS-Landing-Zone-Account-Vending-Machine';
      const avmPortfolioName = 'AWS Landing Zone - Baseline';

      const addRoleToServiceCatalog = new CodeTask(this, 'Add Execution Role to Service Catalog', {
        functionProps: {
          code: lambdaCode,
          handler: 'index.addRoleToServiceCatalogStep',
          role: pipelineRole,
        },
        functionPayload: {
          roleArn: pipelineRole.roleArn,
          portfolioName: avmPortfolioName,
        },
        inputPath: '$.configuration',
        resultPath: 'DISCARD',
      });

      const createAccountStateMachine = new sfn.StateMachine(scope, `${props.acceleratorPrefix}CreateAccount_sm`, {
        stateMachineName: `${props.acceleratorPrefix}CreateAccount_sm`,
        definition: new CreateAccountTask(scope, 'Create', {
          lambdaCode,
          role: pipelineRole,
        }),
      });

      const createAccountTask = new sfn.Task(this, 'Create Account', {
        task: new tasks.StartExecution(createAccountStateMachine, {
          integrationPattern: sfn.ServiceIntegrationPattern.SYNC,
          input: {
            avmProductName,
            avmPortfolioName,
            'account.$': '$',
          },
        }),
      });

      const createAccountsTask = new sfn.Map(this, 'Create Accounts', {
        itemsPath: '$.configuration.accounts',
        resultPath: 'DISCARD',
        maxConcurrency: 1,
      });

      createAccountsTask.iterator(createAccountTask);

      const loadAccountsTask = new CodeTask(this, 'Load Accounts', {
        functionProps: {
          code: lambdaCode,
          handler: 'index.loadAccountsStep',
          role: pipelineRole,
        },
        functionPayload: {
          accountsSecretId: accountsSecret.secretArn,
          'configuration.$': '$.configuration',
        },
        resultPath: '$',
      });

      const installRoleTemplate = new s3assets.Asset(this, 'ExecutionRoleTemplate', {
        path: path.join(__dirname, 'assets', 'execution-role.template.json'),
      });

      // Make sure the Lambda can read the template
      installRoleTemplate.bucket.grantRead(pipelineRole);

      const installRolesStateMachine = new sfn.StateMachine(this, `${props.acceleratorPrefix}InstallRoles_sm`, {
        stateMachineName: `${props.acceleratorPrefix}InstallRoles_sm`,
        definition: new CreateStackSetTask(this, 'Install', {
          lambdaCode,
          role: pipelineRole,
        }),
      });

      const installRolesTask = new sfn.Task(this, 'Install Execution Roles', {
        task: new tasks.StartExecution(installRolesStateMachine, {
          integrationPattern: sfn.ServiceIntegrationPattern.SYNC,
          input: {
            stackName: `${props.acceleratorPrefix}PipelineRole`,
            stackCapabilities: ['CAPABILITY_NAMED_IAM'],
            stackParameters: {
              RoleName: props.stateMachineExecutionRole,
              // TODO Only add root role for development environments
              AssumedByRoleArn: `arn:aws:iam::${stack.account}:root,${pipelineRole.roleArn}`,
            },
            stackTemplate: {
              s3BucketName: installRoleTemplate.s3BucketName,
              s3ObjectKey: installRoleTemplate.s3ObjectKey,
            },
            'instanceAccounts.$': '$.accounts[*].id',
            instanceRegions: [stack.region],
          },
        }),
        resultPath: 'DISCARD',
      });

      const loadLimitsTask = new CodeTask(this, 'Load Limits', {
        functionProps: {
          code: lambdaCode,
          handler: 'index.loadLimitsStep',
          role: pipelineRole,
        },
        functionPayload: {
          configRepositoryName: props.configRepositoryName,
          configFilePath: props.configFilePath,
          'configCommitId.$': '$.configuration.configCommitId',
          limitsSecretId: limitsSecret.secretArn,
          assumeRoleName: props.stateMachineExecutionRole,
          'accounts.$': '$.accounts',
        },
        resultPath: '$.limits',
      });

      // creating a bucket to store SCP artifacts
      const scpArtifactBucket = new s3.Bucket(stack, 'ScpArtifactsBucket', {
        versioned: true,
      });

      const scpArtifactsFolderPath = path.join(__dirname, '..', '..', '..', 'reference-artifacts', 'SCPs');

      new s3deployment.BucketDeployment(stack, 'ScpArtifactsDeployment', {
        sources: [s3deployment.Source.asset(scpArtifactsFolderPath)],
        destinationBucket: scpArtifactBucket,
        destinationKeyPrefix: 'scp',
      });

      const addScpTask = new CodeTask(this, 'Add SCPs to Organization', {
        functionProps: {
          code: lambdaCode,
          handler: 'index.addScpStep',
          role: pipelineRole,
        },
        functionPayload: {
          acceleratorPrefix: props.acceleratorPrefix,
          configSecretId: configSecretInProgress.secretArn,
          scpBucketName: scpArtifactBucket.bucketName,
          scpBucketPrefix: 'scp',
          'organizationalUnits.$': '$.organizationalUnits',
          'accounts.$': '$.accounts',
        },
        resultPath: 'DISCARD',
      });

      const enableTrustedAccessForServicesTask = new CodeTask(this, 'Enable Trusted Access For Services', {
        functionProps: {
          code: lambdaCode,
          handler: 'index.enableTrustedAccessForServicesStep',
          role: pipelineRole,
        },
        functionPayload: {
          'accounts.$': '$.accounts',
        },
        resultPath: 'DISCARD',
      });

      // const preDeployParallelTask = new sfn.Parallel(this, 'PreDeploy', {
      // });
      // preDeployParallelTask.branch(loadLimitsTask);
      // preDeployParallelTask.branch(addScpTask);
      // preDeployParallelTask.branch(enableResourceSharingTask);

      const deployStateMachine = new sfn.StateMachine(this, `${props.acceleratorPrefix}Deploy_sm`, {
        stateMachineName: `${props.acceleratorPrefix}Deploy_sm`,
        definition: new BuildTask(this, 'Build', {
          lambdaCode,
          role: pipelineRole,
        }),
      });

      const deployTaskCommonInput = {
        codeBuildProjectName: project.projectName,
        sourceBucketName: solutionZip.s3BucketName,
        sourceBucketKey: solutionZip.s3ObjectKey,
        'configCommitId.$': '$.configuration.configCommitId',
      };

      const deployPhase0Task = new sfn.Task(this, 'Deploy Phase 0', {
        task: new tasks.StartExecution(deployStateMachine, {
          integrationPattern: sfn.ServiceIntegrationPattern.SYNC,
          input: {
            ...deployTaskCommonInput,
            appPath: 'apps/phase-0.ts',
          },
        }),
        resultPath: 'DISCARD',
      });

      const storePhase0Output = new CodeTask(this, 'Store Phase 0 Output', {
        functionProps: {
          code: lambdaCode,
          handler: 'index.storeStackOutputStep',
          role: pipelineRole,
        },
        functionPayload: {
          stackOutputSecretId: stackOutputSecret.secretArn,
          assumeRoleName: props.stateMachineExecutionRole,
          'accounts.$': '$.accounts',
        },
        resultPath: 'DISCARD',
      });

      const deployPhase1Task = new sfn.Task(this, 'Deploy Phase 1', {
        task: new tasks.StartExecution(deployStateMachine, {
          integrationPattern: sfn.ServiceIntegrationPattern.SYNC,
          input: {
            ...deployTaskCommonInput,
            appPath: 'apps/phase-1.ts',
          },
        }),
        resultPath: 'DISCARD',
      });

      const storePhase1Output = new CodeTask(this, 'Store Phase 1 Output', {
        functionProps: {
          code: lambdaCode,
          handler: 'index.storeStackOutputStep',
          role: pipelineRole,
        },
        functionPayload: {
          stackOutputSecretId: stackOutputSecret.secretArn,
          assumeRoleName: props.stateMachineExecutionRole,
          'accounts.$': '$.accounts',
        },
        resultPath: 'DISCARD',
      });

      // TODO We could put this task in a map task and apply to all accounts individually
      const accountDefaultSettingsTask = new CodeTask(this, 'Account Default Settings', {
        functionProps: {
          code: lambdaCode,
          handler: 'index.accountDefaultSettingsStep',
          role: pipelineRole,
        },
        functionPayload: {
          assumeRoleName: props.stateMachineExecutionRole,
          'accounts.$': '$.accounts',
          stackOutputSecretId: stackOutputSecret.secretArn,
          configRepositoryName: props.configRepositoryName,
          configFilePath: props.configFilePath,
          'configCommitId.$': '$.configuration.configCommitId',
        },
        resultPath: 'DISCARD',
      });

      const associateHostedZonesTask = new CodeTask(this, 'Associate Hosted Zones', {
        functionProps: {
          code: lambdaCode,
          handler: 'index.associateHostedZonesStep',
          role: pipelineRole,
        },
        functionPayload: {
          'accounts.$': '$.accounts',
          assumeRoleName: props.stateMachineExecutionRole,
          stackOutputSecretId: stackOutputSecret.secretArn,
          configRepositoryName: props.configRepositoryName,
          configFilePath: props.configFilePath,
          'configCommitId.$': '$.configuration.configCommitId',
        },
        resultPath: 'DISCARD',
      });

      const addTagsToSharedResourcesTask = new CodeTask(this, 'Add Tags to Shared Resources', {
        functionProps: {
          code: lambdaCode,
          handler: 'index.addTagsToSharedResourcesStep',
          role: pipelineRole,
        },
        functionPayload: {
          assumeRoleName: props.stateMachineExecutionRole,
          stackOutputSecretId: stackOutputSecret.secretArn,
        },
        resultPath: 'DISCARD',
      });

      const deployPhase2Task = new sfn.Task(this, 'Deploy Phase 2', {
        task: new tasks.StartExecution(deployStateMachine, {
          integrationPattern: sfn.ServiceIntegrationPattern.SYNC,
          input: {
            ...deployTaskCommonInput,
            appPath: 'apps/phase-2.ts',
          },
        }),
        resultPath: 'DISCARD',
      });

      const storePhase2Output = new CodeTask(this, 'Store Phase 2 Output', {
        functionProps: {
          code: lambdaCode,
          handler: 'index.storeStackOutputStep',
          role: pipelineRole,
        },
        functionPayload: {
          stackOutputSecretId: stackOutputSecret.secretArn,
          assumeRoleName: props.stateMachineExecutionRole,
          'accounts.$': '$.accounts',
        },
        resultPath: 'DISCARD',
      });

      const deployPhase3Task = new sfn.Task(this, 'Deploy Phase 3', {
        task: new tasks.StartExecution(deployStateMachine, {
          integrationPattern: sfn.ServiceIntegrationPattern.SYNC,
          input: {
            ...deployTaskCommonInput,
            appPath: 'apps/phase-3.ts',
          },
        }),
        resultPath: 'DISCARD',
      });

      const storePhase3Output = new CodeTask(this, 'Store Phase 3 Output', {
        functionProps: {
          code: lambdaCode,
          handler: 'index.storeStackOutputStep',
          role: pipelineRole,
        },
        functionPayload: {
          stackOutputSecretId: stackOutputSecret.secretArn,
          assumeRoleName: props.stateMachineExecutionRole,
          'accounts.$': '$.accounts',
        },
        resultPath: 'DISCARD',
      });

      const enableDirectorySharingTask = new CodeTask(this, 'Enable Directory Sharing', {
        functionProps: {
          code: lambdaCode,
          handler: 'index.enableDirectorySharingStep',
          role: pipelineRole,
        },
        functionPayload: {
          'accounts.$': '$.accounts',
          assumeRoleName: props.stateMachineExecutionRole,
          configRepositoryName: props.configRepositoryName,
          configFilePath: props.configFilePath,
          'configCommitId.$': '$.configuration.configCommitId',
          stackOutputSecretId: stackOutputSecret.secretArn,
        },
        resultPath: 'DISCARD',
      });

      const createAdConnectorStateMachine = new sfn.StateMachine(scope, 'CreateAdConnectorStateMachine', {
        stateMachineName: `${props.acceleratorPrefix}CreateAdConnector_sm`,
        definition: new CreateAdConnectorTask(scope, 'CreateAD', {
          lambdaCode,
          role: pipelineRole,
        }),
      });

      const createAdConnectorTask = new sfn.Task(this, 'Create AD Connector', {
        task: new tasks.StartExecution(createAdConnectorStateMachine, {
          integrationPattern: sfn.ServiceIntegrationPattern.SYNC,
          input: {
            'accounts.$': '$.accounts',
            assumeRoleName: props.stateMachineExecutionRole,
            configRepositoryName: props.configRepositoryName,
            configFilePath: props.configFilePath,
            'configCommitId.$': '$.configuration.configCommitId',
            stackOutputSecretId: stackOutputSecret.secretArn,
          },
        }),
        resultPath: 'DISCARD',
      });

      const deployPhase4Task = new sfn.Task(this, 'Deploy Phase 4', {
        task: new tasks.StartExecution(deployStateMachine, {
          integrationPattern: sfn.ServiceIntegrationPattern.SYNC,
          input: {
            ...deployTaskCommonInput,
            appPath: 'apps/phase-4.ts',
          },
        }),
        resultPath: 'DISCARD',
      });

      const storePhase4Output = new CodeTask(this, 'Store Phase 4 Output', {
        functionProps: {
          code: lambdaCode,
          handler: 'index.storeStackOutputStep',
          role: pipelineRole,
        },
        functionPayload: {
          stackOutputSecretId: stackOutputSecret.secretArn,
          assumeRoleName: props.stateMachineExecutionRole,
          'accounts.$': '$.accounts',
        },
        resultPath: 'DISCARD',
      });

      const deployPhase5Task = new sfn.Task(this, 'Deploy Phase 5', {
        task: new tasks.StartExecution(deployStateMachine, {
          integrationPattern: sfn.ServiceIntegrationPattern.SYNC,
          input: {
            ...deployTaskCommonInput,
            appPath: 'apps/phase-5.ts',
          },
        }),
        resultPath: 'DISCARD',
      });

      new sfn.StateMachine(this, 'StateMachine', {
        stateMachineName: `${props.stateMachineName}_sm`,
<<<<<<< HEAD
        definition: sfn.Chain.start(getOrCreateConfigurationTask)
          .next(loadConfigurationTask)
          .next(addRoleToServiceCatalog)
          .next(createAccountsTask)
=======
        definition: sfn.Chain.start(loadConfigurationTask)
          // .next(addRoleToServiceCatalog)
          // .next(createAccountsTask)
>>>>>>> 8d0da8f5
          .next(loadAccountsTask)
          // .next(installRolesTask)
          // .next(loadLimitsTask)
          // .next(addScpTask)
          // .next(enableTrustedAccessForServicesTask)
          .next(deployPhase0Task)
          .next(storePhase0Output)
          .next(deployPhase1Task)
          .next(storePhase1Output)
          .next(accountDefaultSettingsTask)
          .next(deployPhase2Task)
          .next(storePhase2Output)
          .next(deployPhase3Task)
          .next(storePhase3Output)
          .next(deployPhase4Task)
          .next(storePhase4Output)
          .next(associateHostedZonesTask)
          .next(addTagsToSharedResourcesTask)
          .next(enableDirectorySharingTask)
          .next(deployPhase5Task)
          .next(createAdConnectorTask),
      });
    }
  }
}<|MERGE_RESOLUTION|>--- conflicted
+++ resolved
@@ -444,7 +444,9 @@
         },
         functionPayload: {
           acceleratorPrefix: props.acceleratorPrefix,
-          configSecretId: configSecretInProgress.secretArn,
+          configRepositoryName: props.configRepositoryName,
+          configFilePath: props.configFilePath,
+          'configCommitId.$': '$.configuration.configCommitId',
           scpBucketName: scpArtifactBucket.bucketName,
           scpBucketPrefix: 'scp',
           'organizationalUnits.$': '$.organizationalUnits',
@@ -712,21 +714,15 @@
 
       new sfn.StateMachine(this, 'StateMachine', {
         stateMachineName: `${props.stateMachineName}_sm`,
-<<<<<<< HEAD
         definition: sfn.Chain.start(getOrCreateConfigurationTask)
           .next(loadConfigurationTask)
           .next(addRoleToServiceCatalog)
           .next(createAccountsTask)
-=======
-        definition: sfn.Chain.start(loadConfigurationTask)
-          // .next(addRoleToServiceCatalog)
-          // .next(createAccountsTask)
->>>>>>> 8d0da8f5
           .next(loadAccountsTask)
-          // .next(installRolesTask)
-          // .next(loadLimitsTask)
-          // .next(addScpTask)
-          // .next(enableTrustedAccessForServicesTask)
+          .next(installRolesTask)
+          .next(loadLimitsTask)
+          .next(addScpTask)
+          .next(enableTrustedAccessForServicesTask)
           .next(deployPhase0Task)
           .next(storePhase0Output)
           .next(deployPhase1Task)
