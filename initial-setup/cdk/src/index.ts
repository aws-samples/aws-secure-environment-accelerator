import * as codebuild from '@aws-cdk/aws-codebuild';
import * as iam from '@aws-cdk/aws-iam';
import * as s3assets from '@aws-cdk/aws-s3-assets';
import * as secrets from '@aws-cdk/aws-secretsmanager';
import * as sfn from '@aws-cdk/aws-stepfunctions';
import * as tasks from '@aws-cdk/aws-stepfunctions-tasks';
import * as cdk from '@aws-cdk/core';
import * as kms from '@aws-cdk/aws-kms';
import { WebpackBuild } from '@aws-pbmm/common-cdk/lib';
import { AcceleratorStack, AcceleratorStackProps } from '@aws-pbmm/common-cdk/lib/core/accelerator-stack';
import { CodeTask } from '@aws-pbmm/common-cdk/lib/stepfunction-tasks';
import { zipFiles } from '@aws-pbmm/common-lambda/lib/util/zip';
import { Archiver } from 'archiver';
import * as path from 'path';
import * as tempy from 'tempy';
import { BuildTask } from './tasks/build-task';
import { CreateAccountTask } from './tasks/create-account-task';
import { CreateStackSetTask } from './tasks/create-stack-set-task';
import * as lambda from '@aws-cdk/aws-lambda';
import { RunLambdaTask } from '@aws-cdk/aws-stepfunctions-tasks';

interface BuildProps {
  lambdas: WebpackBuild;
  solutionZipPath: string;
}

export namespace InitialSetup {
  export interface CommonProps {
    configSecretName: string;
    acceleratorPrefix: string;
    acceleratorName: string;
    solutionRoot: string;
    executionRoleName: string;
  }

  export interface Props extends AcceleratorStackProps, CommonProps {}
}

export class InitialSetup extends AcceleratorStack {
  constructor(scope: cdk.Construct, id: string, props: InitialSetup.Props & BuildProps) {
    super(scope, id, props);

    new InitialSetup.Pipeline(this, 'Pipeline', props);
  }

  static async create(scope: cdk.Construct, id: string, props: InitialSetup.Props) {
    const initialSetupRoot = path.join(props.solutionRoot, 'initial-setup');
    const lambdasRoot = path.join(initialSetupRoot, 'lambdas');

    // Build all the Lambda functions using Webpack
    const lambdas = await WebpackBuild.build({
      workingDir: lambdasRoot,
      webpackConfigFile: 'webpack.config.ts',
    });

    const solutionZipPath = tempy.file({
      extension: 'zip',
    });

    // TODO This should be the repo containing our code in the future
    // We want to ZIP the the initial setup ourselves to make sure the ZIP file is valid
    console.log(`Zipping solution directory "${props.solutionRoot} to "${solutionZipPath}"`);

    await zipFiles(solutionZipPath, (archive: Archiver) => {
      archive.glob('**/*', {
        cwd: props.solutionRoot,
        ignore: [
          '**/accounts.json',
          '**/cdk.out/**',
          '**/cdk.json',
          '**/config.json',
          '**/node_modules/**',
          '**/pnpm-lock.yaml',
          '**/.prettierrc',
        ],
      });
    });

    return new InitialSetup(scope, id, {
      ...props,
      lambdas,
      solutionZipPath,
    });
  }
}

export namespace InitialSetup {
  export interface PipelineProps extends CommonProps {
    lambdas: WebpackBuild;
    solutionZipPath: string;
  }

  export class Pipeline extends cdk.Construct {
    constructor(scope: cdk.Construct, id: string, props: PipelineProps) {
      super(scope, id);

      const stack = cdk.Stack.of(this);

      const accountsSecret = new secrets.Secret(this, 'Accounts', {
        secretName: 'accelerator/accounts',
        description: 'This secret contains the information about the accounts that are used for deployment.',
      });

      const stackOutputSecret = new secrets.Secret(this, 'StackOutput', {
        secretName: 'accelerator/outputs',
        description: 'This secret contains a copy of the outputs of the Accelerator stacks.',
      });

      const configSecretInProgress = new secrets.Secret(this, 'ConfigSecretInProgress', {
        secretName: 'accelerator/config/in-progress',
        description: 'This is a copy of the config while the deployment of the Accelerator is in progress.',
      });

      // TODO Copy the configSecretInProgress to configSecretLive when deployment is complete.
      //  const configSecretLive = new secrets.Secret(this, 'ConfigSecretLive', {
      //    description: 'This is the config that was used to deploy the current accelerator.',
      //  });

      // TODO This should be the repo containing our code in the future
      // Upload the templates ZIP as an asset to S3
      const solutionZip = new s3assets.Asset(this, 'SolutionZip', {
        path: props.solutionZipPath,
      });

      // The pipeline stage `InstallRoles` will allow the pipeline role to assume a role in the sub accounts
      const pipelineRole = new iam.Role(this, 'Role', {
        roleName: 'AcceleratorPipelineRole',
        assumedBy: new iam.CompositePrincipal(
          // TODO Only add root role for development environments
          new iam.ServicePrincipal('codebuild.amazonaws.com'),
          new iam.ServicePrincipal('lambda.amazonaws.com'),
        ),
        managedPolicies: [iam.ManagedPolicy.fromAwsManagedPolicyName('AdministratorAccess')],
      });

      const cfnLambdaRole = new iam.Role(this, 'LambdaRoleRoute53Resolver', {
        roleName: 'LambdaRoleRoute53Resolver',
        assumedBy: new iam.CompositePrincipal(new iam.ServicePrincipal('lambda.amazonaws.com')),
        managedPolicies: [iam.ManagedPolicy.fromAwsManagedPolicyName('AdministratorAccess')],
      });

      const cfnLambda = new lambda.Function(this, 'DnsEndpointIPPoller', {
        runtime: lambda.Runtime.NODEJS_12_X,
        code: props.lambdas.codeForEntry('get-dns-endpoint-ipaddress'),
        handler: 'index.handler',
        role: cfnLambdaRole,
      });

      // Allow Cloudformation to trigger the handler
      cfnLambda.addPermission('cfn-dns-endpoint-ip-pooler', {
        action: 'lambda:InvokeFunction',
        principal: new iam.AnyPrincipal(), //iam.ArnPrincipal('arn:aws:iam::983612491393:role/AcceleratorPipelineRole'),
      });

      // ArnPrincipal('arn:aws:iam::983612491393:role/AWSReservedSSO_AdministratorAccess_5d90eb8378e65f42'), // I think CloudFormation is going to be the service that is invoking our Lambda function, right?
      // This key is used to encrypt passwords in sub accounts
      const passwordsKey = new kms.Key(this, 'PasswordsKey', {
        alias: 'Passwords',
        description: 'This key is used to encrypt passwords that are used by sub accounts.',
      });

      // Allow the pipeline role to administer this key
      passwordsKey.grant(pipelineRole, 'kms:*');

      // Allow secrets manager to use this KMS key
      passwordsKey.addToResourcePolicy(
        new iam.PolicyStatement({
          sid:
            'Allow access through AWS Secrets Manager for all principals in the account that are authorized to use AWS Secrets Manager',
          effect: iam.Effect.ALLOW,
          actions: [
            'kms:Encrypt',
            'kms:Decrypt',
            'kms:ReEncrypt*',
            'kms:GenerateDataKey*',
            'kms:CreateGrant',
            'kms:DescribeKey',
          ],
          principals: [new iam.AnyPrincipal()],
          resources: ['*'],
          conditions: {
            StringEquals: {
              'kms:ViaService': `secretsmanager.${cdk.Aws.REGION}.amazonaws.com`,
              'kms:CallerAccount': cdk.Aws.ACCOUNT_ID,
            },
          },
        }),
      );

      // Define a build specification to build the initial setup templates
      const project = new codebuild.PipelineProject(this, 'DeployProject', {
        role: pipelineRole,
        buildSpec: codebuild.BuildSpec.fromObject({
          version: '0.2',
          phases: {
            install: {
              'runtime-versions': {
                nodejs: 12,
              },
              commands: ['npm install --global pnpm', 'pnpm install'],
            },
            build: {
              commands: ['cd initial-setup/templates', 'bash codebuild-deploy.sh'],
            },
          },
        }),
        environment: {
          buildImage: codebuild.LinuxBuildImage.STANDARD_3_0,
          computeType: codebuild.ComputeType.MEDIUM,
          environmentVariables: {
            ACCELERATOR_NAME: {
              type: codebuild.BuildEnvironmentVariableType.PLAINTEXT,
              value: props.acceleratorName,
            },
            ACCELERATOR_PREFIX: {
              type: codebuild.BuildEnvironmentVariableType.PLAINTEXT,
              value: props.acceleratorPrefix,
            },
            CONFIG_SECRET_ID: {
              type: codebuild.BuildEnvironmentVariableType.PLAINTEXT,
              value: configSecretInProgress.secretArn,
            },
            ACCOUNTS_SECRET_ID: {
              type: codebuild.BuildEnvironmentVariableType.PLAINTEXT,
              value: accountsSecret.secretArn,
            },
            STACK_OUTPUT_SECRET_ID: {
              type: codebuild.BuildEnvironmentVariableType.PLAINTEXT,
              value: stackOutputSecret.secretArn,
            },
            PASSWORDS_KMS_KEY_ARN: {
              type: codebuild.BuildEnvironmentVariableType.PLAINTEXT,
              value: passwordsKey.keyArn,
            },
            ACCELERATOR_EXECUTION_ROLE_NAME: {
              type: codebuild.BuildEnvironmentVariableType.PLAINTEXT,
              value: props.executionRoleName,
            },
            CDK_PLUGIN_ASSUME_ROLE_NAME: {
              type: codebuild.BuildEnvironmentVariableType.PLAINTEXT,
              value: props.executionRoleName,
            },
<<<<<<< HEAD
            CFN_DNS_ENDPOINT_IPS_LAMBDA_ARN: {
              type: codebuild.BuildEnvironmentVariableType.PLAINTEXT,
              value: cfnLambda.functionArn,
            },
=======
>>>>>>> 70bbb713
          },
        },
      });

      const loadConfigurationTask = new CodeTask(this, 'Load Configuration', {
        functionProps: {
          code: props.lambdas.codeForEntry('load-configuration'),
          role: pipelineRole,
        },
        functionPayload: {
          configSecretSourceId: props.configSecretName,
          configSecretInProgressId: configSecretInProgress.secretArn,
        },
        resultPath: '$.configuration',
      });

      // TODO We might want to load this from the Landing Zone configuration
      const avmProductName = 'AWS-Landing-Zone-Account-Vending-Machine';
      const avmPortfolioName = 'AWS Landing Zone - Baseline';

      const addRoleToServiceCatalog = new CodeTask(this, 'Add Execution Role to Service Catalog', {
        functionProps: {
          code: props.lambdas.codeForEntry('add-role-to-service-catalog'),
          role: pipelineRole,
        },
        functionPayload: {
          roleArn: pipelineRole.roleArn,
          portfolioName: avmPortfolioName,
        },
        resultPath: 'DISCARD',
      });

      const createAccountStateMachine = new sfn.StateMachine(scope, 'CreateAccountStateMachine', {
        definition: new CreateAccountTask(scope, 'Create', {
          lambdas: props.lambdas,
          role: pipelineRole,
        }),
      });

      const createAccountTask = new sfn.Task(this, 'Create Account', {
        task: new tasks.StartExecution(createAccountStateMachine, {
          integrationPattern: sfn.ServiceIntegrationPattern.SYNC,
          input: {
            avmProductName,
            avmPortfolioName,
            'account.$': '$',
          },
        }),
      });

      const createAccountsTask = new sfn.Map(this, 'Create Accounts', {
        itemsPath: '$.configuration.accounts',
        resultPath: 'DISCARD',
        maxConcurrency: 1,
      });

      createAccountsTask.iterator(createAccountTask);

      const loadAccountsTask = new CodeTask(this, 'Load Accounts', {
        functionProps: {
          code: props.lambdas.codeForEntry('load-accounts'),
          role: pipelineRole,
        },
        functionPayload: {
          accountsSecretId: accountsSecret.secretArn,
          'configuration.$': '$.configuration',
        },
        resultPath: '$.accounts',
      });

      const installRoleTemplate = new s3assets.Asset(this, 'ExecutionRoleTemplate', {
        path: path.join(__dirname, 'assets', 'execution-role.template.json'),
      });

      // Make sure the Lambda can read the template
      installRoleTemplate.bucket.grantRead(pipelineRole);

      const installRolesStateMachine = new sfn.StateMachine(this, 'InstallRolesStateMachine', {
        definition: new CreateStackSetTask(this, 'Install', {
          lambdas: props.lambdas,
          role: pipelineRole,
        }),
      });

      // Initialize the role in all accounts excluding the primary
      // We exclude the primary as this stack is probably installed in the primary account as well
      // and you cannot create a stack set instance in your own account
      const installRolesInstanceAccountIds = '$.accounts[?(@.primary != true)].id';

      const installRolesTask = new sfn.Task(this, 'Install Execution Roles', {
        task: new tasks.StartExecution(installRolesStateMachine, {
          integrationPattern: sfn.ServiceIntegrationPattern.SYNC,
          input: {
            stackName: `${props.acceleratorPrefix}PipelineRole`,
            stackCapabilities: ['CAPABILITY_NAMED_IAM'],
            stackParameters: {
              RoleName: props.executionRoleName,
              // TODO Only add root role for development environments
              AssumedByRoleArn: `arn:aws:iam::${stack.account}:root,arn:aws:iam::${stack.account}:role/Admin,${pipelineRole.roleArn}`,
            },
            stackTemplate: {
              s3BucketName: installRoleTemplate.s3BucketName,
              s3ObjectKey: installRoleTemplate.s3ObjectKey,
            },
            'instanceAccounts.$': installRolesInstanceAccountIds,
            instanceRegions: [stack.region],
          },
        }),
        resultPath: 'DISCARD',
      });

      // TODO We might want to load this from the Landing Zone configuration
      const coreMandatoryScpName = 'aws-landing-zone-core-mandatory-preventive-guardrails';

      const addRoleToScpTask = new CodeTask(this, 'Add Execution Role to SCP', {
        functionProps: {
          code: props.lambdas.codeForEntry('add-role-to-scp'),
          role: pipelineRole,
        },
        functionPayload: {
          roleName: props.executionRoleName,
          policyName: coreMandatoryScpName,
        },
        resultPath: 'DISCARD',
      });

      const addRoleToKmsKeyTask = new CodeTask(this, 'Add Execution Roles to Passwords KMS Key', {
        functionProps: {
          code: props.lambdas.codeForEntry('add-role-to-kms-key'),
          role: pipelineRole,
        },
        functionPayload: {
          roleName: props.executionRoleName,
          'accounts.$': '$.accounts',
          kmsKeyId: passwordsKey.keyId,
        },
        resultPath: 'DISCARD',
      });

      const storeStackOutput = new CodeTask(this, 'Store Stack Output', {
        functionProps: {
          code: props.lambdas.codeForEntry('store-stack-output'),
          role: pipelineRole,
        },
        functionPayload: {
          stackOutputSecretId: stackOutputSecret.secretArn,
          assumeRoleName: props.executionRoleName,
          'accounts.$': '$.accounts',
        },
        resultPath: 'DISCARD',
      });

      const storeShareNetworkStackOutput = new CodeTask(this, 'Store Shared Network Stack Output', {
        functionProps: {
          code: props.lambdas.codeForEntry('store-stack-output'),
          role: pipelineRole,
        },
        functionPayload: {
          stackOutputSecretId: stackOutputSecret.secretArn,
          assumeRoleName: props.executionRoleName,
          'accounts.$': '$.accounts',
        },
        resultPath: 'DISCARD',
      });

      const storePerimeterStackOutput = new CodeTask(this, 'Store Perimeter Stack Output', {
        functionProps: {
          code: props.lambdas.codeForEntry('store-stack-output'),
          role: pipelineRole,
        },
        functionPayload: {
          stackOutputSecretId: stackOutputSecret.secretArn,
          assumeRoleName: props.executionRoleName,
          'accounts.$': '$.accounts',
        },
        resultPath: 'DISCARD',
      });

      const storeMasterStackOutput = new CodeTask(this, 'Store Master Stack Output', {
        functionProps: {
          code: props.lambdas.codeForEntry('store-stack-output'),
          role: pipelineRole,
        },
        functionPayload: {
          stackOutputSecretId: stackOutputSecret.secretArn,
          assumeRoleName: props.executionRoleName,
          'accounts.$': '$.accounts',
        },
        resultPath: 'DISCARD',
      });

      const deployStateMachine = new sfn.StateMachine(this, 'DeployStateMachine', {
        definition: new BuildTask(this, 'Build', {
          lambdas: props.lambdas,
          role: pipelineRole,
        }),
      });

      const deployTaskCommonInput = {
        codeBuildProjectName: project.projectName,
        sourceBucketName: solutionZip.s3BucketName,
        sourceBucketKey: solutionZip.s3ObjectKey,
      };

      const deployLogArchiveTask = new sfn.Task(this, 'Deploy Log Archive Stacks', {
        task: new tasks.StartExecution(deployStateMachine, {
          integrationPattern: sfn.ServiceIntegrationPattern.SYNC,
          input: {
            ...deployTaskCommonInput,
            appPath: 'apps/log-archive.ts',
          },
        }),
        resultPath: 'DISCARD',
      });

      const deploySharedNetworkTask = new sfn.Task(this, 'Deploy Shared Network Stacks', {
        task: new tasks.StartExecution(deployStateMachine, {
          integrationPattern: sfn.ServiceIntegrationPattern.SYNC,
          input: {
            ...deployTaskCommonInput,
            appPath: 'apps/shared-network.ts',
          },
        }),
        resultPath: 'DISCARD',
      });

<<<<<<< HEAD
=======
      const enableResourceShareTask = new CodeTask(this, 'Enable Resource Sharing', {
        functionProps: {
          code: props.lambdas.codeForEntry('enable-resource-share'),
          role: pipelineRole,
        },
        resultPath: 'DISCARD',
      });

      const vpcSharingTask = new sfn.Task(this, 'VPC Sharing Stacks', {
        task: new tasks.StartExecution(deployStateMachine, {
          integrationPattern: sfn.ServiceIntegrationPattern.SYNC,
          input: {
            ...deployTaskCommonInput,
            appPath: 'apps/vpc-sharing.ts',
          },
        }),
        resultPath: 'DISCARD',
      });

      const attachTagsTask = new CodeTask(this, 'Attach Tags to Shared Subnets', {
        functionProps: {
          code: props.lambdas.codeForEntry('attach-tags-to-subnets'),
          role: pipelineRole,
        },
        functionPayload: {
          'accounts.$': '$.accounts',
          assumeRoleName: props.executionRoleName,
          configSecretSourceId: configSecretInProgress.secretArn,
          stackOutputSecretId: stackOutputSecret.secretArn,
        },
        resultPath: 'DISCARD',
      });

>>>>>>> 70bbb713
      const deployPerimeterAccountkTask = new sfn.Task(this, 'Deploy Perimeter Stacks', {
        task: new tasks.StartExecution(deployStateMachine, {
          integrationPattern: sfn.ServiceIntegrationPattern.SYNC,
          input: {
            ...deployTaskCommonInput,
            appPath: 'apps/perimeter.ts',
          },
        }),
        resultPath: 'DISCARD',
      });

      const deployMasterAccountkTask = new sfn.Task(this, 'Deploy Master Stacks', {
        task: new tasks.StartExecution(deployStateMachine, {
          integrationPattern: sfn.ServiceIntegrationPattern.SYNC,
          input: {
            ...deployTaskCommonInput,
            appPath: 'apps/master.ts',
          },
        }),
        resultPath: 'DISCARD',
      });

      new sfn.StateMachine(this, 'StateMachine', {
        definition: sfn.Chain.start(loadConfigurationTask)
          .next(addRoleToServiceCatalog)
          .next(createAccountsTask)
          .next(loadAccountsTask)
          .next(installRolesTask)
          .next(addRoleToScpTask)
          .next(enableResourceShareTask)
          .next(addRoleToKmsKeyTask)
          .next(deployLogArchiveTask)
          .next(storeStackOutput)
          .next(deploySharedNetworkTask)
          .next(storeShareNetworkStackOutput)
          .next(deployPerimeterAccountkTask)
          .next(storePerimeterStackOutput)
          .next(deployMasterAccountkTask)
<<<<<<< HEAD
          .next(storeMasterStackOutput),
=======
          .next(storeMasterStackOutput)
          .next(vpcSharingTask)
          .next(attachTagsTask),
>>>>>>> 70bbb713
      });
    }
  }
}<|MERGE_RESOLUTION|>--- conflicted
+++ resolved
@@ -240,13 +240,10 @@
               type: codebuild.BuildEnvironmentVariableType.PLAINTEXT,
               value: props.executionRoleName,
             },
-<<<<<<< HEAD
             CFN_DNS_ENDPOINT_IPS_LAMBDA_ARN: {
               type: codebuild.BuildEnvironmentVariableType.PLAINTEXT,
               value: cfnLambda.functionArn,
             },
-=======
->>>>>>> 70bbb713
           },
         },
       });
@@ -473,8 +470,6 @@
         resultPath: 'DISCARD',
       });
 
-<<<<<<< HEAD
-=======
       const enableResourceShareTask = new CodeTask(this, 'Enable Resource Sharing', {
         functionProps: {
           code: props.lambdas.codeForEntry('enable-resource-share'),
@@ -508,7 +503,6 @@
         resultPath: 'DISCARD',
       });
 
->>>>>>> 70bbb713
       const deployPerimeterAccountkTask = new sfn.Task(this, 'Deploy Perimeter Stacks', {
         task: new tasks.StartExecution(deployStateMachine, {
           integrationPattern: sfn.ServiceIntegrationPattern.SYNC,
@@ -547,13 +541,9 @@
           .next(deployPerimeterAccountkTask)
           .next(storePerimeterStackOutput)
           .next(deployMasterAccountkTask)
-<<<<<<< HEAD
-          .next(storeMasterStackOutput),
-=======
           .next(storeMasterStackOutput)
           .next(vpcSharingTask)
           .next(attachTagsTask),
->>>>>>> 70bbb713
       });
     }
   }
