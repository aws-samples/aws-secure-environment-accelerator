import * as codebuild from '@aws-cdk/aws-codebuild';
import * as iam from '@aws-cdk/aws-iam';
import * as s3assets from '@aws-cdk/aws-s3-assets';
import * as secrets from '@aws-cdk/aws-secretsmanager';
import * as sfn from '@aws-cdk/aws-stepfunctions';
import * as tasks from '@aws-cdk/aws-stepfunctions-tasks';
import * as cdk from '@aws-cdk/core';
import { WebpackBuild } from '@aws-pbmm/common-cdk/lib';
import { AcceleratorStack, AcceleratorStackProps } from '@aws-pbmm/common-cdk/lib/core/accelerator-stack';
import { CodeTask } from '@aws-pbmm/common-cdk/lib/stepfunction-tasks';
import { zipFiles } from '@aws-pbmm/common-lambda/lib/util/zip';
import { Archiver } from 'archiver';
import * as path from 'path';
import * as tempy from 'tempy';
import { BuildTask } from './tasks/build-task';
import { CreateAccountTask } from './tasks/create-account-task';
import { CreateStackSetTask } from './tasks/create-stack-set-task';
import * as lambda from '@aws-cdk/aws-lambda';

interface BuildProps {
  lambdas: WebpackBuild;
  solutionZipPath: string;
}

export namespace InitialSetup {
  export interface CommonProps {
    configSecretName: string;
    acceleratorPrefix: string;
    acceleratorName: string;
    solutionRoot: string;
    executionRoleName: string;
  }

  export interface Props extends AcceleratorStackProps, CommonProps {}
}

export class InitialSetup extends AcceleratorStack {
  constructor(scope: cdk.Construct, id: string, props: InitialSetup.Props & BuildProps) {
    super(scope, id, props);

    new InitialSetup.Pipeline(this, 'Pipeline', props);
  }

  static async create(scope: cdk.Construct, id: string, props: InitialSetup.Props) {
    const initialSetupRoot = path.join(props.solutionRoot, 'initial-setup');
    const lambdasRoot = path.join(initialSetupRoot, 'lambdas');

    // Build all the Lambda functions using Webpack
    const lambdas = await WebpackBuild.build({
      workingDir: lambdasRoot,
      webpackConfigFile: 'webpack.config.ts',
    });

    const solutionZipPath = tempy.file({
      extension: 'zip',
    });

    // TODO This should be the repo containing our code in the future
    // We want to ZIP the the initial setup ourselves to make sure the ZIP file is valid
    console.log(`Zipping solution directory "${props.solutionRoot} to "${solutionZipPath}"`);

    await zipFiles(solutionZipPath, (archive: Archiver) => {
      archive.glob('**/*', {
        cwd: props.solutionRoot,
        ignore: [
          '**/accounts.json',
          '**/cdk.out/**',
          '**/cdk.json',
          '**/config.json',
          '**/node_modules/**',
          '**/pnpm-lock.yaml',
          '**/.prettierrc',
        ],
      });
    });

    return new InitialSetup(scope, id, {
      ...props,
      lambdas,
      solutionZipPath,
    });
  }
}

export namespace InitialSetup {
  export interface PipelineProps extends CommonProps {
    lambdas: WebpackBuild;
    solutionZipPath: string;
  }

  export class Pipeline extends cdk.Construct {
    constructor(scope: cdk.Construct, id: string, props: PipelineProps) {
      super(scope, id);

      const stack = cdk.Stack.of(this);

      const accountsSecret = new secrets.Secret(this, 'Accounts', {
        secretName: 'accelerator/accounts',
        description: 'This secret contains the information about the accounts that are used for deployment.',
      });

      const stackOutputSecret = new secrets.Secret(this, 'StackOutput', {
        secretName: 'accelerator/outputs',
        description: 'This secret contains a copy of the outputs of the Accelerator stacks.',
      });

      const configSecretInProgress = new secrets.Secret(this, 'ConfigSecretInProgress', {
        secretName: 'accelerator/config/in-progress',
        description: 'This is a copy of the config while the deployment of the Accelerator is in progress.',
      });

      // TODO Copy the configSecretInProgress to configSecretLive when deployment is complete.
      //  const configSecretLive = new secrets.Secret(this, 'ConfigSecretLive', {
      //    description: 'This is the config that was used to deploy the current accelerator.',
      //  });

      // TODO This should be the repo containing our code in the future
      // Upload the templates ZIP as an asset to S3
      const solutionZip = new s3assets.Asset(this, 'SolutionZip', {
        path: props.solutionZipPath,
      });

      // The pipeline stage `InstallRoles` will allow the pipeline role to assume a role in the sub accounts
      const pipelineRole = new iam.Role(this, 'Role', {
        roleName: 'AcceleratorPipelineRole',
        assumedBy: new iam.CompositePrincipal(
          // TODO Only add root role for development environments
          new iam.ServicePrincipal('codebuild.amazonaws.com'),
          new iam.ServicePrincipal('lambda.amazonaws.com'),
        ),
        managedPolicies: [iam.ManagedPolicy.fromAwsManagedPolicyName('AdministratorAccess')],
      });

      // TODO Restrict role permissions
      const dnsEndpointIpPollerRole = new iam.Role(this, 'LambdaRoleRoute53Resolver', {
        roleName: 'LambdaRoleRoute53Resolver',
        assumedBy: new iam.CompositePrincipal(new iam.ServicePrincipal('lambda.amazonaws.com')),
        managedPolicies: [iam.ManagedPolicy.fromAwsManagedPolicyName('AdministratorAccess')],
      });

      const dnsEndpointIpPollerLambda = new lambda.Function(this, 'DnsEndpointIpPoller', {
        runtime: lambda.Runtime.NODEJS_12_X,
        code: props.lambdas.codeForEntry('get-dns-endpoint-ipaddress'),
        handler: 'index.handler',
        role: dnsEndpointIpPollerRole,
        environment: {
          ACCELERATOR_EXECUTION_ROLE_NAME: props.executionRoleName,
        },
      });

      // Allow Cloudformation to trigger the handler
      dnsEndpointIpPollerLambda.addPermission('cfn-dns-endpoint-ip-pooler', {
        action: 'lambda:InvokeFunction',
        principal: new iam.AnyPrincipal(),
      });

      // Define a build specification to build the initial setup templates
      const project = new codebuild.PipelineProject(this, 'DeployProject', {
        role: pipelineRole,
        buildSpec: codebuild.BuildSpec.fromObject({
          version: '0.2',
          phases: {
            install: {
              'runtime-versions': {
                nodejs: 12,
              },
              commands: ['npm install --global pnpm', 'pnpm install'],
            },
            build: {
              commands: ['cd initial-setup/templates', 'bash codebuild-deploy.sh'],
            },
          },
        }),
        environment: {
          buildImage: codebuild.LinuxBuildImage.STANDARD_3_0,
          computeType: codebuild.ComputeType.MEDIUM,
          environmentVariables: {
            ACCELERATOR_NAME: {
              type: codebuild.BuildEnvironmentVariableType.PLAINTEXT,
              value: props.acceleratorName,
            },
            ACCELERATOR_PREFIX: {
              type: codebuild.BuildEnvironmentVariableType.PLAINTEXT,
              value: props.acceleratorPrefix,
            },
            CONFIG_SECRET_ID: {
              type: codebuild.BuildEnvironmentVariableType.PLAINTEXT,
              value: configSecretInProgress.secretArn,
            },
            ACCOUNTS_SECRET_ID: {
              type: codebuild.BuildEnvironmentVariableType.PLAINTEXT,
              value: accountsSecret.secretArn,
            },
            STACK_OUTPUT_SECRET_ID: {
              type: codebuild.BuildEnvironmentVariableType.PLAINTEXT,
              value: stackOutputSecret.secretArn,
            },
            ACCELERATOR_EXECUTION_ROLE_NAME: {
              type: codebuild.BuildEnvironmentVariableType.PLAINTEXT,
              value: props.executionRoleName,
            },
            CDK_PLUGIN_ASSUME_ROLE_NAME: {
              type: codebuild.BuildEnvironmentVariableType.PLAINTEXT,
              value: props.executionRoleName,
            },
            CFN_DNS_ENDPOINT_IPS_LAMBDA_ARN: {
              type: codebuild.BuildEnvironmentVariableType.PLAINTEXT,
              value: dnsEndpointIpPollerLambda.functionArn,
            },
          },
        },
      });

      const loadConfigurationTask = new CodeTask(this, 'Load Configuration', {
        functionProps: {
          code: props.lambdas.codeForEntry('load-configuration'),
          role: pipelineRole,
        },
        functionPayload: {
          configSecretSourceId: props.configSecretName,
          configSecretInProgressId: configSecretInProgress.secretArn,
        },
        resultPath: '$.configuration',
      });

      // TODO We might want to load this from the Landing Zone configuration
      const avmProductName = 'AWS-Landing-Zone-Account-Vending-Machine';
      const avmPortfolioName = 'AWS Landing Zone - Baseline';

      const addRoleToServiceCatalog = new CodeTask(this, 'Add Execution Role to Service Catalog', {
        functionProps: {
          code: props.lambdas.codeForEntry('add-role-to-service-catalog'),
          role: pipelineRole,
        },
        functionPayload: {
          roleArn: pipelineRole.roleArn,
          portfolioName: avmPortfolioName,
        },
        resultPath: 'DISCARD',
      });

      const createAccountStateMachine = new sfn.StateMachine(scope, 'CreateAccountStateMachine', {
        definition: new CreateAccountTask(scope, 'Create', {
          lambdas: props.lambdas,
          role: pipelineRole,
        }),
      });

      const createAccountTask = new sfn.Task(this, 'Create Account', {
        task: new tasks.StartExecution(createAccountStateMachine, {
          integrationPattern: sfn.ServiceIntegrationPattern.SYNC,
          input: {
            avmProductName,
            avmPortfolioName,
            'account.$': '$',
          },
        }),
      });

      const createAccountsTask = new sfn.Map(this, 'Create Accounts', {
        itemsPath: '$.configuration.accounts',
        resultPath: 'DISCARD',
        maxConcurrency: 1,
      });

      createAccountsTask.iterator(createAccountTask);

      const loadAccountsTask = new CodeTask(this, 'Load Accounts', {
        functionProps: {
          code: props.lambdas.codeForEntry('load-accounts'),
          role: pipelineRole,
        },
        functionPayload: {
          accountsSecretId: accountsSecret.secretArn,
          'configuration.$': '$.configuration',
        },
        resultPath: '$.accounts',
      });

      const installRoleTemplate = new s3assets.Asset(this, 'ExecutionRoleTemplate', {
        path: path.join(__dirname, 'assets', 'execution-role.template.json'),
      });

      // Make sure the Lambda can read the template
      installRoleTemplate.bucket.grantRead(pipelineRole);

      const installRolesStateMachine = new sfn.StateMachine(this, 'InstallRolesStateMachine', {
        definition: new CreateStackSetTask(this, 'Install', {
          lambdas: props.lambdas,
          role: pipelineRole,
        }),
      });

      // Initialize the role in all accounts excluding the primary
      // We exclude the primary as this stack is probably installed in the primary account as well
      // and you cannot create a stack set instance in your own account
      const installRolesInstanceAccountIds = '$.accounts[?(@.primary != true)].id';

      const installRolesTask = new sfn.Task(this, 'Install Execution Roles', {
        task: new tasks.StartExecution(installRolesStateMachine, {
          integrationPattern: sfn.ServiceIntegrationPattern.SYNC,
          input: {
            stackName: `${props.acceleratorPrefix}PipelineRole`,
            stackCapabilities: ['CAPABILITY_NAMED_IAM'],
            stackParameters: {
              RoleName: props.executionRoleName,
              // TODO Only add root role for development environments
              AssumedByRoleArn: `arn:aws:iam::${stack.account}:root,${pipelineRole.roleArn}`,
            },
            stackTemplate: {
              s3BucketName: installRoleTemplate.s3BucketName,
              s3ObjectKey: installRoleTemplate.s3ObjectKey,
            },
            'instanceAccounts.$': installRolesInstanceAccountIds,
            instanceRegions: [stack.region],
          },
        }),
        resultPath: 'DISCARD',
      });

      // TODO We might want to load this from the Landing Zone configuration
      const coreMandatoryScpName = 'aws-landing-zone-core-mandatory-preventive-guardrails';

      const addRoleToScpTask = new CodeTask(this, 'Add Execution Role to SCP', {
        functionProps: {
          code: props.lambdas.codeForEntry('add-role-to-scp'),
          role: pipelineRole,
        },
        functionPayload: {
          roleName: props.executionRoleName,
          policyName: coreMandatoryScpName,
        },
        resultPath: 'DISCARD',
      });

      const enableResourceSharingTask = new CodeTask(this, 'Enable Resource Sharing', {
        functionProps: {
          code: props.lambdas.codeForEntry('enable-resource-sharing'),
          role: pipelineRole,
        },
        resultPath: 'DISCARD',
      });

      const deployStateMachine = new sfn.StateMachine(this, 'DeployStateMachine', {
        definition: new BuildTask(this, 'Build', {
          lambdas: props.lambdas,
          role: pipelineRole,
        }),
      });

      const deployTaskCommonInput = {
        codeBuildProjectName: project.projectName,
        sourceBucketName: solutionZip.s3BucketName,
        sourceBucketKey: solutionZip.s3ObjectKey,
      };

      const deployPhase0Task = new sfn.Task(this, 'Deploy Phase 0', {
        task: new tasks.StartExecution(deployStateMachine, {
          integrationPattern: sfn.ServiceIntegrationPattern.SYNC,
          input: {
            ...deployTaskCommonInput,
            appPath: 'apps/phase-0.ts',
          },
        }),
        resultPath: 'DISCARD',
      });

      const storePhase0Output = new CodeTask(this, 'Store Phase 0 Output', {
        functionProps: {
          code: props.lambdas.codeForEntry('store-stack-output'),
          role: pipelineRole,
        },
        functionPayload: {
          stackOutputSecretId: stackOutputSecret.secretArn,
          assumeRoleName: props.executionRoleName,
          'accounts.$': '$.accounts',
        },
        resultPath: 'DISCARD',
      });

      const deployPhase1Task = new sfn.Task(this, 'Deploy Phase 1', {
        task: new tasks.StartExecution(deployStateMachine, {
          integrationPattern: sfn.ServiceIntegrationPattern.SYNC,
          input: {
            ...deployTaskCommonInput,
            appPath: 'apps/phase-1.ts',
          },
        }),
        resultPath: 'DISCARD',
      });

      const storePhase1Output = new CodeTask(this, 'Store Phase 1 Output', {
        functionProps: {
          code: props.lambdas.codeForEntry('store-stack-output'),
          role: pipelineRole,
        },
        functionPayload: {
          stackOutputSecretId: stackOutputSecret.secretArn,
          assumeRoleName: props.executionRoleName,
          'accounts.$': '$.accounts',
        },
        resultPath: 'DISCARD',
      });

      // TODO We could put this task in a map task and apply to all accounts individually
      const blockS3PublicAccessTask = new CodeTask(this, 'Block S3 Public Access', {
        functionProps: {
          code: props.lambdas.codeForEntry('s3-block-public-access'),
          role: pipelineRole,
        },
        functionPayload: {
          assumeRoleName: props.executionRoleName,
          configSecretSourceId: props.configSecretName,
          'accounts.$': '$.accounts',
        },
        resultPath: 'DISCARD',
      });

<<<<<<< HEAD
      const associateHostedZones = new CodeTask(this, 'Associate Hosted Zones Stacks', {
        functionProps: {
          code: props.lambdas.codeForEntry('associate-hosted-zones'),
          role: pipelineRole,
        },
        functionPayload: {
          'accounts.$': '$.accounts',
          assumeRoleName: props.executionRoleName,
          configSecretSourceId: configSecretInProgress.secretArn,
          stackOutputSecretId: stackOutputSecret.secretArn,
        },
        resultPath: 'DISCARD',
      });

      const deployPerimeterAccountkTask = new sfn.Task(this, 'Deploy Perimeter Stacks', {
        task: new tasks.StartExecution(deployStateMachine, {
          integrationPattern: sfn.ServiceIntegrationPattern.SYNC,
          input: {
            ...deployTaskCommonInput,
            appPath: 'apps/perimeter.ts',
          },
        }),
=======
      const addTagsToSharedResourcesTask = new CodeTask(this, 'Add Tags to Shared Resources', {
        functionProps: {
          code: props.lambdas.codeForEntry('add-tags-to-shared-resources'),
          role: pipelineRole,
        },
        functionPayload: {
          assumeRoleName: props.executionRoleName,
          stackOutputSecretId: stackOutputSecret.secretArn,
        },
>>>>>>> 6f6da5ec
        resultPath: 'DISCARD',
      });

      const deployPhase2Task = new sfn.Task(this, 'Deploy Phase 2', {
        task: new tasks.StartExecution(deployStateMachine, {
          integrationPattern: sfn.ServiceIntegrationPattern.SYNC,
          input: {
            ...deployTaskCommonInput,
            appPath: 'apps/phase-2.ts',
          },
        }),
        resultPath: 'DISCARD',
      });

      new sfn.StateMachine(this, 'StateMachine', {
        definition: sfn.Chain.start(loadConfigurationTask)
          .next(addRoleToServiceCatalog)
          .next(createAccountsTask)
          .next(loadAccountsTask)
          .next(installRolesTask)
          .next(addRoleToScpTask)
<<<<<<< HEAD
          .next(enableResourceShareTask)
          .next(addRoleToKmsKeyTask)
          .next(deployLogArchiveTask)
          .next(storeStackOutput)
          .next(deploySharedNetworkTask)
          .next(storeShareNetworkStackOutput)
          .next(deployPerimeterAccountkTask)
          .next(storePerimeterStackOutput)
          .next(deployMasterAccountkTask)
          .next(storeMasterStackOutput)
          .next(vpcSharingTask)
          .next(attachTagsTask)
          .next(associateHostedZones),
=======
          .next(blockS3PublicAccessTask)
          .next(enableResourceSharingTask)
          .next(deployPhase0Task)
          .next(storePhase0Output)
          .next(deployPhase1Task)
          .next(storePhase1Output)
          .next(deployPhase2Task)
          .next(addTagsToSharedResourcesTask),
>>>>>>> 6f6da5ec
      });
    }
  }
}<|MERGE_RESOLUTION|>--- conflicted
+++ resolved
@@ -416,7 +416,6 @@
         resultPath: 'DISCARD',
       });
 
-<<<<<<< HEAD
       const associateHostedZones = new CodeTask(this, 'Associate Hosted Zones Stacks', {
         functionProps: {
           code: props.lambdas.codeForEntry('associate-hosted-zones'),
@@ -431,15 +430,6 @@
         resultPath: 'DISCARD',
       });
 
-      const deployPerimeterAccountkTask = new sfn.Task(this, 'Deploy Perimeter Stacks', {
-        task: new tasks.StartExecution(deployStateMachine, {
-          integrationPattern: sfn.ServiceIntegrationPattern.SYNC,
-          input: {
-            ...deployTaskCommonInput,
-            appPath: 'apps/perimeter.ts',
-          },
-        }),
-=======
       const addTagsToSharedResourcesTask = new CodeTask(this, 'Add Tags to Shared Resources', {
         functionProps: {
           code: props.lambdas.codeForEntry('add-tags-to-shared-resources'),
@@ -449,7 +439,6 @@
           assumeRoleName: props.executionRoleName,
           stackOutputSecretId: stackOutputSecret.secretArn,
         },
->>>>>>> 6f6da5ec
         resultPath: 'DISCARD',
       });
 
@@ -471,21 +460,6 @@
           .next(loadAccountsTask)
           .next(installRolesTask)
           .next(addRoleToScpTask)
-<<<<<<< HEAD
-          .next(enableResourceShareTask)
-          .next(addRoleToKmsKeyTask)
-          .next(deployLogArchiveTask)
-          .next(storeStackOutput)
-          .next(deploySharedNetworkTask)
-          .next(storeShareNetworkStackOutput)
-          .next(deployPerimeterAccountkTask)
-          .next(storePerimeterStackOutput)
-          .next(deployMasterAccountkTask)
-          .next(storeMasterStackOutput)
-          .next(vpcSharingTask)
-          .next(attachTagsTask)
-          .next(associateHostedZones),
-=======
           .next(blockS3PublicAccessTask)
           .next(enableResourceSharingTask)
           .next(deployPhase0Task)
@@ -493,8 +467,8 @@
           .next(deployPhase1Task)
           .next(storePhase1Output)
           .next(deployPhase2Task)
-          .next(addTagsToSharedResourcesTask),
->>>>>>> 6f6da5ec
+          .next(addTagsToSharedResourcesTask)
+          .next(associateHostedZones),
       });
     }
   }
