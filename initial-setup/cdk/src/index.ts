import * as autoscaling from '@aws-cdk/aws-autoscaling';
import * as codebuild from '@aws-cdk/aws-codebuild';
import * as iam from '@aws-cdk/aws-iam';
import * as s3assets from '@aws-cdk/aws-s3-assets';
import * as secrets from '@aws-cdk/aws-secretsmanager';
import * as sfn from '@aws-cdk/aws-stepfunctions';
import * as tasks from '@aws-cdk/aws-stepfunctions-tasks';
import * as cdk from '@aws-cdk/core';
import { WebpackBuild } from '@aws-pbmm/common-cdk/lib';
import { AcceleratorStack, AcceleratorStackProps } from '@aws-pbmm/common-cdk/lib/core/accelerator-stack';
import { CodeTask } from '@aws-pbmm/common-cdk/lib/stepfunction-tasks';
import { zipFiles } from '@aws-pbmm/common-lambda/lib/util/zip';
import { Archiver } from 'archiver';
import * as path from 'path';
import * as tempy from 'tempy';
import { BuildTask } from './tasks/build-task';
import { CreateAccountTask } from './tasks/create-account-task';
import { CreateStackSetTask } from './tasks/create-stack-set-task';
import * as lambda from '@aws-cdk/aws-lambda';

interface BuildProps {
  lambdaCode: lambda.Code;
  solutionZipPath: string;
}

export namespace InitialSetup {
  export interface CommonProps {
    configSecretName: string;
    acceleratorPrefix: string;
    acceleratorName: string;
    solutionRoot: string;
    stateMachineName: string;
    stateMachineExecutionRole: string;
  }

  export interface Props extends AcceleratorStackProps, CommonProps {}
}

export class InitialSetup extends AcceleratorStack {
  constructor(scope: cdk.Construct, id: string, props: InitialSetup.Props & BuildProps) {
    super(scope, id, props);

    new InitialSetup.Pipeline(this, 'Pipeline', props);
  }

  static async create(scope: cdk.Construct, id: string, props: InitialSetup.Props): Promise<InitialSetup> {
    const initialSetupRoot = path.join(props.solutionRoot, 'initial-setup');
    const lambdasRoot = path.join(initialSetupRoot, 'lambdas');

    // Build all the Lambda functions using Webpack
    const lambdas = await WebpackBuild.build({
      workingDir: lambdasRoot,
      webpackConfigFile: 'webpack.config.ts',
    });

    // All lambdas are bundled into index.js
    const lambdaCode = lambdas.codeForEntry();

    const solutionZipPath = tempy.file({
      extension: 'zip',
    });

    // TODO This should be the repo containing our code in the future
    // We want to ZIP the the initial setup ourselves to make sure the ZIP file is valid
    console.log(`Zipping solution directory "${props.solutionRoot} to "${solutionZipPath}"`);

    await zipFiles(solutionZipPath, (archive: Archiver) => {
      archive.glob('**/*', {
        cwd: props.solutionRoot,
        ignore: [
          '**/accounts.json',
          '**/cdk.out/**',
          '**/cdk.json',
          '**/config.json',
          '**/node_modules/**',
          '**/pnpm-lock.yaml',
          '**/.prettierrc',
        ],
      });
    });

    return new InitialSetup(scope, id, {
      ...props,
      lambdaCode,
      solutionZipPath,
    });
  }
}

export namespace InitialSetup {
  export interface PipelineProps extends CommonProps {
    lambdaCode: lambda.Code;
    solutionZipPath: string;
  }

  export class Pipeline extends cdk.Construct {
    constructor(scope: cdk.Construct, id: string, props: PipelineProps) {
      super(scope, id);

      const { lambdaCode } = props;

      const stack = cdk.Stack.of(this);

      const accountsSecret = new secrets.Secret(this, 'Accounts', {
        secretName: 'accelerator/accounts',
        description: 'This secret contains the information about the accounts that are used for deployment.',
      });

      const stackOutputSecret = new secrets.Secret(this, 'StackOutput', {
        secretName: 'accelerator/outputs',
        description: 'This secret contains a copy of the outputs of the Accelerator stacks.',
      });

      const configSecretInProgress = new secrets.Secret(this, 'ConfigSecretInProgress', {
        secretName: 'accelerator/config/in-progress',
        description: 'This is a copy of the config while the deployment of the Accelerator is in progress.',
      });

      // TODO Copy the configSecretInProgress to configSecretLive when deployment is complete.
      //  const configSecretLive = new secrets.Secret(this, 'ConfigSecretLive', {
      //    description: 'This is the config that was used to deploy the current accelerator.',
      //  });

      // TODO This should be the repo containing our code in the future
      // Upload the templates ZIP as an asset to S3
      const solutionZip = new s3assets.Asset(this, 'SolutionZip', {
        path: props.solutionZipPath,
      });

      const cfnCustomResourceRole = new iam.Role(this, 'CfnCustomResourceRole', {
        roleName: 'CfnCustomResourceRole',
        assumedBy: new iam.CompositePrincipal(new iam.ServicePrincipal('lambda.amazonaws.com')),
      });

      // The pipeline stage `InstallRoles` will allow the pipeline role to assume a role in the sub accounts
      const pipelineRole = new iam.Role(this, 'Role', {
        roleName: 'AcceleratorMasterRole',
        assumedBy: new iam.CompositePrincipal(
          // TODO Only add root role for development environments
          new iam.ServicePrincipal('codebuild.amazonaws.com'),
          new iam.ServicePrincipal('lambda.amazonaws.com'),
        ),
        managedPolicies: [iam.ManagedPolicy.fromAwsManagedPolicyName('AdministratorAccess')],
      });

      cfnCustomResourceRole.addToPolicy(
        new iam.PolicyStatement({
          resources: ['*'],
          actions: ['sts:AssumeRole', 'logs:CreateLogGroup', 'logs:CreateLogStream', 'logs:PutLogEvents'],
        }),
      );

      const dnsEndpointIpPollerLambda = new lambda.Function(this, 'DnsEndpointIpPoller', {
        runtime: lambda.Runtime.NODEJS_12_X,
        code: lambdaCode,
        handler: 'index.getDnsEndpointIps',
        role: cfnCustomResourceRole,
        functionName: 'CfnCustomResourceR53EndpointIPPooler',
        environment: {
          ACCELERATOR_EXECUTION_ROLE_NAME: props.stateMachineExecutionRole,
        },
      });

      // Define a build specification to build the initial setup templates
      const project = new codebuild.PipelineProject(this, 'DeployProject', {
        role: pipelineRole,
        buildSpec: codebuild.BuildSpec.fromObject({
          version: '0.2',
          phases: {
            install: {
              'runtime-versions': {
                nodejs: 12,
              },
              commands: ['npm install --global pnpm', 'pnpm install'],
            },
            build: {
              commands: ['cd initial-setup/templates', 'bash codebuild-deploy.sh'],
            },
          },
        }),
        environment: {
          buildImage: codebuild.LinuxBuildImage.STANDARD_3_0,
          computeType: codebuild.ComputeType.MEDIUM,
          environmentVariables: {
            ACCELERATOR_NAME: {
              type: codebuild.BuildEnvironmentVariableType.PLAINTEXT,
              value: props.acceleratorName,
            },
            ACCELERATOR_PREFIX: {
              type: codebuild.BuildEnvironmentVariableType.PLAINTEXT,
              value: props.acceleratorPrefix,
            },
            CONFIG_SECRET_ID: {
              type: codebuild.BuildEnvironmentVariableType.PLAINTEXT,
              value: configSecretInProgress.secretArn,
            },
            ACCOUNTS_SECRET_ID: {
              type: codebuild.BuildEnvironmentVariableType.PLAINTEXT,
              value: accountsSecret.secretArn,
            },
            STACK_OUTPUT_SECRET_ID: {
              type: codebuild.BuildEnvironmentVariableType.PLAINTEXT,
              value: stackOutputSecret.secretArn,
            },
            ACCELERATOR_EXECUTION_ROLE_NAME: {
              type: codebuild.BuildEnvironmentVariableType.PLAINTEXT,
              value: props.stateMachineExecutionRole,
            },
            CDK_PLUGIN_ASSUME_ROLE_NAME: {
              type: codebuild.BuildEnvironmentVariableType.PLAINTEXT,
              value: props.stateMachineExecutionRole,
            },
            CFN_DNS_ENDPOINT_IPS_LAMBDA_ARN: {
              type: codebuild.BuildEnvironmentVariableType.PLAINTEXT,
              value: dnsEndpointIpPollerLambda.functionArn,
            },
            CFN_DNS_ENDPOINT_IPS_FUNCTION_NAME: {
              type: codebuild.BuildEnvironmentVariableType.PLAINTEXT,
              value: dnsEndpointIpPollerLambda.functionName,
            },
          },
        },
      });

      const loadConfigurationTask = new CodeTask(this, 'Load Configuration', {
        functionProps: {
          code: lambdaCode,
          handler: 'index.loadConfigurationStep',
          role: pipelineRole,
        },
        functionPayload: {
          configSecretSourceId: props.configSecretName,
          configSecretInProgressId: configSecretInProgress.secretArn,
        },
        resultPath: '$.configuration',
      });

      // TODO We might want to load this from the Landing Zone configuration
      const avmProductName = 'AWS-Landing-Zone-Account-Vending-Machine';
      const avmPortfolioName = 'AWS Landing Zone - Baseline';

      const addRoleToServiceCatalog = new CodeTask(this, 'Add Execution Role to Service Catalog', {
        functionProps: {
          code: lambdaCode,
          handler: 'index.addRoleToServiceCatalogStep',
          role: pipelineRole,
        },
        functionPayload: {
          roleArn: pipelineRole.roleArn,
          portfolioName: avmPortfolioName,
        },
        resultPath: 'DISCARD',
      });

      const createAccountStateMachine = new sfn.StateMachine(scope, 'CreateAccountStateMachine', {
        definition: new CreateAccountTask(scope, 'Create', {
          lambdaCode,
          role: pipelineRole,
        }),
      });

      const createAccountTask = new sfn.Task(this, 'Create Account', {
        task: new tasks.StartExecution(createAccountStateMachine, {
          integrationPattern: sfn.ServiceIntegrationPattern.SYNC,
          input: {
            avmProductName,
            avmPortfolioName,
            'account.$': '$',
          },
        }),
      });

      const createAccountsTask = new sfn.Map(this, 'Create Accounts', {
        itemsPath: '$.configuration.accounts',
        resultPath: 'DISCARD',
        maxConcurrency: 1,
      });

      createAccountsTask.iterator(createAccountTask);

      const loadAccountsTask = new CodeTask(this, 'Load Accounts', {
        functionProps: {
          code: lambdaCode,
          handler: 'index.loadAccountsStep',
          role: pipelineRole,
        },
        functionPayload: {
          accountsSecretId: accountsSecret.secretArn,
          'configuration.$': '$.configuration',
        },
        resultPath: '$.accounts',
      });

      const installRoleTemplate = new s3assets.Asset(this, 'ExecutionRoleTemplate', {
        path: path.join(__dirname, 'assets', 'execution-role.template.json'),
      });

      // Make sure the Lambda can read the template
      installRoleTemplate.bucket.grantRead(pipelineRole);

      const installRolesStateMachine = new sfn.StateMachine(this, 'InstallRolesStateMachine', {
        definition: new CreateStackSetTask(this, 'Install', {
          lambdaCode,
          role: pipelineRole,
        }),
      });

      const installRolesTask = new sfn.Task(this, 'Install Execution Roles', {
        task: new tasks.StartExecution(installRolesStateMachine, {
          integrationPattern: sfn.ServiceIntegrationPattern.SYNC,
          input: {
            stackName: `${props.acceleratorPrefix}PipelineRole`,
            stackCapabilities: ['CAPABILITY_NAMED_IAM'],
            stackParameters: {
              RoleName: props.stateMachineExecutionRole,
              // TODO Only add root role for development environments
              AssumedByRoleArn: `arn:aws:iam::${stack.account}:root,${pipelineRole.roleArn}`,
            },
            stackTemplate: {
              s3BucketName: installRoleTemplate.s3BucketName,
              s3ObjectKey: installRoleTemplate.s3ObjectKey,
            },
            'instanceAccounts.$': '$.accounts[*].id',
            instanceRegions: [stack.region],
          },
        }),
        resultPath: 'DISCARD',
      });

      // TODO We might want to load this from the Landing Zone configuration
      const coreMandatoryScpName = 'aws-landing-zone-core-mandatory-preventive-guardrails';

      const addRoleToScpTask = new CodeTask(this, 'Add Execution Role to SCP', {
        functionProps: {
          code: lambdaCode,
          handler: 'index.addRoleToScpStep',
          role: pipelineRole,
        },
        functionPayload: {
          roleName: props.stateMachineExecutionRole,
          policyName: coreMandatoryScpName,
        },
        resultPath: 'DISCARD',
      });

      const enableResourceSharingTask = new CodeTask(this, 'Enable Resource Sharing', {
        functionProps: {
          code: lambdaCode,
          handler: 'index.enableResourceSharingStep',
          role: pipelineRole,
        },
        resultPath: 'DISCARD',
      });

      const deployStateMachine = new sfn.StateMachine(this, 'DeployStateMachine', {
        definition: new BuildTask(this, 'Build', {
          lambdaCode,
          role: pipelineRole,
        }),
      });

      const deployTaskCommonInput = {
        codeBuildProjectName: project.projectName,
        sourceBucketName: solutionZip.s3BucketName,
        sourceBucketKey: solutionZip.s3ObjectKey,
      };

      const deployPhase0Task = new sfn.Task(this, 'Deploy Phase 0', {
        task: new tasks.StartExecution(deployStateMachine, {
          integrationPattern: sfn.ServiceIntegrationPattern.SYNC,
          input: {
            ...deployTaskCommonInput,
            appPath: 'apps/phase-0.ts',
          },
        }),
        resultPath: 'DISCARD',
      });

      const storePhase0Output = new CodeTask(this, 'Store Phase 0 Output', {
        functionProps: {
          code: lambdaCode,
          handler: 'index.storeStackOutputStep',
          role: pipelineRole,
        },
        functionPayload: {
          stackOutputSecretId: stackOutputSecret.secretArn,
          assumeRoleName: props.stateMachineExecutionRole,
          'accounts.$': '$.accounts',
        },
        resultPath: 'DISCARD',
      });

      const deployPhase1Task = new sfn.Task(this, 'Deploy Phase 1', {
        task: new tasks.StartExecution(deployStateMachine, {
          integrationPattern: sfn.ServiceIntegrationPattern.SYNC,
          input: {
            ...deployTaskCommonInput,
            appPath: 'apps/phase-1.ts',
          },
        }),
        resultPath: 'DISCARD',
      });

      const storePhase1Output = new CodeTask(this, 'Store Phase 1 Output', {
        functionProps: {
          code: lambdaCode,
          handler: 'index.storeStackOutputStep',
          role: pipelineRole,
        },
        functionPayload: {
          stackOutputSecretId: stackOutputSecret.secretArn,
          assumeRoleName: props.stateMachineExecutionRole,
          'accounts.$': '$.accounts',
        },
        resultPath: 'DISCARD',
      });

      // TODO We could put this task in a map task and apply to all accounts individually
      const accountDefaultSettingsTask = new CodeTask(this, 'Account Default Settings', {
        functionProps: {
          code: lambdaCode,
          handler: 'index.accountDefaultSettingsStep',
          role: pipelineRole,
        },
        functionPayload: {
          assumeRoleName: props.stateMachineExecutionRole,
          configSecretSourceId: props.configSecretName,
          'accounts.$': '$.accounts',
          acceleratorName: props.acceleratorName,
        },
        resultPath: 'DISCARD',
      });

      const addTagsToSharedResourcesTask = new CodeTask(this, 'Add Tags to Shared Resources', {
        functionProps: {
          code: lambdaCode,
          handler: 'index.addTagsToSharedResourcesStep',
          role: pipelineRole,
        },
        functionPayload: {
          assumeRoleName: props.stateMachineExecutionRole,
          stackOutputSecretId: stackOutputSecret.secretArn,
        },
        resultPath: 'DISCARD',
      });

      const deployPhase2Task = new sfn.Task(this, 'Deploy Phase 2', {
        task: new tasks.StartExecution(deployStateMachine, {
          integrationPattern: sfn.ServiceIntegrationPattern.SYNC,
          input: {
            ...deployTaskCommonInput,
            appPath: 'apps/phase-2.ts',
          },
        }),
        resultPath: 'DISCARD',
      });

      const storePhase2Output = new CodeTask(this, 'Store Phase 2 Output', {
        functionProps: {
          code: lambdaCode,
          handler: 'index.storeStackOutputStep',
          role: pipelineRole,
        },
        functionPayload: {
          stackOutputSecretId: stackOutputSecret.secretArn,
          assumeRoleName: props.stateMachineExecutionRole,
          'accounts.$': '$.accounts',
        },
        resultPath: 'DISCARD',
      });

<<<<<<< HEAD
      const deployPhase3Task = new sfn.Task(this, 'Deploy Phase 3', {
        task: new tasks.StartExecution(deployStateMachine, {
          integrationPattern: sfn.ServiceIntegrationPattern.SYNC,
          input: {
            ...deployTaskCommonInput,
            appPath: 'apps/phase-3.ts',
          },
        }),
=======
      const enableDirectorySharingTask = new CodeTask(this, 'Enable Directory Sharing', {
        functionProps: {
          code: lambdaCode,
          handler: 'index.enableDirectorySharingStep',
          role: pipelineRole,
        },
        functionPayload: {
          'accounts.$': '$.accounts',
          assumeRoleName: props.stateMachineExecutionRole,
          configSecretSourceId: configSecretInProgress.secretArn,
          stackOutputSecretId: stackOutputSecret.secretArn,
        },
>>>>>>> 2b4dea62
        resultPath: 'DISCARD',
      });

      new sfn.StateMachine(this, 'StateMachine', {
        stateMachineName: props.stateMachineName,
        definition: sfn.Chain.start(loadConfigurationTask)
          .next(addRoleToServiceCatalog)
          .next(createAccountsTask)
          .next(loadAccountsTask)
          .next(installRolesTask)
          .next(addRoleToScpTask)
          .next(accountDefaultSettingsTask)
          .next(enableResourceSharingTask)
          .next(deployPhase0Task)
          .next(storePhase0Output)
          .next(deployPhase1Task)
          .next(storePhase1Output)
          .next(deployPhase2Task)
          .next(storePhase2Output)
<<<<<<< HEAD
          .next(deployPhase3Task)
          .next(addTagsToSharedResourcesTask),
=======
          .next(addTagsToSharedResourcesTask)
          .next(enableDirectorySharingTask),
>>>>>>> 2b4dea62
      });
    }
  }
}<|MERGE_RESOLUTION|>--- conflicted
+++ resolved
@@ -469,7 +469,6 @@
         resultPath: 'DISCARD',
       });
 
-<<<<<<< HEAD
       const deployPhase3Task = new sfn.Task(this, 'Deploy Phase 3', {
         task: new tasks.StartExecution(deployStateMachine, {
           integrationPattern: sfn.ServiceIntegrationPattern.SYNC,
@@ -478,7 +477,9 @@
             appPath: 'apps/phase-3.ts',
           },
         }),
-=======
+        resultPath: 'DISCARD',
+      });
+
       const enableDirectorySharingTask = new CodeTask(this, 'Enable Directory Sharing', {
         functionProps: {
           code: lambdaCode,
@@ -491,7 +492,6 @@
           configSecretSourceId: configSecretInProgress.secretArn,
           stackOutputSecretId: stackOutputSecret.secretArn,
         },
->>>>>>> 2b4dea62
         resultPath: 'DISCARD',
       });
 
@@ -511,13 +511,9 @@
           .next(storePhase1Output)
           .next(deployPhase2Task)
           .next(storePhase2Output)
-<<<<<<< HEAD
           .next(deployPhase3Task)
-          .next(addTagsToSharedResourcesTask),
-=======
           .next(addTagsToSharedResourcesTask)
           .next(enableDirectorySharingTask),
->>>>>>> 2b4dea62
       });
     }
   }
