import * as path from 'path';
import * as cdk from '@aws-cdk/core';
import * as iam from '@aws-cdk/aws-iam';
import * as lambda from '@aws-cdk/aws-lambda';
import * as s3 from '@aws-cdk/aws-s3';
import * as s3assets from '@aws-cdk/aws-s3-assets';
import * as s3deployment from '@aws-cdk/aws-s3-deployment';
import * as secrets from '@aws-cdk/aws-secretsmanager';
import * as sfn from '@aws-cdk/aws-stepfunctions';
import * as tasks from '@aws-cdk/aws-stepfunctions-tasks';
import { CdkDeployProject, PrebuiltCdkDeployProject } from '@aws-pbmm/common-cdk/lib/codebuild';
import { AcceleratorStack, AcceleratorStackProps } from '@aws-pbmm/common-cdk/lib/core/accelerator-stack';
import { createRoleName, createName } from '@aws-pbmm/common-cdk/lib/core/accelerator-name-generator';
import { CodeTask } from '@aws-pbmm/common-cdk/lib/stepfunction-tasks';
import { CreateLandingZoneAccountTask } from './tasks/create-landing-zone-account-task';
import { CreateOrganizationAccountTask } from './tasks/create-organization-account-task';
import { CreateStackSetTask } from './tasks/create-stack-set-task';
import { CreateAdConnectorTask } from './tasks/create-adconnector-task';
import { BuildTask } from './tasks/build-task';
import { CreateStackTask } from './tasks/create-stack-task';

export namespace InitialSetup {
  export interface CommonProps {
    acceleratorPrefix: string;
    acceleratorName: string;
    solutionRoot: string;
    stateMachineName: string;
    stateMachineExecutionRole: string;
    /**
     * Parameters for configuration file
     */
    configFilePath: string;
    configRepositoryName: string;
    configS3Bucket: string;
    configS3FileName: string;
    configBranchName: string;
    /**
     * Prebuild Docker image that contains the project with its dependencies already installed.
     */
    enablePrebuiltProject?: boolean;
  }

  export interface Props extends AcceleratorStackProps, CommonProps {}
}

export class InitialSetup extends AcceleratorStack {
  constructor(scope: cdk.Construct, id: string, props: InitialSetup.Props) {
    super(scope, id, props);

    new InitialSetup.Pipeline(this, 'Pipeline', props);
  }
}

export namespace InitialSetup {
  export type PipelineProps = CommonProps;

  export class Pipeline extends cdk.Construct {
    constructor(scope: cdk.Construct, id: string, props: PipelineProps) {
      super(scope, id);

      const { enablePrebuiltProject } = props;

      const lambdaPath = require.resolve('@aws-pbmm/initial-setup-lambdas');
      const lambdaDir = path.dirname(lambdaPath);
      const lambdaCode = lambda.Code.fromAsset(lambdaDir);

      const stack = cdk.Stack.of(this);

      const accountsSecret = new secrets.Secret(this, 'Accounts', {
        secretName: 'accelerator/accounts',
        description: 'This secret contains the information about the accounts that are used for deployment.',
      });

      const stackOutputSecret = new secrets.Secret(this, 'StackOutput', {
        secretName: 'accelerator/outputs',
        description: 'This secret contains a copy of the outputs of the Accelerator stacks.',
      });

      const limitsSecret = new secrets.Secret(this, 'Limits', {
        secretName: 'accelerator/limits',
        description: 'This secret contains a copy of the service limits of the Accelerator accounts.',
      });

      // creating a bucket to store SCP artifacts
      const scpArtifactBucket = new s3.Bucket(stack, 'ScpArtifactsBucket', {
        versioned: true,
        removalPolicy: cdk.RemovalPolicy.RETAIN,
      });

      // The pipeline stage `InstallRoles` will allow the pipeline role to assume a role in the sub accounts
      const pipelineRole = new iam.Role(this, 'Role', {
        roleName: createRoleName('L-SFN-MasterRole'),
        assumedBy: new iam.CompositePrincipal(
          // TODO Only add root role for development environments
          new iam.ServicePrincipal('codebuild.amazonaws.com'),
          new iam.ServicePrincipal('lambda.amazonaws.com'),
        ),
        managedPolicies: [iam.ManagedPolicy.fromAwsManagedPolicyName('AdministratorAccess')],
      });

      // Add a suffix to the CodeBuild project so it creates a new project as it's not able to update the `baseImage`
      const projectNameSuffix = enablePrebuiltProject ? 'Prebuilt' : '';
      const projectConstructor = enablePrebuiltProject ? PrebuiltCdkDeployProject : CdkDeployProject;
      const project = new projectConstructor(this, `CdkDeploy${projectNameSuffix}`, {
        projectName: createName({
          name: `Deploy${projectNameSuffix}`,
          region: false,
          account: false,
        }),
        role: pipelineRole,
        projectRoot: props.solutionRoot,
        packageManager: 'pnpm',
        commands: ['cd initial-setup/templates', 'sh codebuild-deploy.sh'],
        timeout: cdk.Duration.hours(4),
        environment: {
          ACCELERATOR_NAME: props.acceleratorName,
          ACCELERATOR_PREFIX: props.acceleratorPrefix,
          ACCELERATOR_EXECUTION_ROLE_NAME: props.stateMachineExecutionRole,
          CDK_PLUGIN_ASSUME_ROLE_NAME: props.stateMachineExecutionRole,
          ACCOUNTS_SECRET_ID: accountsSecret.secretArn,
          STACK_OUTPUT_SECRET_ID: stackOutputSecret.secretArn,
          LIMITS_SECRET_ID: limitsSecret.secretArn,
        },
      });

      const getOrCreateConfigurationTask = new CodeTask(this, 'Get or Create Configuration from S3', {
        functionProps: {
          code: lambdaCode,
          handler: 'index.getOrCreateConfig',
          role: pipelineRole,
        },
        functionPayload: {
          repositoryName: props.configRepositoryName,
          filePath: props.configFilePath,
          s3Bucket: props.configS3Bucket,
          s3FileName: props.configS3FileName,
          branchName: props.configBranchName,
        },
        resultPath: '$.configuration',
      });

      const compareConfigurationsTask = new CodeTask(this, 'Compare Configurations', {
        functionProps: {
          code: lambdaCode,
          handler: 'index.compareConfigurationsStep',
          role: pipelineRole,
        },
        functionPayload: {
          'inputConfig.$': '$',
          region: cdk.Aws.REGION,
        },
        resultPath: '$.configuration',
      });

      const getBaseLineTask = new CodeTask(this, 'Get Baseline From Configuration', {
        functionProps: {
          code: lambdaCode,
          handler: 'index.getBaseline',
          role: pipelineRole,
        },
        functionPayload: {
          configRepositoryName: props.configRepositoryName,
          configFilePath: props.configFilePath,
          'configCommitId.$': '$.configuration.configCommitId',
        },
        resultPath: '$.configuration',
      });

      const loadLandingZoneConfigurationTask = new CodeTask(this, 'Load Landing Zone Configuration', {
        functionProps: {
          code: lambdaCode,
          handler: 'index.loadLandingZoneConfigurationStep',
          role: pipelineRole,
        },
        functionPayload: {
          configRepositoryName: props.configRepositoryName,
          configFilePath: props.configFilePath,
          'configCommitId.$': '$.configuration.configCommitId',
          'baseline.$': '$.configuration.baseline',
        },
        resultPath: '$.configuration',
      });

      const loadOrgConfigurationTask = new CodeTask(this, 'Load Organization Configuration', {
        functionProps: {
          code: lambdaCode,
          handler: 'index.loadOrganizationConfigurationStep',
          role: pipelineRole,
        },
        functionPayload: {
          configRepositoryName: props.configRepositoryName,
          configFilePath: props.configFilePath,
          'configCommitId.$': '$.configuration.configCommitId',
          'baseline.$': '$.configuration.baseline',
        },
        resultPath: '$.configuration',
      });

      // TODO We might want to load this from the Landing Zone configuration
      const avmProductName = 'AWS-Landing-Zone-Account-Vending-Machine';
      const avmPortfolioName = 'AWS Landing Zone - Baseline';

      const addRoleToServiceCatalog = new CodeTask(this, 'Add Execution Role to Service Catalog', {
        functionProps: {
          code: lambdaCode,
          handler: 'index.addRoleToServiceCatalogStep',
          role: pipelineRole,
        },
        functionPayload: {
          roleArn: pipelineRole.roleArn,
          portfolioName: avmPortfolioName,
        },
        inputPath: '$.configuration',
        resultPath: 'DISCARD',
      });

      const createLandingZoneAccountStateMachine = new sfn.StateMachine(
        scope,
        `${props.acceleratorPrefix}ALZCreateAccount_sm`,
        {
          stateMachineName: `${props.acceleratorPrefix}ALZCreateAccount_sm`,
          definition: new CreateLandingZoneAccountTask(scope, 'Create ALZ Account', {
            lambdaCode,
            role: pipelineRole,
          }),
        },
      );

      const createLandingZoneAccountTask = new sfn.Task(this, 'Create Landing Zone Account', {
        task: new tasks.StartExecution(createLandingZoneAccountStateMachine, {
          integrationPattern: sfn.ServiceIntegrationPattern.SYNC,
          input: {
            avmProductName,
            avmPortfolioName,
            'account.$': '$',
          },
        }),
      });

      const createLandingZoneAccountsTask = new sfn.Map(this, 'Create Landing Zone Accounts', {
        itemsPath: '$.configuration.accounts',
        resultPath: 'DISCARD',
        maxConcurrency: 1,
      });

      createLandingZoneAccountsTask.iterator(createLandingZoneAccountTask);

      const createOrganizationAccountStateMachine = new sfn.StateMachine(
        scope,
        `${props.acceleratorPrefix}OrgCreateAccount_sm`,
        {
          stateMachineName: `${props.acceleratorPrefix}OrgCreateAccount_sm`,
          definition: new CreateOrganizationAccountTask(scope, 'Create Org Account', {
            lambdaCode,
            role: pipelineRole,
          }),
        },
      );

      const createOrganizationAccountsTask = new sfn.Map(this, 'Create Organization Accounts', {
        itemsPath: '$.configuration.accounts',
        resultPath: 'DISCARD',
        maxConcurrency: 1,
        parameters: {
          'account.$': '$$.Map.Item.Value',
          'organizationalUnits.$': '$.configuration.organizationalUnits',
          configRepositoryName: props.configRepositoryName,
          configFilePath: props.configFilePath,
          'configCommitId.$': '$.configuration.configCommitId',
          scpBucketName: scpArtifactBucket.bucketName,
          scpBucketPrefix: 'scp',
          acceleratorPrefix: props.acceleratorPrefix,
        },
      });

      const createOrganizationAccountTask = new sfn.Task(this, 'Create Organization Account', {
        task: new tasks.StartExecution(createOrganizationAccountStateMachine, {
          integrationPattern: sfn.ServiceIntegrationPattern.SYNC,
          input: {
            'createAccountConfiguration.$': '$',
          },
        }),
      });

      createOrganizationAccountsTask.iterator(createOrganizationAccountTask);

      const loadAccountsTask = new CodeTask(this, 'Load Accounts', {
        functionProps: {
          code: lambdaCode,
          handler: 'index.loadAccountsStep',
          role: pipelineRole,
        },
        functionPayload: {
          accountsSecretId: accountsSecret.secretArn,
          'configuration.$': '$.configuration',
        },
        resultPath: '$',
      });

      const installCfnRoleMasterTemplate = new s3assets.Asset(this, 'CloudFormationExecutionRoleTemplate', {
        path: path.join(__dirname, 'assets', 'cfn-execution-role-master.template.json'),
      });
      installCfnRoleMasterTemplate.bucket.grantRead(pipelineRole);

      const installCfnRoleMasterStateMachine = new sfn.StateMachine(
        this,
        `${props.acceleratorPrefix}InstallCloudFormationExecutionRoleMaster_sm`,
        {
          stateMachineName: `${props.acceleratorPrefix}InstallCfnRoleMaster_sm`,
          definition: new CreateStackTask(this, 'Install CloudFormation Execution Role', {
            lambdaCode,
            role: pipelineRole,
          }),
        },
      );

      const installCfnRoleMasterTask = new sfn.Task(this, 'Install CloudFormation Role in Master', {
        task: new tasks.StartExecution(installCfnRoleMasterStateMachine, {
          integrationPattern: sfn.ServiceIntegrationPattern.SYNC,
          input: {
            stackName: `${props.acceleratorPrefix}CloudFormationStackSetExecutionRole`,
            stackCapabilities: ['CAPABILITY_NAMED_IAM'],
            stackTemplate: {
              s3BucketName: installCfnRoleMasterTemplate.s3BucketName,
              s3ObjectKey: installCfnRoleMasterTemplate.s3ObjectKey,
            },
          },
        }),
        resultPath: 'DISCARD',
      });

      const installRoleTemplate = new s3assets.Asset(this, 'ExecutionRoleTemplate', {
        path: path.join(__dirname, 'assets', 'execution-role.template.json'),
      });

      // Make sure the Lambda can read the template
      installRoleTemplate.bucket.grantRead(pipelineRole);

      const installRolesStateMachine = new sfn.StateMachine(this, `${props.acceleratorPrefix}InstallRoles_sm`, {
        stateMachineName: `${props.acceleratorPrefix}InstallRoles_sm`,
        definition: new CreateStackSetTask(this, 'Install', {
          lambdaCode,
          role: pipelineRole,
        }),
      });

      const installRolesTask = new sfn.Task(this, 'Install Execution Roles', {
        task: new tasks.StartExecution(installRolesStateMachine, {
          integrationPattern: sfn.ServiceIntegrationPattern.SYNC,
          input: {
            stackName: `${props.acceleratorPrefix}PipelineRole`,
            stackCapabilities: ['CAPABILITY_NAMED_IAM'],
            stackParameters: {
              RoleName: props.stateMachineExecutionRole,
              // TODO Only add root role for development environments
              AssumedByRoleArn: `arn:aws:iam::${stack.account}:root,${pipelineRole.roleArn}`,
            },
            stackTemplate: {
              s3BucketName: installRoleTemplate.s3BucketName,
              s3ObjectKey: installRoleTemplate.s3ObjectKey,
            },
            'instanceAccounts.$': '$.accounts[*].id',
            instanceRegions: [stack.region],
          },
        }),
        resultPath: 'DISCARD',
      });

      const loadLimitsTask = new CodeTask(this, 'Load Limits', {
        functionProps: {
          code: lambdaCode,
          handler: 'index.loadLimitsStep',
          role: pipelineRole,
        },
        functionPayload: {
          'configRepositoryName.$': '$.configRepositoryName',
          'configFilePath.$': '$.configFilePath',
          'configCommitId.$': '$.configCommitId',
          limitsSecretId: limitsSecret.secretArn,
          assumeRoleName: props.stateMachineExecutionRole,
          'accounts.$': '$.accounts',
        },
        resultPath: '$.limits',
      });

<<<<<<< HEAD
      const scpArtifactsFolderPath = path.join(__dirname, '..', '..', '..', 'reference-artifacts', 'SCPs');

      new s3deployment.BucketDeployment(stack, 'ScpArtifactsDeployment', {
        sources: [s3deployment.Source.asset(scpArtifactsFolderPath)],
        destinationBucket: scpArtifactBucket,
        destinationKeyPrefix: 'scp',
      });

=======
>>>>>>> fa73f1c3
      const addScpTask = new CodeTask(this, 'Add SCPs to Organization', {
        functionProps: {
          code: lambdaCode,
          handler: 'index.addScpStep',
          role: pipelineRole,
        },
        functionPayload: {
          acceleratorPrefix: props.acceleratorPrefix,
          'configRepositoryName.$': '$.configRepositoryName',
          'configFilePath.$': '$.configFilePath',
          'configCommitId.$': '$.configCommitId',
          'organizationalUnits.$': '$.organizationalUnits',
          'accounts.$': '$.accounts',
          stackOutputSecretId: stackOutputSecret.secretArn,
        },
        resultPath: 'DISCARD',
      });

      const pass = new sfn.Pass(this, 'Success');

      const detachQuarantineScpTask = new CodeTask(this, 'Detach Quarantine SCP', {
        functionProps: {
          code: lambdaCode,
          handler: 'index.detachQuarantineScp',
          role: pipelineRole,
        },
        functionPayload: {
          acceleratorPrefix: props.acceleratorPrefix,
          'accounts.$': '$.accounts',
        },
        resultPath: 'DISCARD',
      });
      detachQuarantineScpTask.next(pass);

      const enableTrustedAccessForServicesTask = new CodeTask(this, 'Enable Trusted Access For Services', {
        functionProps: {
          code: lambdaCode,
          handler: 'index.enableTrustedAccessForServicesStep',
          role: pipelineRole,
        },
        functionPayload: {
          'accounts.$': '$.accounts',
          'configRepositoryName.$': '$.configRepositoryName',
          'configFilePath.$': '$.configFilePath',
          'configCommitId.$': '$.configCommitId',
        },
        resultPath: 'DISCARD',
      });

      const codeBuildStateMachine = new sfn.StateMachine(this, `${props.acceleratorPrefix}CodeBuild_sm`, {
        stateMachineName: `${props.acceleratorPrefix}CodeBuild_sm`,
        definition: new BuildTask(this, 'CodeBuild', {
          lambdaCode,
          role: pipelineRole,
        }),
      });

      // TODO Move this to a separate state machine, including store output task
      const createDeploymentTask = (phase: number) => {
        const deployTask = new sfn.Task(this, `Deploy Phase ${phase}`, {
          task: new tasks.StartExecution(codeBuildStateMachine, {
            integrationPattern: sfn.ServiceIntegrationPattern.SYNC,
            input: {
              codeBuildProjectName: project.projectName,
              environment: {
                ACCELERATOR_PHASE: `${phase}`,
                'CONFIG_REPOSITORY_NAME.$': '$.configRepositoryName',
                'CONFIG_FILE_PATH.$': '$.configFilePath',
                'CONFIG_COMMIT_ID.$': '$.configCommitId',
                'CONFIG_BASELINE.$': '$.baseline',
              },
            },
          }),
          resultPath: 'DISCARD',
        });
        return deployTask;
      };

      const createStoreOutputTask = (phase: number) =>
        new CodeTask(this, `Store Phase ${phase} Output`, {
          functionProps: {
            code: lambdaCode,
            handler: 'index.storeStackOutputStep',
            role: pipelineRole,
          },
          functionPayload: {
            acceleratorPrefix: props.acceleratorPrefix,
            stackOutputSecretId: stackOutputSecret.secretArn,
            assumeRoleName: props.stateMachineExecutionRole,
            'accounts.$': '$.accounts',
          },
          resultPath: 'DISCARD',
        });

      // TODO Create separate state machine for deployment
      const deployPhase0Task = createDeploymentTask(0);
      const storePhase0Output = createStoreOutputTask(0);
      const deployPhase1Task = createDeploymentTask(1);
      const storePhase1Output = createStoreOutputTask(1);
      const deployPhase2Task = createDeploymentTask(2);
      const storePhase2Output = createStoreOutputTask(2);
      const deployPhase3Task = createDeploymentTask(3);
      const storePhase3Output = createStoreOutputTask(3);
      const deployPhase4Task = createDeploymentTask(4);
      const storePhase4Output = createStoreOutputTask(4);
      const deployPhase5Task = createDeploymentTask(5);

      // TODO We could put this task in a map task and apply to all accounts individually
      const accountDefaultSettingsTask = new CodeTask(this, 'Account Default Settings', {
        functionProps: {
          code: lambdaCode,
          handler: 'index.accountDefaultSettingsStep',
          role: pipelineRole,
        },
        functionPayload: {
          assumeRoleName: props.stateMachineExecutionRole,
          'accounts.$': '$.accounts',
          stackOutputSecretId: stackOutputSecret.secretArn,
          'configRepositoryName.$': '$.configRepositoryName',
          'configFilePath.$': '$.configFilePath',
          'configCommitId.$': '$.configCommitId',
        },
        resultPath: 'DISCARD',
      });

      const associateHostedZonesTask = new CodeTask(this, 'Associate Hosted Zones', {
        functionProps: {
          code: lambdaCode,
          handler: 'index.associateHostedZonesStep',
          role: pipelineRole,
        },
        functionPayload: {
          'accounts.$': '$.accounts',
          assumeRoleName: props.stateMachineExecutionRole,
          stackOutputSecretId: stackOutputSecret.secretArn,
          'configRepositoryName.$': '$.configRepositoryName',
          'configFilePath.$': '$.configFilePath',
          'configCommitId.$': '$.configCommitId',
        },
        resultPath: 'DISCARD',
      });

      const addTagsToSharedResourcesTask = new CodeTask(this, 'Add Tags to Shared Resources', {
        functionProps: {
          code: lambdaCode,
          handler: 'index.addTagsToSharedResourcesStep',
          role: pipelineRole,
        },
        functionPayload: {
          assumeRoleName: props.stateMachineExecutionRole,
          stackOutputSecretId: stackOutputSecret.secretArn,
        },
        resultPath: 'DISCARD',
      });

      const enableDirectorySharingTask = new CodeTask(this, 'Enable Directory Sharing', {
        functionProps: {
          code: lambdaCode,
          handler: 'index.enableDirectorySharingStep',
          role: pipelineRole,
        },
        functionPayload: {
          'accounts.$': '$.accounts',
          assumeRoleName: props.stateMachineExecutionRole,
          'configRepositoryName.$': '$.configRepositoryName',
          'configFilePath.$': '$.configFilePath',
          'configCommitId.$': '$.configCommitId',
          stackOutputSecretId: stackOutputSecret.secretArn,
        },
        resultPath: 'DISCARD',
      });

      const createAdConnectorStateMachine = new sfn.StateMachine(scope, 'CreateAdConnectorStateMachine', {
        stateMachineName: `${props.acceleratorPrefix}CreateAdConnector_sm`,
        definition: new CreateAdConnectorTask(scope, 'CreateAD', {
          lambdaCode,
          role: pipelineRole,
        }),
      });

      const createAdConnectorTask = new sfn.Task(this, 'Create AD Connector', {
        task: new tasks.StartExecution(createAdConnectorStateMachine, {
          integrationPattern: sfn.ServiceIntegrationPattern.SYNC,
          input: {
            acceleratorPrefix: props.acceleratorPrefix,
            'accounts.$': '$.accounts',
            assumeRoleName: props.stateMachineExecutionRole,
            'configRepositoryName.$': '$.configRepositoryName',
            'configFilePath.$': '$.configFilePath',
            'configCommitId.$': '$.configCommitId',
            stackOutputSecretId: stackOutputSecret.secretArn,
          },
        }),
        resultPath: 'DISCARD',
      });

      const storeCommitIdTask = new CodeTask(this, 'Store CommitId', {
        functionProps: {
          code: lambdaCode,
          handler: 'index.storeCommitIdStep',
          role: pipelineRole,
        },
        functionPayload: {
          'configRepositoryName.$': '$.configRepositoryName',
          'configFilePath.$': '$.configFilePath',
          'configCommitId.$': '$.configCommitId',
        },
        resultPath: 'DISCARD',
      });

      const baseLineCleanupChoice = new sfn.Choice(this, 'Baseline Clean Up?')
        .when(sfn.Condition.stringEquals('$.baseline', 'ORGANIZATIONS'), detachQuarantineScpTask)
        .otherwise(pass);

      const commonDefinition = loadAccountsTask.startState
        .next(installRolesTask)
        .next(loadLimitsTask)
        .next(addScpTask)
        .next(enableTrustedAccessForServicesTask)
        .next(deployPhase0Task)
        .next(storePhase0Output)
        .next(deployPhase1Task)
        .next(storePhase1Output)
        .next(accountDefaultSettingsTask)
        .next(deployPhase2Task)
        .next(storePhase2Output)
        .next(deployPhase3Task)
        .next(storePhase3Output)
        .next(deployPhase4Task)
        .next(storePhase4Output)
        .next(associateHostedZonesTask)
        .next(addTagsToSharedResourcesTask)
        .next(enableDirectorySharingTask)
        .next(deployPhase5Task)
        .next(createAdConnectorTask)
        .next(storeCommitIdTask)
        .next(baseLineCleanupChoice);

      // Landing Zone Config Setup
      const alzConfigDefinition = loadLandingZoneConfigurationTask.startState
        .next(addRoleToServiceCatalog)
        .next(createLandingZoneAccountsTask)
        .next(commonDefinition);

      // // Organizations Config Setup
      const orgConfigDefinition = loadOrgConfigurationTask.startState
        .next(installCfnRoleMasterTask)
        .next(createOrganizationAccountsTask)
        .next(commonDefinition);

      const baseLineChoice = new sfn.Choice(this, 'Baseline?')
        .when(sfn.Condition.stringEquals('$.configuration.baseline', 'LANDING_ZONE'), alzConfigDefinition)
        .when(sfn.Condition.stringEquals('$.configuration.baseline', 'ORGANIZATIONS'), orgConfigDefinition)
        .otherwise(
          new sfn.Fail(this, 'Fail', {
            cause: 'Invalid Baseline supplied',
          }),
        )
        .afterwards();

      new sfn.StateMachine(this, 'StateMachine', {
        stateMachineName: props.stateMachineName,
        definition: sfn.Chain.start(getOrCreateConfigurationTask)
          .next(compareConfigurationsTask)
<<<<<<< HEAD
          .next(getBaseLineTask)
          .next(baseLineChoice),
=======
          .next(loadConfigurationTask)
          .next(addRoleToServiceCatalog)
          .next(createAccountsTask)
          .next(loadAccountsTask)
          .next(installRolesTask)
          .next(loadLimitsTask)
          .next(enableTrustedAccessForServicesTask)
          .next(deployPhase0Task)
          .next(storePhase0Output)
          .next(addScpTask)
          .next(deployPhase1Task)
          .next(storePhase1Output)
          .next(accountDefaultSettingsTask)
          .next(deployPhase2Task)
          .next(storePhase2Output)
          .next(deployPhase3Task)
          .next(storePhase3Output)
          .next(deployPhase4Task)
          .next(storePhase4Output)
          .next(associateHostedZonesTask)
          .next(addTagsToSharedResourcesTask)
          .next(enableDirectorySharingTask)
          .next(deployPhase5Task)
          .next(createAdConnectorTask)
          .next(storeCommitIdTask),
>>>>>>> fa73f1c3
      });
    }
  }
}<|MERGE_RESOLUTION|>--- conflicted
+++ resolved
@@ -383,17 +383,6 @@
         resultPath: '$.limits',
       });
 
-<<<<<<< HEAD
-      const scpArtifactsFolderPath = path.join(__dirname, '..', '..', '..', 'reference-artifacts', 'SCPs');
-
-      new s3deployment.BucketDeployment(stack, 'ScpArtifactsDeployment', {
-        sources: [s3deployment.Source.asset(scpArtifactsFolderPath)],
-        destinationBucket: scpArtifactBucket,
-        destinationKeyPrefix: 'scp',
-      });
-
-=======
->>>>>>> fa73f1c3
       const addScpTask = new CodeTask(this, 'Add SCPs to Organization', {
         functionProps: {
           code: lambdaCode,
@@ -611,10 +600,10 @@
       const commonDefinition = loadAccountsTask.startState
         .next(installRolesTask)
         .next(loadLimitsTask)
-        .next(addScpTask)
         .next(enableTrustedAccessForServicesTask)
         .next(deployPhase0Task)
         .next(storePhase0Output)
+        .next(addScpTask)
         .next(deployPhase1Task)
         .next(storePhase1Output)
         .next(accountDefaultSettingsTask)
@@ -658,36 +647,8 @@
         stateMachineName: props.stateMachineName,
         definition: sfn.Chain.start(getOrCreateConfigurationTask)
           .next(compareConfigurationsTask)
-<<<<<<< HEAD
           .next(getBaseLineTask)
           .next(baseLineChoice),
-=======
-          .next(loadConfigurationTask)
-          .next(addRoleToServiceCatalog)
-          .next(createAccountsTask)
-          .next(loadAccountsTask)
-          .next(installRolesTask)
-          .next(loadLimitsTask)
-          .next(enableTrustedAccessForServicesTask)
-          .next(deployPhase0Task)
-          .next(storePhase0Output)
-          .next(addScpTask)
-          .next(deployPhase1Task)
-          .next(storePhase1Output)
-          .next(accountDefaultSettingsTask)
-          .next(deployPhase2Task)
-          .next(storePhase2Output)
-          .next(deployPhase3Task)
-          .next(storePhase3Output)
-          .next(deployPhase4Task)
-          .next(storePhase4Output)
-          .next(associateHostedZonesTask)
-          .next(addTagsToSharedResourcesTask)
-          .next(enableDirectorySharingTask)
-          .next(deployPhase5Task)
-          .next(createAdConnectorTask)
-          .next(storeCommitIdTask),
->>>>>>> fa73f1c3
       });
     }
   }
