{
  "name": "@aws-pbmm/initial-setup-lambdas",
  "version": "0.0.1",
  "private": true,
  "scripts": {
    "build": "pnpx webpack-cli --config webpack.config.ts",
    "test": "pnpx jest",
    "lint": "tslint --project tsconfig.json 'src/**/*.ts'"
  },
  "devDependencies": {
    "@babel/core": "7.9.0",
    "@babel/plugin-proposal-class-properties": "7.8.3",
    "@babel/plugin-transform-typescript": "7.9.4",
    "@babel/preset-env": "7.9.0",
    "@babel/preset-typescript": "7.9.0",
    "@types/adm-zip": "0.4.32",
    "@types/aws-lambda": "8.10.46",
    "@types/jest": "25.1.4",
    "@types/node": "12.12.6",
    "@types/webpack": "4.41.8",
    "babel-jest": "25.2.0",
    "babel-loader": "8.1.0",
    "fork-ts-checker-webpack-plugin": "4.1.1",
    "glob": "7.1.6",
    "jest": "25.2.4",
    "prettier": "1.19.1",
    "ts-jest": "25.3.0",
    "ts-node": "6.2.0",
    "tslint": "6.1.0",
    "tslint-config-prettier": "1.18.0",
    "tslint-config-standard": "9.0.0",
    "typescript": "3.8.3",
    "webpack": "4.42.1",
    "webpack-cli": "3.3.11"
  },
  "dependencies": {
    "@aws-pbmm/common-lambda": "workspace:^0.0.1",
    "adm-zip": "0.4.14",
    "aws-lambda": "1.0.5",
    "aws-sdk": "2.585.0",
    "generate-password": "1.5.1",
<<<<<<< HEAD
    "io-ts": "2.2.1",
    "original-fs": "1.1.0"
=======
    "original-fs": "1.1.0",
    "@types/cfn-response": "1.0.3",
    "cfn-response": "^1.0.1"
>>>>>>> 6f6da5ec
  },
  "jest": {
    "preset": "ts-jest",
    "testEnvironment": "node"
  }
}<|MERGE_RESOLUTION|>--- conflicted
+++ resolved
@@ -39,14 +39,10 @@
     "aws-lambda": "1.0.5",
     "aws-sdk": "2.585.0",
     "generate-password": "1.5.1",
-<<<<<<< HEAD
     "io-ts": "2.2.1",
-    "original-fs": "1.1.0"
-=======
     "original-fs": "1.1.0",
     "@types/cfn-response": "1.0.3",
-    "cfn-response": "^1.0.1"
->>>>>>> 6f6da5ec
+    "cfn-response": "1.0.1"
   },
   "jest": {
     "preset": "ts-jest",
