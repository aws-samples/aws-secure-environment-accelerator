{
  "name": "@aws-pbmm/initial-setup-lambdas",
  "version": "0.0.1",
  "private": true,
  "scripts": {
    "build": "pnpx webpack-cli --config webpack.config.ts",
    "test": "pnpx jest",
    "lint": "tslint --project tsconfig.json 'src/**/*.ts'"
  },
  "devDependencies": {
    "@babel/core": "7.9.0",
    "@babel/plugin-proposal-class-properties": "7.8.3",
    "@babel/plugin-transform-typescript": "7.9.4",
    "@babel/preset-env": "7.9.0",
    "@babel/preset-typescript": "7.9.0",
    "@types/adm-zip": "0.4.32",
    "@types/aws-lambda": "8.10.46",
    "@types/cfn-response": "1.0.3",
    "@types/jest": "25.1.4",
    "@types/node": "12.12.6",
    "@types/webpack": "4.41.8",
    "babel-jest": "25.2.0",
    "babel-loader": "8.1.0",
    "fork-ts-checker-webpack-plugin": "4.1.1",
    "glob": "7.1.6",
    "jest": "25.2.4",
    "prettier": "1.19.1",
    "ts-jest": "25.3.0",
    "ts-node": "6.2.0",
    "tslint": "6.1.0",
    "tslint-config-prettier": "1.18.0",
    "tslint-config-standard": "9.0.0",
    "typescript": "3.8.3",
    "webpack": "4.42.1",
    "webpack-cli": "3.3.11"
  },
  "dependencies": {
    "@aws-pbmm/common-lambda": "workspace:^0.0.1",
    "adm-zip": "0.4.14",
    "aws-lambda": "1.0.5",
    "aws-sdk": "2.585.0",
    "cfn-response": "1.0.1",
    "generate-password": "1.5.1",
<<<<<<< HEAD
    "io-ts": "2.1.2",
    "original-fs": "1.1.0",
    "@types/cfn-response": "1.0.3",
    "cfn-response": "1.0.1"
=======
    "original-fs": "1.1.0"
>>>>>>> 7cc75215
  },
  "jest": {
    "preset": "ts-jest",
    "testEnvironment": "node"
  }
}<|MERGE_RESOLUTION|>--- conflicted
+++ resolved
@@ -41,14 +41,8 @@
     "aws-sdk": "2.585.0",
     "cfn-response": "1.0.1",
     "generate-password": "1.5.1",
-<<<<<<< HEAD
     "io-ts": "2.1.2",
-    "original-fs": "1.1.0",
-    "@types/cfn-response": "1.0.3",
-    "cfn-response": "1.0.1"
-=======
     "original-fs": "1.1.0"
->>>>>>> 7cc75215
   },
   "jest": {
     "preset": "ts-jest",
