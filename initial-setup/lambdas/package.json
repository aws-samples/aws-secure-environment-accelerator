--- conflicted
+++ resolved
@@ -38,14 +38,9 @@
     "adm-zip": "0.4.14",
     "aws-lambda": "1.0.5",
     "aws-sdk": "2.585.0",
-<<<<<<< HEAD
-    "generate-password": "^1.5.1",
+    "generate-password": "1.5.1",
     "original-fs": "1.1.0",
     "@types/cfn-response": "1.0.3"
-=======
-    "generate-password": "1.5.1",
-    "original-fs": "1.1.0"
->>>>>>> 36437ffd
   },
   "jest": {
     "preset": "ts-jest",
