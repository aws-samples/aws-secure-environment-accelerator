import * as aws from 'aws-sdk';
import { Account, OrganizationalUnit } from 'aws-sdk/clients/organizations';
import { LandingZoneConfig } from '@aws-pbmm/common-lambda/lib/landing-zone/config';
import { AcceleratorConfig } from '@aws-pbmm/common-lambda/lib/config';
import { Organizations } from '@aws-pbmm/common-lambda/lib/aws/organizations';
import { SSM } from '@aws-pbmm/common-lambda/lib/aws/ssm';
import { LandingZone } from '@aws-pbmm/common-lambda/lib/landing-zone';
import { CodeCommit } from '@aws-pbmm/common-lambda/lib/aws/codecommit';

aws.config.logger = console;

type DeepPartial<T> = {
  // tslint:disable-next-line: array-type
  [P in keyof T]?: T[P] extends Array<infer U> // tslint:disable-next-line: array-type
    ? Array<DeepPartial<U>> // tslint:disable-next-line: no-shadowed-variable
    : T[P] extends ReadonlyArray<infer U>
    ? ReadonlyArray<DeepPartial<U>>
    : DeepPartial<T[P]>;
};

interface MockValues {
  acceleratorConfig: DeepPartial<AcceleratorConfig>;
  landingZoneConfig: DeepPartial<LandingZoneConfig>;
  organizationalUnits: OrganizationalUnit[];
  organizationalUnitAccounts: { [ouId: string]: Account[] };
}

export const values: MockValues = {
  acceleratorConfig: {},
  landingZoneConfig: {},
  organizationalUnits: [],
  organizationalUnitAccounts: {},
};

export function install() {
  // @ts-ignore
  jest.spyOn(LandingZone.prototype, 'findLandingZoneStack').mockImplementation(async () => ({
    version: '2.3.0',
    config: values.landingZoneConfig,
  }));

  jest
    .spyOn(AcceleratorConfig, 'fromString')
    .mockImplementation(() => new AcceleratorConfig(values.acceleratorConfig as AcceleratorConfig));

  jest
<<<<<<< HEAD
=======
    .spyOn(Organizations.prototype, 'getOrganizationalUnit')
    .mockImplementation(async (ouId: string) => values.organizationalUnits.find(ou => ou.Id === ouId));

  jest.spyOn(Organizations.prototype, 'listParents').mockImplementation(async (accountId: string) => []);

  jest
>>>>>>> 3cb5e0de
    .spyOn(Organizations.prototype, 'listOrganizationalUnits')
    .mockImplementation(async () => values.organizationalUnits);

  jest.spyOn(SSM.prototype, 'getParameter').mockImplementation(async () => ({
    Parameter: {
      Value: 'lz@amazon.com',
    },
  }));

  jest
    .spyOn(Organizations.prototype, 'listAccountsForParent')
    .mockImplementation(async (parentId: string) => values.organizationalUnitAccounts[parentId]);

  // What we return here does not matter, it should just not be undefined

  jest.spyOn(CodeCommit.prototype, 'getFile').mockImplementation(async () => ({
<<<<<<< HEAD
    commitId: '',
    blobId: '',
=======
    blobId: '',
    commitId: '',
>>>>>>> 3cb5e0de
    fileContent: '',
    fileMode: '',
    filePath: '',
    fileSize: 0,
  }));
}<|MERGE_RESOLUTION|>--- conflicted
+++ resolved
@@ -44,15 +44,12 @@
     .mockImplementation(() => new AcceleratorConfig(values.acceleratorConfig as AcceleratorConfig));
 
   jest
-<<<<<<< HEAD
-=======
     .spyOn(Organizations.prototype, 'getOrganizationalUnit')
     .mockImplementation(async (ouId: string) => values.organizationalUnits.find(ou => ou.Id === ouId));
 
   jest.spyOn(Organizations.prototype, 'listParents').mockImplementation(async (accountId: string) => []);
 
   jest
->>>>>>> 3cb5e0de
     .spyOn(Organizations.prototype, 'listOrganizationalUnits')
     .mockImplementation(async () => values.organizationalUnits);
 
@@ -69,13 +66,8 @@
   // What we return here does not matter, it should just not be undefined
 
   jest.spyOn(CodeCommit.prototype, 'getFile').mockImplementation(async () => ({
-<<<<<<< HEAD
-    commitId: '',
-    blobId: '',
-=======
     blobId: '',
     commitId: '',
->>>>>>> 3cb5e0de
     fileContent: '',
     fileMode: '',
     filePath: '',
