--- conflicted
+++ resolved
@@ -23,12 +23,9 @@
     'create-stack-set/verify': './src/create-stack-set/verify.ts',
     'create-account/create': './src/create-account/create.ts',
     'create-account/verify': './src/create-account/verify.ts',
-<<<<<<< HEAD
     'get-dns-endpoint-ipaddress': './src/get-dns-endpoint-ips.ts',
-=======
     'enable-resource-share': './src/enable-resouce-sharing-step.ts',
     'attach-tags-to-subnets': './src/add-tags-to-resources.ts',
->>>>>>> 70bbb713
   },
   output: {
     path: path.resolve(__dirname, 'dist'),
