import * as path from 'path';
import * as webpack from 'webpack';

const ForkTsCheckerWebpackPlugin = require('fork-ts-checker-webpack-plugin');

const config: webpack.Configuration = {
  mode: 'production',
  target: 'node',
  externals: ['aws-sdk', 'aws-lambda'],
  entry: {
    'add-role-to-kms-key': './src/add-role-to-kms-key-step.ts',
    'add-role-to-scp': './src/add-role-to-scp-step.ts',
    'add-role-to-service-catalog': './src/add-role-to-service-catalog-step.ts',
    'add-tags-to-shared-resources': './src/add-tags-to-shared-resources-step.ts',
    'codebuild/start': './src/codebuild/start.ts',
    'codebuild/verify': './src/codebuild/verify.ts',
    'create-account/create': './src/create-account/create.ts',
    'create-account/verify': './src/create-account/verify.ts',
    'create-stack-set/create-stack-set-instances': './src/create-stack-set/create-stack-set-instances.ts',
    'create-stack-set/create-stack-set': './src/create-stack-set/create-stack-set.ts',
    'create-stack-set/delete-stack-set-instances': './src/create-stack-set/delete-stack-set-instances.ts',
    'create-stack-set/update-stack-set-instances': './src/create-stack-set/update-stack-set-instances.ts',
    'create-stack-set/verify': './src/create-stack-set/verify.ts',
    'create-stack/create': './src/create-stack/create.ts',
    'create-stack/verify': './src/create-stack/verify.ts',
    'enable-resource-sharing': './src/enable-resource-sharing-step.ts',
<<<<<<< HEAD
    'enable-directory-sharing': './src/enable-directory-sharing-step.ts',
=======
    'get-dns-endpoint-ipaddress': './src/get-dns-endpoint-ips.ts',
    'load-accounts': './src/load-accounts-step.ts',
    'load-configuration': './src/load-configuration-step.ts',
    's3-block-public-access': './src/s3-block-public-access-step.ts',
    'store-stack-output': './src/store-stack-output-step.ts',
>>>>>>> 6cd0460b
  },
  output: {
    path: path.resolve(__dirname, 'dist'),
    filename: '[name]/index.js',
    libraryTarget: 'commonjs2',
  },
  resolve: {
    extensions: ['.ts', '.js'],
  },
  module: {
    rules: [
      {
        test: /\.(ts|js)$/,
        exclude: /node_modules/,
        use: {
          loader: 'babel-loader',
          options: {
            cacheDirectory: true,
            cacheCompression: false,
            presets: [
              [
                '@babel/env',
                {
                  targets: {
                    node: '12',
                  },
                },
              ],
              '@babel/typescript',
            ],
            plugins: [
              '@babel/proposal-class-properties',
              [
                '@babel/plugin-transform-typescript',
                {
                  allowNamespaces: 'true',
                  onlyRemoveTypeImports: 'true',
                },
              ],
            ],
          },
        },
      },
    ],
  },
  plugins: [new ForkTsCheckerWebpackPlugin()],
};

export default config;<|MERGE_RESOLUTION|>--- conflicted
+++ resolved
@@ -24,15 +24,12 @@
     'create-stack/create': './src/create-stack/create.ts',
     'create-stack/verify': './src/create-stack/verify.ts',
     'enable-resource-sharing': './src/enable-resource-sharing-step.ts',
-<<<<<<< HEAD
-    'enable-directory-sharing': './src/enable-directory-sharing-step.ts',
-=======
     'get-dns-endpoint-ipaddress': './src/get-dns-endpoint-ips.ts',
     'load-accounts': './src/load-accounts-step.ts',
     'load-configuration': './src/load-configuration-step.ts',
     's3-block-public-access': './src/s3-block-public-access-step.ts',
     'store-stack-output': './src/store-stack-output-step.ts',
->>>>>>> 6cd0460b
+    'enable-directory-sharing': './src/enable-directory-sharing-step.ts',
   },
   output: {
     path: path.resolve(__dirname, 'dist'),
