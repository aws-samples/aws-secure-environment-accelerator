import * as aws from 'aws-sdk';
import { SecretsManager } from '@aws-pbmm/common-lambda/lib/aws/secrets-manager';
import { Account } from '@aws-pbmm/common-outputs/lib/accounts';
import { STS } from '@aws-pbmm/common-lambda/lib/aws/sts';
<<<<<<< HEAD
import { StackOutput, getStackOutput } from '@aws-pbmm/common-lambda/lib/util/outputs';
import * as outputKeys from '@aws-pbmm/common-outputs/lib/stack-output';
=======
import { EC2 } from '@aws-pbmm/common-lambda/lib/aws/ec2';
import {
  StackOutput,
  getStackOutput,
  AWS_LANDING_ZONE_CLOUD_TRAIL_NAME,
  OUTPUT_CLOUDWATCH_LOG_GROUP_FOR_SSM_SESSION_MANAGER,
  OUTPUT_KMS_KEY_ID_FOR_SSM_SESSION_MANAGER,
  OUTPUT_LOG_ARCHIVE_BUCKET_NAME,
  OUTPUT_LOG_ARCHIVE_ENCRYPTION_KEY_ARN,
  OUTPUT_KMS_KEY_ID_FOR_EBS_DEFAULT_ENCRYPTION,
} from '@aws-pbmm/common-outputs/lib/stack-output';
>>>>>>> 3cb5e0de
import { CloudTrail } from '@aws-pbmm/common-lambda/lib/aws/cloud-trail';
import { PutEventSelectorsRequest, UpdateTrailRequest } from 'aws-sdk/clients/cloudtrail';
import { loadAcceleratorConfig } from '@aws-pbmm/common-lambda/lib/config/load';
import { LoadConfigurationInput } from './load-configuration-step';
import { UpdateDocumentRequest, CreateDocumentRequest } from 'aws-sdk/clients/ssm';

interface AccountDefaultSettingsInput extends LoadConfigurationInput {
  assumeRoleName: string;
  accounts: Account[];
  stackOutputSecretId: string;
}

export const handler = async (input: AccountDefaultSettingsInput) => {
  console.log('Setting account level defaults for all accounts in an organization ...');
  console.log(JSON.stringify(input, null, 2));

  const { assumeRoleName, accounts, configRepositoryName, stackOutputSecretId, configFilePath, configCommitId } = input;

  const secrets = new SecretsManager();
  const outputsString = await secrets.getSecret(stackOutputSecretId);

  // Retrieve Configuration from Code Commit with specific commitId
  const acceleratorConfig = await loadAcceleratorConfig({
    repositoryName: configRepositoryName,
    filePath: configFilePath,
    commitId: configCommitId,
  });

  const logAccountKey = acceleratorConfig.getMandatoryAccountKey('central-log');

  const outputs = JSON.parse(outputsString.SecretString!) as StackOutput[];

  const sts = new STS();

<<<<<<< HEAD
=======
  const enableEbsDefaultEncryption = async (accountId: string, accountKey: string): Promise<void> => {
    const credentials = await sts.getCredentialsForAccountAndRole(accountId, assumeRoleName);

    const kmsKeyId = getStackOutput(outputs, accountKey, OUTPUT_KMS_KEY_ID_FOR_EBS_DEFAULT_ENCRYPTION);
    if (!kmsKeyId) {
      console.warn(`Cannot find output of ${OUTPUT_KMS_KEY_ID_FOR_EBS_DEFAULT_ENCRYPTION} for account ${accountKey}`);
      return;
    }
    console.log('kmsKeyId: ' + kmsKeyId);

    const ec2 = new EC2(credentials);
    const enableEbsEncryptionByDefaultResult = await ec2.enableEbsEncryptionByDefault(false);
    console.log('enableEbsEncryptionByDefaultResult: ', enableEbsEncryptionByDefaultResult);

    const modifyEbsDefaultKmsKeyIdResult = await ec2.modifyEbsDefaultKmsKeyId(kmsKeyId, false);
    console.log('modifyEbsDefaultKmsKeyIdResult: ', modifyEbsDefaultKmsKeyIdResult);
    console.log(`EBS default encryption turned ON with KMS CMK for account - ${accountKey}`);
  };

>>>>>>> 3cb5e0de
  const updateCloudTrailSettings = async (accountId: string, accountKey: string): Promise<void> => {
    const credentials = await sts.getCredentialsForAccountAndRole(accountId, assumeRoleName);

    const cloudTrailName = AWS_LANDING_ZONE_CLOUD_TRAIL_NAME;
    console.log('AWS LZ CloudTrail Name: ' + cloudTrailName);

    const logArchiveAccount = accounts.find(a => a.key === logAccountKey);
    if (!logArchiveAccount) {
      console.warn('Cannot find account with type log-archive');
      return;
    }
    const s3KmsKeyArn = getStackOutput(outputs, logAccountKey, OUTPUT_LOG_ARCHIVE_ENCRYPTION_KEY_ARN);
    console.log('AWS LZ CloudTrail S3 Bucket KMS Key ARN: ' + s3KmsKeyArn);

    const cloudTrail = new CloudTrail(credentials);

    const putInsightSelectorsResponse = await cloudTrail.putInsightSelectors(cloudTrailName);
    console.log('putInsightSelectorsResponse: ', putInsightSelectorsResponse);
    console.log(`Cloud Trail - Insights enabled for AWS LZ CloudTrail in account - ${accountKey}`);

    const trailNameList: string[] = [];
    trailNameList.push(cloudTrailName);
    const describeTrailsResponse = await cloudTrail.describeTrails(false, trailNameList);
    console.log('describeTrailsResponse: ', describeTrailsResponse);

    if (!describeTrailsResponse.trailList) {
      console.warn(`CloudTrail not found with name "${cloudTrailName}"`);
      return;
    }
    let cloudTrailDetails;
    for (const trailList of describeTrailsResponse.trailList) {
      cloudTrailDetails = trailList;
    }

    const putEventSelectorsRequest: PutEventSelectorsRequest = {
      EventSelectors: [
        {
          DataResources: [
            {
              Type: 'AWS::S3::Object',
              Values: ['arn:aws:s3:::'],
            },
          ],
          ExcludeManagementEventSources: [],
          IncludeManagementEvents: true,
          ReadWriteType: 'All',
        },
      ],
      TrailName: AWS_LANDING_ZONE_CLOUD_TRAIL_NAME,
    };
    const putEventSelectorsResponse = await cloudTrail.putEventSelectors(putEventSelectorsRequest);
    console.log('putEventSelectorsResponse: ', putEventSelectorsResponse);
    console.log(`Cloud Trail - S3 Object Level Logging enabled for AWS LZ CloudTrail in account - ${accountKey}`);

    const updateTrailRequest: UpdateTrailRequest = {
      Name: cloudTrailName,
      CloudWatchLogsLogGroupArn: cloudTrailDetails?.CloudWatchLogsLogGroupArn,
      CloudWatchLogsRoleArn: cloudTrailDetails?.CloudWatchLogsRoleArn,
      EnableLogFileValidation: cloudTrailDetails?.LogFileValidationEnabled,
      IncludeGlobalServiceEvents: cloudTrailDetails?.IncludeGlobalServiceEvents,
      IsMultiRegionTrail: cloudTrailDetails?.IsMultiRegionTrail,
      IsOrganizationTrail: cloudTrailDetails?.IsOrganizationTrail,
      KmsKeyId: s3KmsKeyArn,
      S3BucketName: cloudTrailDetails?.S3BucketName,
      S3KeyPrefix: cloudTrailDetails?.S3KeyPrefix,
      SnsTopicName: cloudTrailDetails?.SnsTopicName,
    };
    const updateTrailResponse = await cloudTrail.updateTrail(updateTrailRequest);
    console.log(`Cloud Trail - settings updated (encryption...) for AWS LZ CloudTrail in account - ${accountKey}`);
  };

  const updateSSMdocument = async (accountId: string, accountKey: string): Promise<void> => {
    const globalOptionsConfig = acceleratorConfig['global-options'];
    const useS3 = globalOptionsConfig['central-log-services']['ssm-to-s3'];
    const useCWL = globalOptionsConfig['central-log-services']['ssm-to-cwl'];

    const credentials = await sts.getCredentialsForAccountAndRole(accountId, assumeRoleName);
    const ssm = new aws.SSM({
      credentials,
    });
    const kms = new aws.KMS({
      credentials,
    });
    const cloudwatchlogs = new aws.CloudWatchLogs({
      credentials,
    });

    const logArchiveAccount = accounts.find(a => a.key === logAccountKey);
    if (!logArchiveAccount) {
      console.warn('Cannot find account with type log-archive');
      return;
    }
    const logArchiveAccountKey = logArchiveAccount.key;
    const bucketName = getStackOutput(outputs, logArchiveAccountKey, OUTPUT_LOG_ARCHIVE_BUCKET_NAME);
    if (!bucketName) {
      console.warn(`Cannot find output ${OUTPUT_LOG_ARCHIVE_BUCKET_NAME}`);
      return;
    }
    const ssmKeyId = getStackOutput(outputs, accountKey, OUTPUT_KMS_KEY_ID_FOR_SSM_SESSION_MANAGER);
    if (!ssmKeyId) {
      console.warn(`Cannot find output ${OUTPUT_KMS_KEY_ID_FOR_SSM_SESSION_MANAGER}`);
      return;
    }
    const logGroupName = getStackOutput(outputs, accountKey, OUTPUT_CLOUDWATCH_LOG_GROUP_FOR_SSM_SESSION_MANAGER);
    if (!logGroupName) {
      console.warn(`Cannot find output ${OUTPUT_CLOUDWATCH_LOG_GROUP_FOR_SSM_SESSION_MANAGER}`);
      return;
    }

    // Encrypt CWL doc: https://docs.aws.amazon.com/AmazonCloudWatch/latest/logs/encrypt-log-data-kms.html
    const kmsParams = {
      KeyId: ssmKeyId,
    };
    const ssmKey = await kms.describeKey(kmsParams).promise();
    console.log('SSM key: ', ssmKey);

    const cwlParams = {
      kmsKeyId: ssmKey.KeyMetadata?.Arn || ssmKeyId,
      logGroupName,
    };
    console.log('CWL encrypt: ', cwlParams);
    await cloudwatchlogs.associateKmsKey(cwlParams).promise();

    // Based on doc: https://docs.aws.amazon.com/systems-manager/latest/userguide/getting-started-configure-preferences-cli.html
    const settings = {
      schemaVersion: '1.0',
      description: 'Document to hold regional settings for Session Manager',
      sessionType: 'Standard_Stream',
      inputs: {
        s3BucketName: bucketName,
        s3KeyPrefix: `/${accountId}/SSM/`, // TODO: add region when region is available to pass in
        s3EncryptionEnabled: useS3,
        cloudWatchLogGroupName: logGroupName,
        cloudWatchEncryptionEnabled: useCWL,
        kmsKeyId: ssmKeyId,
        runAsEnabled: false,
        runAsDefaultUser: '',
      },
    };

    try {
      const ssmDocument = await ssm
        .describeDocument({
          Name: 'SSM-SessionManagerRunShell',
        })
        .promise();

      const updateDocumentRequest: UpdateDocumentRequest = {
        Content: JSON.stringify(settings),
        Name: 'SSM-SessionManagerRunShell',
        DocumentVersion: '$LATEST',
      };
      console.log('Update SSM Request: ', updateDocumentRequest);
      const updateSSMResponse = await ssm.updateDocument(updateDocumentRequest).promise();
      console.log('Update SSM: ', updateSSMResponse);
    } catch (e) {
      // if Document not exist, call createDocument API
      if (e.code === 'InvalidDocument') {
        const createDocumentRequest: CreateDocumentRequest = {
          Content: JSON.stringify(settings),
          Name: 'SSM-SessionManagerRunShell',
        };
        console.log('Create SSM Request: ', createDocumentRequest);
        const createSSMResponse = await ssm.createDocument(createDocumentRequest).promise();
        console.log('Create SSM: ', createSSMResponse);
      }
    }
  };

  const accountConfigs = acceleratorConfig.getAccountConfigs();
  for (const [accountKey, accountConfig] of accountConfigs) {
    const account = accounts.find(a => a.key === accountKey);
    if (!account) {
      console.warn(`Cannot find account with key "${accountKey}"`);
      continue;
    }

    try {
<<<<<<< HEAD
      // update AWS LZ cloud trail settings
      await updateCloudTrailSettings(account.id, account.key);
    } catch (e) {
      console.error(`Error while updating CloudTrail settings`);
      console.error(e);
=======
      // enable default encryption for EBS
      await enableEbsDefaultEncryption(account.id, account.key);
    } catch (e) {
      console.error(`Ignoring error while enabling EBS default encryption`);
      console.error(e);
    }

    if (acceleratorConfig['global-options']['alz-baseline']) {
      try {
        // update AWS LZ cloud trail settings
        await updateCloudTrailSettings(account.id, account.key);
      } catch (e) {
        console.error(`Error while updating CloudTrail settings`);
        console.error(e);
      }
>>>>>>> 3cb5e0de
    }

    try {
      await updateSSMdocument(account.id, account.key);
    } catch (e) {
      console.error(e);
    }
  }

  return {
    status: 'SUCCESS',
    statusReason: 'Successfully defaults set at account level for all accounts in an organization.',
  };
};<|MERGE_RESOLUTION|>--- conflicted
+++ resolved
@@ -2,11 +2,6 @@
 import { SecretsManager } from '@aws-pbmm/common-lambda/lib/aws/secrets-manager';
 import { Account } from '@aws-pbmm/common-outputs/lib/accounts';
 import { STS } from '@aws-pbmm/common-lambda/lib/aws/sts';
-<<<<<<< HEAD
-import { StackOutput, getStackOutput } from '@aws-pbmm/common-lambda/lib/util/outputs';
-import * as outputKeys from '@aws-pbmm/common-outputs/lib/stack-output';
-=======
-import { EC2 } from '@aws-pbmm/common-lambda/lib/aws/ec2';
 import {
   StackOutput,
   getStackOutput,
@@ -15,9 +10,7 @@
   OUTPUT_KMS_KEY_ID_FOR_SSM_SESSION_MANAGER,
   OUTPUT_LOG_ARCHIVE_BUCKET_NAME,
   OUTPUT_LOG_ARCHIVE_ENCRYPTION_KEY_ARN,
-  OUTPUT_KMS_KEY_ID_FOR_EBS_DEFAULT_ENCRYPTION,
 } from '@aws-pbmm/common-outputs/lib/stack-output';
->>>>>>> 3cb5e0de
 import { CloudTrail } from '@aws-pbmm/common-lambda/lib/aws/cloud-trail';
 import { PutEventSelectorsRequest, UpdateTrailRequest } from 'aws-sdk/clients/cloudtrail';
 import { loadAcceleratorConfig } from '@aws-pbmm/common-lambda/lib/config/load';
@@ -52,28 +45,6 @@
 
   const sts = new STS();
 
-<<<<<<< HEAD
-=======
-  const enableEbsDefaultEncryption = async (accountId: string, accountKey: string): Promise<void> => {
-    const credentials = await sts.getCredentialsForAccountAndRole(accountId, assumeRoleName);
-
-    const kmsKeyId = getStackOutput(outputs, accountKey, OUTPUT_KMS_KEY_ID_FOR_EBS_DEFAULT_ENCRYPTION);
-    if (!kmsKeyId) {
-      console.warn(`Cannot find output of ${OUTPUT_KMS_KEY_ID_FOR_EBS_DEFAULT_ENCRYPTION} for account ${accountKey}`);
-      return;
-    }
-    console.log('kmsKeyId: ' + kmsKeyId);
-
-    const ec2 = new EC2(credentials);
-    const enableEbsEncryptionByDefaultResult = await ec2.enableEbsEncryptionByDefault(false);
-    console.log('enableEbsEncryptionByDefaultResult: ', enableEbsEncryptionByDefaultResult);
-
-    const modifyEbsDefaultKmsKeyIdResult = await ec2.modifyEbsDefaultKmsKeyId(kmsKeyId, false);
-    console.log('modifyEbsDefaultKmsKeyIdResult: ', modifyEbsDefaultKmsKeyIdResult);
-    console.log(`EBS default encryption turned ON with KMS CMK for account - ${accountKey}`);
-  };
-
->>>>>>> 3cb5e0de
   const updateCloudTrailSettings = async (accountId: string, accountKey: string): Promise<void> => {
     const credentials = await sts.getCredentialsForAccountAndRole(accountId, assumeRoleName);
 
@@ -251,21 +222,6 @@
       continue;
     }
 
-    try {
-<<<<<<< HEAD
-      // update AWS LZ cloud trail settings
-      await updateCloudTrailSettings(account.id, account.key);
-    } catch (e) {
-      console.error(`Error while updating CloudTrail settings`);
-      console.error(e);
-=======
-      // enable default encryption for EBS
-      await enableEbsDefaultEncryption(account.id, account.key);
-    } catch (e) {
-      console.error(`Ignoring error while enabling EBS default encryption`);
-      console.error(e);
-    }
-
     if (acceleratorConfig['global-options']['alz-baseline']) {
       try {
         // update AWS LZ cloud trail settings
@@ -274,7 +230,6 @@
         console.error(`Error while updating CloudTrail settings`);
         console.error(e);
       }
->>>>>>> 3cb5e0de
     }
 
     try {
