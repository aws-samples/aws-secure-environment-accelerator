import * as aws from 'aws-sdk';
import { SecretsManager } from '@aws-pbmm/common-lambda/lib/aws/secrets-manager';
import { AcceleratorConfig } from '@aws-pbmm/common-lambda/lib/config';
import { S3Control } from '@aws-pbmm/common-lambda/lib/aws/s3-control';
import { PutPublicAccessBlockRequest } from 'aws-sdk/clients/s3control';
import { STS } from '@aws-pbmm/common-lambda/lib/aws/sts';
import { Account } from './load-accounts-step';
import { EC2 } from '@aws-pbmm/common-lambda/lib/aws/ec2';
import { StackOutput, getStackOutput, getStackJsonOutput } from '@aws-pbmm/common-lambda/lib/util/outputs';
import * as outputKeys from '@aws-pbmm/common-outputs/lib/stack-output';

interface AccountDefaultSettingsInput {
  assumeRoleName: string;
  accounts: Account[];
  configSecretSourceId: string;
  stackOutputSecretId: string;
}

export const handler = async (input: AccountDefaultSettingsInput) => {
  console.log('Setting account level defaults for all accounts in an organization ...');
  console.log(JSON.stringify(input, null, 2));

  const { assumeRoleName, accounts, configSecretSourceId, stackOutputSecretId } = input;

  const secrets = new SecretsManager();
  const configString = await secrets.getSecret(configSecretSourceId);
  const outputsString = await secrets.getSecret(stackOutputSecretId);

  const acceleratorConfig = AcceleratorConfig.fromString(configString.SecretString!);
  const outputs = JSON.parse(outputsString.SecretString!) as StackOutput[];

  const sts = new STS();

  // TODO Cache the account credentials in the STS class to improve reusability
  const accountCredentials: { [accountId: string]: aws.Credentials } = {};
  const getAccountCredentials = async (accountId: string): Promise<aws.Credentials> => {
    if (accountCredentials[accountId]) {
      return accountCredentials[accountId];
    }
    const credentials = await sts.getCredentialsForAccountAndRole(accountId, assumeRoleName);
    accountCredentials[accountId] = credentials;
    return credentials;
  };

  const putPublicAccessBlock = async (accountId: string, blockPublicAccess: boolean): Promise<void> => {
    const credentials = await getAccountCredentials(accountId);
    const s3control = new S3Control(credentials);
    const putPublicAccessBlockRequest: PutPublicAccessBlockRequest = {
      AccountId: accountId,
      PublicAccessBlockConfiguration: {
        BlockPublicAcls: blockPublicAccess,
        BlockPublicPolicy: blockPublicAccess,
        IgnorePublicAcls: blockPublicAccess,
        RestrictPublicBuckets: blockPublicAccess,
      },
    };
    await s3control.putPublicAccessBlock(putPublicAccessBlockRequest);
  };

  const enableEbsDefaultEncryption = async (accountId: string, accountKey: string): Promise<void> => {
    const credentials = await getAccountCredentials(accountId);

    const kmsKeyId = getStackOutput(outputs, accountKey, outputKeys.OUTPUT_KMS_KEY_ID_FOR_EBS_DEFAULT_ENCRYPTION);
    console.log('kmsKeyId: ' + kmsKeyId);

    const ec2 = new EC2(credentials);
    const enableEbsEncryptionByDefaultResult = await ec2.enableEbsEncryptionByDefault(false);
    console.log('enableEbsEncryptionByDefaultResult: ', enableEbsEncryptionByDefaultResult);

    const modifyEbsDefaultKmsKeyIdResult = await ec2.modifyEbsDefaultKmsKeyId(kmsKeyId, false);
    console.log('modifyEbsDefaultKmsKeyIdResult: ', modifyEbsDefaultKmsKeyIdResult);
  };

<<<<<<< HEAD
  for (const [accountKey, accountConfig] of config.getAccountConfigs()) {
=======
  const mandatoryAccountConfigs = acceleratorConfig['mandatory-account-configs'];
  for (const [accountKey, accountConfig] of Object.entries(mandatoryAccountConfigs)) {
>>>>>>> 82646b58
    const account = accounts.find(a => a.key === accountKey);
    if (!account) {
      throw new Error(`Cannot find account with key "${accountKey}"`);
    }

    // if flag is undefined or false, turn ON s3 block public access
    const blockPublicAccess = !accountConfig['enable-s3-public-access'];
    await putPublicAccessBlock(account.id, blockPublicAccess);
    console.log(`Block S3 public access turned ON for account - ${accountKey}`);

    await enableEbsDefaultEncryption(account.id, account.key);
    console.log(`EBS default encryption turned ON with KMS CMK for account - ${accountKey}`);
  }

  return {
    status: 'SUCCESS',
    statusReason: 'Successfully defaults set at account level for all accounts in an organization.',
  };
};<|MERGE_RESOLUTION|>--- conflicted
+++ resolved
@@ -71,12 +71,8 @@
     console.log('modifyEbsDefaultKmsKeyIdResult: ', modifyEbsDefaultKmsKeyIdResult);
   };
 
-<<<<<<< HEAD
-  for (const [accountKey, accountConfig] of config.getAccountConfigs()) {
-=======
-  const mandatoryAccountConfigs = acceleratorConfig['mandatory-account-configs'];
-  for (const [accountKey, accountConfig] of Object.entries(mandatoryAccountConfigs)) {
->>>>>>> 82646b58
+  const accountConfigs = acceleratorConfig.getAccountConfigs();
+  for (const [accountKey, accountConfig] of accountConfigs) {
     const account = accounts.find(a => a.key === accountKey);
     if (!account) {
       throw new Error(`Cannot find account with key "${accountKey}"`);
