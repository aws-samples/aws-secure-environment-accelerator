import * as aws from 'aws-sdk';
import { SecretsManager } from '@aws-pbmm/common-lambda/lib/aws/secrets-manager';
import { Account } from '@aws-pbmm/common-outputs/lib/accounts';
import { S3Control } from '@aws-pbmm/common-lambda/lib/aws/s3-control';
import { PutPublicAccessBlockRequest } from 'aws-sdk/clients/s3control';
import { STS } from '@aws-pbmm/common-lambda/lib/aws/sts';
import { EC2 } from '@aws-pbmm/common-lambda/lib/aws/ec2';
import { StackOutput, getStackOutput } from '@aws-pbmm/common-lambda/lib/util/outputs';
import * as outputKeys from '@aws-pbmm/common-outputs/lib/stack-output';
import { CloudTrail } from '@aws-pbmm/common-lambda/lib/aws/cloud-trail';
import { PutEventSelectorsRequest, UpdateTrailRequest } from 'aws-sdk/clients/cloudtrail';
import { loadAcceleratorConfig } from '@aws-pbmm/common-lambda/lib/config/load';
import { LoadConfigurationInput } from './load-configuration-step';
import { UpdateDocumentRequest } from 'aws-sdk/clients/ssm';

interface AccountDefaultSettingsInput extends LoadConfigurationInput {
  assumeRoleName: string;
  accounts: Account[];
  stackOutputSecretId: string;
}

export const handler = async (input: AccountDefaultSettingsInput) => {
  console.log('Setting account level defaults for all accounts in an organization ...');
  console.log(JSON.stringify(input, null, 2));

  const { assumeRoleName, accounts, configRepositoryName, stackOutputSecretId, configFilePath, configCommitId } = input;

  const secrets = new SecretsManager();
  const outputsString = await secrets.getSecret(stackOutputSecretId);

  // Retrieve Configuration from Code Commit with specific commitId
  const acceleratorConfig = await loadAcceleratorConfig({
    repositoryName: configRepositoryName,
    filePath: configFilePath,
    commitId: configCommitId,
  });

  const outputs = JSON.parse(outputsString.SecretString!) as StackOutput[];

  const sts = new STS();

  const putPublicAccessBlock = async (
    accountId: string,
    accountKey: string,
    blockPublicAccess: boolean,
  ): Promise<void> => {
    const credentials = await sts.getCredentialsForAccountAndRole(accountId, assumeRoleName);
    const s3control = new S3Control(credentials);
    const putPublicAccessBlockRequest: PutPublicAccessBlockRequest = {
      AccountId: accountId,
      PublicAccessBlockConfiguration: {
        BlockPublicAcls: blockPublicAccess,
        BlockPublicPolicy: blockPublicAccess,
        IgnorePublicAcls: blockPublicAccess,
        RestrictPublicBuckets: blockPublicAccess,
      },
    };
    await s3control.putPublicAccessBlock(putPublicAccessBlockRequest);
    console.log(`Block S3 public access turned ON for account - ${accountKey}`);
  };

  const enableEbsDefaultEncryption = async (accountId: string, accountKey: string): Promise<void> => {
    const credentials = await sts.getCredentialsForAccountAndRole(accountId, assumeRoleName);

    const kmsKeyId = getStackOutput(outputs, accountKey, outputKeys.OUTPUT_KMS_KEY_ID_FOR_EBS_DEFAULT_ENCRYPTION);
    if (!kmsKeyId) {
      console.warn(
        `Cannot find output of ${outputKeys.OUTPUT_KMS_KEY_ID_FOR_EBS_DEFAULT_ENCRYPTION} for account ${accountKey}`,
      );
      return;
    }
    console.log('kmsKeyId: ' + kmsKeyId);

    const ec2 = new EC2(credentials);
    const enableEbsEncryptionByDefaultResult = await ec2.enableEbsEncryptionByDefault(false);
    console.log('enableEbsEncryptionByDefaultResult: ', enableEbsEncryptionByDefaultResult);

    const modifyEbsDefaultKmsKeyIdResult = await ec2.modifyEbsDefaultKmsKeyId(kmsKeyId, false);
    console.log('modifyEbsDefaultKmsKeyIdResult: ', modifyEbsDefaultKmsKeyIdResult);
    console.log(`EBS default encryption turned ON with KMS CMK for account - ${accountKey}`);
  };

  const updateCloudTrailSettings = async (accountId: string, accountKey: string): Promise<void> => {
    const credentials = await sts.getCredentialsForAccountAndRole(accountId, assumeRoleName);

    const cloudTrailName = outputKeys.AWS_LANDING_ZONE_CLOUD_TRAIL_NAME;
    console.log('AWS LZ CloudTrail Name: ' + cloudTrailName);

    const logArchiveAccount = accounts.find(a => a.type === 'log-archive');
    if (!logArchiveAccount) {
      console.warn('Cannot find account with type log-archive');
      return;
    }
    const logArchiveAccountKey = logArchiveAccount.key;
    const s3KmsKeyArn = getStackOutput(outputs, logArchiveAccountKey, outputKeys.OUTPUT_LOG_ARCHIVE_ENCRYPTION_KEY_ARN);
    console.log('AWS LZ CloudTrail S3 Bucket KMS Key ARN: ' + s3KmsKeyArn);

    const cloudTrail = new CloudTrail(credentials);

    const putInsightSelectorsResponse = await cloudTrail.putInsightSelectors(cloudTrailName);
    console.log('putInsightSelectorsResponse: ', putInsightSelectorsResponse);
    console.log(`Cloud Trail - Insights enabled for AWS LZ CloudTrail in account - ${accountKey}`);

    const trailNameList: string[] = [];
    trailNameList.push(cloudTrailName);
    const describeTrailsResponse = await cloudTrail.describeTrails(false, trailNameList);
    console.log('describeTrailsResponse: ', describeTrailsResponse);

    if (!describeTrailsResponse.trailList) {
      console.warn(`CloudTrail not found with name "${cloudTrailName}"`);
      return;
    }
    let cloudTrailDetails;
    for (const trailList of describeTrailsResponse.trailList) {
      cloudTrailDetails = trailList;
    }

    const putEventSelectorsRequest: PutEventSelectorsRequest = {
      EventSelectors: [
        {
          DataResources: [
            {
              Type: 'AWS::S3::Object',
              Values: ['arn:aws:s3:::'],
            },
          ],
          ExcludeManagementEventSources: [],
          IncludeManagementEvents: true,
          ReadWriteType: 'All',
        },
      ],
      TrailName: outputKeys.AWS_LANDING_ZONE_CLOUD_TRAIL_NAME,
    };
    const putEventSelectorsResponse = await cloudTrail.putEventSelectors(putEventSelectorsRequest);
    console.log('putEventSelectorsResponse: ', putEventSelectorsResponse);
    console.log(`Cloud Trail - S3 Object Level Logging enabled for AWS LZ CloudTrail in account - ${accountKey}`);

    const updateTrailRequest: UpdateTrailRequest = {
      Name: cloudTrailName,
      CloudWatchLogsLogGroupArn: cloudTrailDetails?.CloudWatchLogsLogGroupArn,
      CloudWatchLogsRoleArn: cloudTrailDetails?.CloudWatchLogsRoleArn,
      EnableLogFileValidation: cloudTrailDetails?.LogFileValidationEnabled,
      IncludeGlobalServiceEvents: cloudTrailDetails?.IncludeGlobalServiceEvents,
      IsMultiRegionTrail: cloudTrailDetails?.IsMultiRegionTrail,
      IsOrganizationTrail: cloudTrailDetails?.IsOrganizationTrail,
      KmsKeyId: s3KmsKeyArn,
      S3BucketName: cloudTrailDetails?.S3BucketName,
      S3KeyPrefix: cloudTrailDetails?.S3KeyPrefix,
      SnsTopicName: cloudTrailDetails?.SnsTopicName,
    };
    const updateTrailResponse = await cloudTrail.updateTrail(updateTrailRequest);
    console.log(`Cloud Trail - settings updated (encryption...) for AWS LZ CloudTrail in account - ${accountKey}`);
  };

<<<<<<< HEAD
  const alterCloudTrailS3BucketEncryptionKey = async (accountId: string, accountKey: string): Promise<void> => {
    const credentials = await getAccountCredentials(accountId);

    let bucket = getStackOutput(outputs, accountKey, outputKeys.OUTPUT_LOG_ARCHIVE_BUCKET_ARN);
    if (!bucket) {
      console.warn(`Cannot find output of "${outputKeys.OUTPUT_LOG_ARCHIVE_BUCKET_ARN}" with account "${accountKey}"`);
      return;
    }

    bucket = bucket.replace('arn:aws:s3:::', '');
    bucket.trimLeft;
    console.log('bucket: ' + bucket);

    const kmsKeyId = getStackOutput(outputs, accountKey, outputKeys.OUTPUT_LOG_ARCHIVE_ENCRYPTION_KEY_ID);
    if (!kmsKeyId) {
      console.warn(
        `Cannot find output of ${outputKeys.OUTPUT_LOG_ARCHIVE_ENCRYPTION_KEY_ID} for account ${accountKey}`,
      );
      return;
    }
    console.log('kmsKeyId: ' + kmsKeyId);
=======
  const updateSSMdocument = async (accountId: string, accountKey: string): Promise<void> => {
    const globalOptionsConfig = acceleratorConfig['global-options'];
    const useS3 = globalOptionsConfig['central-log-services']['ssm-to-s3'];
    const useCWL = globalOptionsConfig['central-log-services']['ssm-to-cwl'];

    const credentials = await sts.getCredentialsForAccountAndRole(accountId, assumeRoleName);
    const ssm = new aws.SSM({
      credentials,
    });
    const kms = new aws.KMS({
      credentials,
    });
    const cloudwatchlogs = new aws.CloudWatchLogs({
      credentials,
    });
>>>>>>> 779d8a28

    const logArchiveAccount = accounts.find(a => a.type === 'log-archive');
    if (!logArchiveAccount) {
      throw new Error('Cannot find account with type log-archive');
    }
    const logArchiveAccountKey = logArchiveAccount.key;
    const bucketName = getStackOutput(outputs, logArchiveAccountKey, outputKeys.OUTPUT_LOG_ARCHIVE_BUCKET_NAME);
    const ssmKeyId = getStackOutput(outputs, accountKey, outputKeys.OUTPUT_KMS_KEY_ID_FOR_SSM_SESSION_MANAGER);

    // Encrypt CWL doc: https://docs.aws.amazon.com/AmazonCloudWatch/latest/logs/encrypt-log-data-kms.html
    const kmsParams = {
      KeyId: ssmKeyId,
    };
    const ssmKey = await kms.describeKey(kmsParams).promise();
    console.log('SSM key: ', ssmKey);

    const cwlParams = {
      kmsKeyId: ssmKey.KeyMetadata?.Arn || ssmKeyId,
      logGroupName: '/PBMMAccel/SSM',
    };
    const cwlResponse = await cloudwatchlogs.associateKmsKey(cwlParams).promise();
    console.log('CWL encrypt: ', cwlResponse);

    // Based on doc: https://docs.aws.amazon.com/systems-manager/latest/userguide/getting-started-configure-preferences-cli.html
    const settings = {
      schemaVersion: '1.0',
      description: 'Document to hold regional settings for Session Manager',
      sessionType: 'Standard_Stream',
      inputs: {
        s3BucketName: bucketName,
        s3KeyPrefix: '',
        s3EncryptionEnabled: useS3,
        cloudWatchLogGroupName: '/PBMMAccel/SSM',
        cloudWatchEncryptionEnabled: useCWL,
        kmsKeyId: ssmKeyId,
        runAsEnabled: false,
        runAsDefaultUser: '',
      },
    };

    const updateDocumentRequest: UpdateDocumentRequest = {
      Content: JSON.stringify(settings),
      Name: 'SSM-SessionManagerRunShell',
    };
    console.log('Update SSM Request: ', updateDocumentRequest);
    const updateSSMResponse = await ssm.updateDocument(updateDocumentRequest).promise();
    console.log('Update SSM: ', updateSSMResponse);
  };

  const accountConfigs = acceleratorConfig.getAccountConfigs();
  for (const [accountKey, accountConfig] of accountConfigs) {
    const account = accounts.find(a => a.key === accountKey);
    if (!account) {
      console.warn(`Cannot find account with key "${accountKey}"`);
      continue;
    }

    // if flag is undefined or false, turn ON s3 block public access
    const blockPublicAccess = !accountConfig['enable-s3-public-access'];
    await putPublicAccessBlock(account.id, account.key, blockPublicAccess);

    try {
      // enable default encryption for EBS
      await enableEbsDefaultEncryption(account.id, account.key);
    } catch (e) {
      console.error(`Ignoring error while enabling EBS default encryption`);
      console.error(e);
    }

    try {
      // update AWS LZ cloud trail settings
      await updateCloudTrailSettings(account.id, account.key);
    } catch (e) {
      console.error(`Error while updating CloudTrail settings`);
      console.error(e);
    }

    try {
      await updateSSMdocument(account.id, account.key);
    } catch (e) {
      console.error(e);
    }
  }

  return {
    status: 'SUCCESS',
    statusReason: 'Successfully defaults set at account level for all accounts in an organization.',
  };
};<|MERGE_RESOLUTION|>--- conflicted
+++ resolved
@@ -152,29 +152,6 @@
     console.log(`Cloud Trail - settings updated (encryption...) for AWS LZ CloudTrail in account - ${accountKey}`);
   };
 
-<<<<<<< HEAD
-  const alterCloudTrailS3BucketEncryptionKey = async (accountId: string, accountKey: string): Promise<void> => {
-    const credentials = await getAccountCredentials(accountId);
-
-    let bucket = getStackOutput(outputs, accountKey, outputKeys.OUTPUT_LOG_ARCHIVE_BUCKET_ARN);
-    if (!bucket) {
-      console.warn(`Cannot find output of "${outputKeys.OUTPUT_LOG_ARCHIVE_BUCKET_ARN}" with account "${accountKey}"`);
-      return;
-    }
-
-    bucket = bucket.replace('arn:aws:s3:::', '');
-    bucket.trimLeft;
-    console.log('bucket: ' + bucket);
-
-    const kmsKeyId = getStackOutput(outputs, accountKey, outputKeys.OUTPUT_LOG_ARCHIVE_ENCRYPTION_KEY_ID);
-    if (!kmsKeyId) {
-      console.warn(
-        `Cannot find output of ${outputKeys.OUTPUT_LOG_ARCHIVE_ENCRYPTION_KEY_ID} for account ${accountKey}`,
-      );
-      return;
-    }
-    console.log('kmsKeyId: ' + kmsKeyId);
-=======
   const updateSSMdocument = async (accountId: string, accountKey: string): Promise<void> => {
     const globalOptionsConfig = acceleratorConfig['global-options'];
     const useS3 = globalOptionsConfig['central-log-services']['ssm-to-s3'];
@@ -190,7 +167,6 @@
     const cloudwatchlogs = new aws.CloudWatchLogs({
       credentials,
     });
->>>>>>> 779d8a28
 
     const logArchiveAccount = accounts.find(a => a.type === 'log-archive');
     if (!logArchiveAccount) {
