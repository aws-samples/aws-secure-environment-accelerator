--- conflicted
+++ resolved
@@ -45,12 +45,8 @@
   await verifyIamPolicyFiles(outputs, acceleratorConfig, errors);
   await verifyRdgwFiles(masterAccountKey, rdgwScripts, outputs, errors);
   await verifyCertificates(masterAccountKey, outputs, acceleratorConfig, errors);
-<<<<<<< HEAD
-  await verifyFirewallLicenses(masterAccountKey, outputs, acceleratorConfig, errors);
+  await verifyFirewallFiles(masterAccountKey, outputs, acceleratorConfig, errors);
   await verifyRsyslogFiles(outputs, errors);
-=======
-  await verifyFirewallFiles(masterAccountKey, outputs, acceleratorConfig, errors);
->>>>>>> 6ed87a71
 
   if (errors.length > 0) {
     throw new Error(`There were errors while loading the configuration:\n${errors.join('\n')}`);
