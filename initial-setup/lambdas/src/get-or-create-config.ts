--- conflicted
+++ resolved
@@ -18,16 +18,12 @@
   // console.log(`Get or Create Config from S3 file...`);
   // console.log(JSON.stringify(input, null, 2));
 
-<<<<<<< HEAD
-  const { repositoryName, filePath, s3Bucket, s3FileName, branchName } = input;
+  const { repositoryName, filePath, s3Bucket, s3FileName, branchName, acceleratorVersion } = input;
   const s3FilePaths = s3FileName.split('/');
   const s3ConfigPaths = s3FilePaths.slice(0, s3FilePaths.length - 1);
   const configRootPath = `${s3ConfigPaths.join('/')}`;
   const rawConfigPath = 'raw/config.json';
 
-=======
-  const { repositoryName, filePath, s3Bucket, s3FileName, branchName, acceleratorVersion } = input;
->>>>>>> 2995803c
   const configRepository = await codecommit.batchGetRepositories([repositoryName]);
   if (!configRepository.repositories || configRepository.repositories?.length === 0) {
     console.log(`Creating repository "${repositoryName}" for Config file`);
@@ -72,14 +68,9 @@
 
     return {
       configRepositoryName: repositoryName,
-<<<<<<< HEAD
-      configFilePath: rawConfigPath,
-      configCommitId: commitId,
-=======
       configFilePath: filePath,
       configCommitId: configFile.commitId,
       acceleratorVersion,
->>>>>>> 2995803c
     };
   } catch (e) {
     if (e.code !== 'FileDoesNotExistException' && e.code !== 'CommitDoesNotExistException') {
@@ -135,14 +126,9 @@
 
     return {
       configRepositoryName: repositoryName,
-<<<<<<< HEAD
-      configFilePath: rawConfigPath,
-      configCommitId: rawCommit.commitId,
-=======
       configFilePath: filePath,
       configCommitId: commit.commitId,
       acceleratorVersion,
->>>>>>> 2995803c
     };
   }
 };
