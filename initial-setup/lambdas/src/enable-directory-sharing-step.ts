--- conflicted
+++ resolved
@@ -15,20 +15,8 @@
   stackOutputVersion: string;
 }
 
-<<<<<<< HEAD
-=======
-// TODO Move to common outputs
-interface MadOutput {
-  id: number;
-  vpcName: string;
-  directoryId: string;
-  dnsIps: string;
-  passwordArn: string;
-}
-
 const s3 = new S3();
 
->>>>>>> 1baab22d
 export const handler = async (input: ShareDirectoryInput) => {
   console.log(`Sharing MAD to another account ...`);
   console.log(JSON.stringify(input, null, 2));
