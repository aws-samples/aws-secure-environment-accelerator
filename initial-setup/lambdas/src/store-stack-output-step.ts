--- conflicted
+++ resolved
@@ -1,18 +1,12 @@
-<<<<<<< HEAD
 import * as aws from 'aws-sdk';
 import { SecretsManager } from '@aws-pbmm/common-lambda/lib/aws/secrets-manager';
-=======
->>>>>>> 1baab22d
 import { Account } from '@aws-pbmm/common-outputs/lib/accounts';
 import { STS } from '@aws-pbmm/common-lambda/lib/aws/sts';
 import { CloudFormation } from '@aws-pbmm/common-lambda/lib/aws/cloudformation';
 import { StackOutput } from '@aws-pbmm/common-outputs/lib/stack-output';
-<<<<<<< HEAD
 import { collectAsync } from '@aws-pbmm/common-lambda/lib/util/generator';
-=======
 import { CentralBucketOutputFinder } from '@aws-pbmm/common-outputs/lib/central-bucket';
 import { S3 } from '@aws-pbmm/common-lambda/lib/aws/s3';
->>>>>>> 1baab22d
 
 export interface StoreStackOutputInput {
   acceleratorPrefix: string;
@@ -28,11 +22,7 @@
   console.log(`Storing stack output...`);
   console.log(JSON.stringify(input, null, 2));
 
-<<<<<<< HEAD
-  const { acceleratorPrefix, stackOutputSecretId, assumeRoleName, accounts, regions } = input;
-=======
-  const { acceleratorPrefix, assumeRoleName, accounts } = input;
->>>>>>> 1baab22d
+  const { acceleratorPrefix, assumeRoleName, accounts, regions } = input;
 
   const outputsAsyncIterable = getOutputsForAccountsAndRegions({
     acceleratorPrefix,
@@ -42,19 +32,27 @@
   });
   const outputs = await collectAsync(outputsAsyncIterable);
 
-  // Store a the output in the output secret
-  const secrets = new SecretsManager();
-  await secrets.putSecretValue({
-    SecretId: stackOutputSecretId,
-    SecretString: JSON.stringify(outputs),
+  // Find the central output bucket in outputs
+  const centralBucketOutput = CentralBucketOutputFinder.findOne({
+    outputs,
+  });
+
+  console.log(`Writing outputs to s3://${centralBucketOutput.bucketName}/outputs.json`);
+
+  // Store outputs on S3
+  const response = await s3.putObject({
+    Bucket: centralBucketOutput.bucketName,
+    Key: 'outputs.json',
+    Body: JSON.stringify(outputs),
   });
 
   return {
     status: 'SUCCESS',
+    outputBucketName: centralBucketOutput.bucketName,
+    outputBucketKey: 'outputs.json',
+    outputVersion: response.VersionId,
   };
 };
-
-const sts = new STS();
 
 /**
  * Find all outputs in the given accounts and regions.
@@ -133,29 +131,4 @@
   } catch (e) {
     console.warn(`Cannot find outputs in account "${accountKey}" and region "${region}": ${e}`);
   }
-<<<<<<< HEAD
-}
-=======
-
-  // Find the central output bucket in outputs
-  const centralBucketOutput = CentralBucketOutputFinder.findOne({
-    outputs,
-  });
-
-  console.log(`Writing outputs to s3://${centralBucketOutput.bucketName}/outputs.json`);
-
-  // Store outputs on S3
-  const response = await s3.putObject({
-    Bucket: centralBucketOutput.bucketName,
-    Key: 'outputs.json',
-    Body: JSON.stringify(outputs),
-  });
-
-  return {
-    status: 'SUCCESS',
-    outputBucketName: centralBucketOutput.bucketName,
-    outputBucketKey: 'outputs.json',
-    outputVersion: response.VersionId,
-  };
-};
->>>>>>> 1baab22d
+}