--- conflicted
+++ resolved
@@ -6,11 +6,8 @@
 export { handler as getDnsEndpointIps } from './get-dns-endpoint-ips';
 export { handler as loadAccountsStep } from './load-accounts-step';
 export { handler as loadConfigurationStep } from './load-configuration-step';
-<<<<<<< HEAD
 export { handler as loadLimitsStep } from './load-limits-step';
-=======
 export { handler as associateHostedZonesStep } from './associate-hosted-zones-step';
->>>>>>> 82646b58
 export { handler as accountDefaultSettingsStep } from './account-default-settings-step';
 export { handler as storeStackOutputStep } from './store-stack-output-step';
 export { handler as enableDirectorySharingStep } from './enable-directory-sharing-step';
