--- conflicted
+++ resolved
@@ -17,13 +17,10 @@
 export { handler as inviteMembersSecurityHub } from './send-security-hub-invite';
 export { handler as acceptInviteSecurityHub } from './accept-security-hub-invite';
 export { handler as getOrCreateConfig } from './get-or-create-config';
-<<<<<<< HEAD
 export { handler as getBaseline } from './get-baseline-step';
 export { handler as moveAccountToOrg } from './move-account-to-org';
-=======
 export { handler as compareConfigurationsStep } from './compare-configurations-step';
 export { handler as storeCommitIdStep } from './store-commit-id-step';
->>>>>>> b31107c4
 
 // TODO Replace with
 //   export * as codebuild from './codebuild';
