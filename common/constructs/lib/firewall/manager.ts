import * as cdk from '@aws-cdk/core';
import * as ec2 from '@aws-cdk/aws-ec2';
import { Keypair } from '@custom-resources/ec2-keypair';
import { SecurityGroup, Subnet } from '../vpc';

export interface FirewallManagerProps {
  name: string;
  /**
   * Image ID of firewall.
   */
  imageId: string;
  instanceType: string;
}

export class FirewallManager extends cdk.Construct {
  private readonly props: FirewallManagerProps;
<<<<<<< HEAD
  private readonly keyPair: Keypair;
=======
  private readonly resource: ec2.CfnInstance;
  private readonly keyPair: KeyPair;
>>>>>>> d480698b
  private readonly keyPairName: string;
  private readonly networkInterfacesProps: ec2.CfnInstance.NetworkInterfaceProperty[] = [];

  constructor(scope: cdk.Construct, id: string, props: FirewallManagerProps) {
    super(scope, id);

    this.props = props;

    this.keyPairName = 'FirewallManagement';
    this.keyPair = new Keypair(this, 'KeyPair', {
      name: this.keyPairName,
      secretPrefix: 'accelerator/keypairs/',
    });

    this.resource = new ec2.CfnInstance(this, 'Resource', {
      imageId: this.props.imageId,
      instanceType: this.props.instanceType,
      keyName: this.keyPairName,
      networkInterfaces: this.networkInterfacesProps,
    });
    cdk.Tag.add(this.resource, 'Name', this.props.name);

    this.resource.node.addDependency(this.keyPair);
  }

  addNetworkInterface(props: { securityGroup: SecurityGroup; subnet: Subnet; eipAllocationId?: string }) {
    const { securityGroup, subnet, eipAllocationId } = props;
    const index = this.networkInterfacesProps.length;

    // Create network interface
    const networkInterface = new ec2.CfnNetworkInterface(this, `Eni${index}`, {
      groupSet: [securityGroup.id],
      subnetId: subnet.id,
    });
    this.networkInterfacesProps.push({
      deviceIndex: `${index}`,
      networkInterfaceId: networkInterface.ref,
    });

    // Create EIP if needed
    if (eipAllocationId) {
      new ec2.CfnEIPAssociation(this, `ClusterEipAssoc${index}`, {
        networkInterfaceId: networkInterface.ref,
        allocationId: eipAllocationId,
      });
    }
  }

  get instanceId() {
    return this.resource.ref;
  }
}<|MERGE_RESOLUTION|>--- conflicted
+++ resolved
@@ -14,12 +14,8 @@
 
 export class FirewallManager extends cdk.Construct {
   private readonly props: FirewallManagerProps;
-<<<<<<< HEAD
-  private readonly keyPair: Keypair;
-=======
   private readonly resource: ec2.CfnInstance;
   private readonly keyPair: KeyPair;
->>>>>>> d480698b
   private readonly keyPairName: string;
   private readonly networkInterfacesProps: ec2.CfnInstance.NetworkInterfaceProperty[] = [];
 
