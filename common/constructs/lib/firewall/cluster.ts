--- conflicted
+++ resolved
@@ -1,11 +1,7 @@
 import * as cdk from '@aws-cdk/core';
 import * as iam from '@aws-cdk/aws-iam';
-<<<<<<< HEAD
+import * as s3 from '@aws-cdk/aws-s3';
 import { Keypair } from '@custom-resources/ec2-keypair';
-=======
-import * as s3 from '@aws-cdk/aws-s3';
-import { KeyPair } from 'cdk-ec2-key-pair';
->>>>>>> b8afd1f6
 import { FirewallInstance, FirewallConfigurationProps } from './instance';
 
 export type FirewallClusterConfigurationProps = Omit<FirewallConfigurationProps, 'configPath'>;
