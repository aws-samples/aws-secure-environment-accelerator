// all accounts
export const OUTPUT_KMS_KEY_ID_FOR_SSM_SESSION_MANAGER = 'KmsKeyIdForSSMSessionManager';
export const OUTPUT_KMS_KEY_ARN_FOR_SSM_SESSION_MANAGER = 'KmsKeyArnForSSMSessionManager';
export const OUTPUT_CLOUDWATCH_LOG_GROUP_FOR_SSM_SESSION_MANAGER = 'CWLForSSMSessionManager';
export const AWS_LANDING_ZONE_CLOUD_TRAIL_NAME = 'AWS-Landing-Zone-BaselineCloudTrail';
export const ACM_CERT_ARN_SECRET_ID_FORMAT = 'accelerator/xxaccountKeyxx/acm/xxcertNamexx';

// log-archive account
export const OUTPUT_LOG_ARCHIVE_ACCOUNT_ID = 'LogArchiveAccountId';
export const OUTPUT_LOG_ARCHIVE_BUCKET_ARN = 'LogArchiveBucketArn';
export const OUTPUT_LOG_ARCHIVE_BUCKET_NAME = 'LogArchiveBucketName';
export const OUTPUT_LOG_ARCHIVE_ENCRYPTION_KEY_ARN = 'LogArchiveEncryptionKey';

// AMI Market place Subscription check
export const OUTPUT_SUBSCRIPTION_REQUIRED = 'OptInRequired';
export const OUTPUT_SUBSCRIPTION_DONE = 'Subscribed';

export interface StackOutput {
  accountKey: string;
  region: string;
  outputKey?: string;
  outputValue?: string;
  outputDescription?: string;
  outputExportName?: string;
}

export function getStackOutput(outputs: StackOutput[], accountKey: string, outputKey: string): string | undefined {
  const output = outputs.find(o => o.outputKey === outputKey && o.accountKey === accountKey);
  if (!output) {
    console.warn(`Cannot find output with key "${outputKey}" in account with key "${accountKey}"`);
    return;
  }
  return output.outputValue!;
}

export interface StackJsonOutputFilter {
  accountKey?: string;
  outputType?: string;
}

// tslint:disable-next-line: no-any
export function getStackJsonOutput(outputs: StackOutput[], filter: StackJsonOutputFilter = {}): any[] {
  return outputs
    .map(output => {
      if (filter.accountKey && output.accountKey !== filter.accountKey) {
        return null;
      }
      try {
        if (output.outputValue && output.outputValue.startsWith('{')) {
          const json = JSON.parse(output.outputValue);
          const type = json.type;
          const value = json.value;
          if (!filter.outputType || filter.outputType === type) {
            return value;
          }
        }
      } catch {}
      return null;
    })
    .filter(jsonOutput => !!jsonOutput);
}

export interface MadRuleOutput {
  [key: string]: string;
}

export interface ResolverRulesOutput {
  onPremRules?: string[];
  inBoundRule?: string;
  madRules?: MadRuleOutput;
}

export interface ResolversOutput {
  vpcName: string;
  inBound?: string;
  outBound?: string;
  rules?: ResolverRulesOutput;
}

export interface AmiSubscriptionOutput {
  imageId: string;
  status: string;
<<<<<<< HEAD
=======
}

export interface SecurityGroupsOutput {
  vpcId: string;
  vpcName: string;
  securityGroupIds: VpcSecurityGroupOutput[];
}

export interface TransitGatewayOutput {
  tgwId: string;
  tgwRouteTableNameToIdMap: { [routeTableName: string]: string };
>>>>>>> 70ad71cc
}<|MERGE_RESOLUTION|>--- conflicted
+++ resolved
@@ -1,3 +1,5 @@
+import { VpcSecurityGroupOutput } from './vpc';
+
 // all accounts
 export const OUTPUT_KMS_KEY_ID_FOR_SSM_SESSION_MANAGER = 'KmsKeyIdForSSMSessionManager';
 export const OUTPUT_KMS_KEY_ARN_FOR_SSM_SESSION_MANAGER = 'KmsKeyArnForSSMSessionManager';
@@ -80,8 +82,6 @@
 export interface AmiSubscriptionOutput {
   imageId: string;
   status: string;
-<<<<<<< HEAD
-=======
 }
 
 export interface SecurityGroupsOutput {
@@ -93,5 +93,4 @@
 export interface TransitGatewayOutput {
   tgwId: string;
   tgwRouteTableNameToIdMap: { [routeTableName: string]: string };
->>>>>>> 70ad71cc
 }