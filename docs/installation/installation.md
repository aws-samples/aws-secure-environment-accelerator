--- conflicted
+++ resolved
@@ -106,14 +106,8 @@
 
 ### 2.2.5. Email Address Planning
 
-<<<<<<< HEAD
-1. 2 Fortinet FortiGate firewall licenses (Evaluation licenses adequate) (can be added in future) (if firewalls are to be deployed)
-2. While you require a minimum of 6 **_unique_** email addresses (1 per sub-account being created), we recommend at least 20 **_unique_** email ALIASES associated with a single mailbox, never used before to open AWS accounts, such that you do not need to request new email aliases every time you need to create a new AWS account and they can all be monitored via a single mailbox. These email addresses can **_never_** have been used to previously open an AWS account.
-3. You additionally require email addresses for the following additionally purposes (these can be existing monitored mailboxes and do not need to be unique):
-=======
 1. While you require a minimum of 6 **_unique_** email addresses (1 per sub-account being created), we recommend at least 20 **_unique_** email ALIASES associated with a single mailbox, never used before to open AWS accounts, such that you do not need to request new email aliases every time you need to create a new AWS account and they can all be monitored via a single mailbox. These email addresses can **_never_** have been used to previously open an AWS account.
 2. You additionally require email addresses for the following additional purposes (these can be existing monitored mailboxes and do not need to be unique):
->>>>>>> d5e9a2f5
    - Accelerator execution (state machine) notification events (1 address)
    - High, Medium and Low security alerts (3 addresses if you wish to segregate alerts)
    - Budget notifications
@@ -146,14 +140,6 @@
 
 Note: While we only provide a single example for each 3rd party implementation today, the implementations are generic and should be usable by any 3rd party firewall vendor, assuming they support the required features and protocols. The two examples were driven by customer demand and heavy lifting by the 3rd party vendor. We look forward to additional vendors developing and contributing additional sample configurations.
 
-<<<<<<< HEAD
-1. As of v1.3.0 we have added the capability to deploy with a customer provided Accelerator Name (`PBMM`) and Prefix (`PBMMAccel-`). The Accelerator name and prefix **_CANNOT_** be changed after the initial installation.
-2. We recommend using `OrganizationAccountAccessRole` as the `organization-admin-role`, as this role is used by AWS Organizations if no role name is specified when creating AWS accounts through the AWS console.
-   - the Accelerator leverages this role name to create all new accounts in the organization;
-   - this role name, as defined in the config file, _MUST_ be utilized when manually creating all new sub-accounts in the Organization;
-   - existing installs wishing to change the role name are required to first deploy a new role with a trust to the root account, in all accounts in the organization
-   - Prior to v1.2.5 the role name was required to be `AWSCloudFormationStackSetExecutionRole`.
-=======
 ### 2.2.7. Other
 
 1. We recommend installing with the default Accelerator Name (`ASEA`) and Accelerator Prefix (`ASEA-`), but allow customization. Prior to v1.5.0 the defaults were (`PBMM`) and (`PBMMAccel-`) respectively.
@@ -163,7 +149,6 @@
    - the Accelerator leverages this role name to create all new accounts in the organization;
    - this role name, as defined in the config file, **_MUST_** be utilized when manually creating all new sub-accounts in the Organization;
    - existing installs wishing to change the role name are required to first deploy a new role with a trust to the root account, in all accounts in the organization.
->>>>>>> d5e9a2f5
 
 ## 2.3. Accelerator Pre-Install Steps
 
@@ -205,11 +190,7 @@
    - Validate an entry exists to "Enable IAM User Permissions" (critical step if using an existing key)
      - `"arn:aws:iam::123456789012:root"`, where `123456789012` is your **_Organization Management_** account id.
    - Click Finish
-<<<<<<< HEAD
-   - Select the new key, Select `Key Rotation`, `Automatically rotate this CMK every year`.
-=======
    - Select the new key, Select `Key Rotation`, `Automatically rotate this CMK every year`, click Save.
->>>>>>> d5e9a2f5
 7. Enable `"Cost Explorer"` (My Account, Cost Explorer, Enable Cost Explorer)
    - With recent platform changes, Cost Explorer _may_ now be auto-enabled (unable to confirm)
 8. Enable `"Receive Billing Alerts"` (My Account, Billing Preferences, Receive Billing Alerts)
@@ -247,22 +228,6 @@
 4. Set the default CodeCommit branch for the new repository to main
 5. Create a branch following the Accelerator naming format for your release (i.e. `release/v1.5.0`)
 
-<<<<<<< HEAD
-1. In the Organization Management account go here: https://aws.amazon.com/marketplace/privatemarketplace/create
-2. Click `Create a Private Marketplace`, and wait for activation to complete
-3. Go to the "Account Groups" sub-menu, click `Create account group`
-4. Enter an Account Group Title (i.e. `Default`) and `Add` the Management/root account number in `Associate AWS account`
-5. Associate the default experience `New Private Marketplace`, then click `Create account group` and wait for it to create
-6. Go to "Experiences" sub-menu, select `New Private Marketplace`
-7. Select the "Settings" sub-tab, and click the `Not Live` slider to make it `Live` and wait for it to complete
-8. Ensure the `Software requests` slider is set to `Requests off` and wait for it to complete
-9. Change the name field (i.e. append `-PMP`) and change the color, so it is clear PMP is enabled for users, click `Update`
-10. Go to the "Products" sub-tab, then select the `All AWS Marketplace products` nested sub-tab
-11. Search Private Marketplace for the Fortinet or CHeckpoint products and select
-
-- `Fortinet FortiGate (BYOL) Next-Generation Firewall` and
-- `Fortinet FortiManager (BYOL) Centralized Security Management`
-=======
 ### 2.3.3. AWS Internal (Employee) Accounts Only
 
 If deploying to an internal AWS employee account and installing the solution with a 3rd party firewall, you need to enable Private Marketplace (PMP) before starting:
@@ -283,22 +248,17 @@
 - `Fortinet FortiManager (BYOL) Centralized Security Management` **or**
 - `CloudGuard Network Security for Gateway Load Balancer - BYOL` and
 - `Check Point Security Management (BYOL)`
->>>>>>> d5e9a2f5
 
 12. Select "Add" in the top right
 
 - Due to PMP provisioning delays, this sometimes fails when attempted immediately following enablement of PMP or if adding each product individually - retry after 20 minutes.
 
 13. While not used in this account, you must now subscribe to the two subscriptions and accept the EULA for each product (you will need to do the same in the perimeter account, once provisioned below)
-<<<<<<< HEAD
-    - If you are deploying in any region except ca-central-1 or wish to switch to a different license type, you need the new AMI id's. After successfully subscribing, continue one more step and click the “Continue to Configuration”. When you get the below screen, select your region and version (Fortinet v6.4.6 recommended at this time). Marketplace will provide the required AMI id. Document the two AMI id's, as you will need to update them in your config.json file below.
-=======
     - To subscribe, select the "Approved products" tab
     - Click on the product you want to subscribe, in this case `Fortinet FortiGate (BYOL) Next-Generation Firewall` and `Fortinet FortiManager (BYOL Centralized Security Management` **or** `CloudGuard Network Security for Gateway Load Balancer - BYOL` and `Check Point Security Management (BYOL)`
     - Click on "Continue to Subscribe"
     - Click on "Accept Terms" and wait for subscription to be completed
     - If you are deploying in any region except ca-central-1 or wish to switch to a different license type, you need the new AMI id's. After successfully subscribing, continue one more step and click the “Continue to Configuration”. When you get the below screen, select your region and version (**Fortinet** `v6.4.6`, **Checkpoint Mgmt** `R81.10-335.883` and **CloudGuard** `R80.40-294.374` recommended at this time). Marketplace will provide the required AMI id. Document the two AMI id's, as you will need to update them in your config.json file below.
->>>>>>> d5e9a2f5
 
 ![New AMI ID](img/new-ami-id.png)
 
@@ -317,22 +277,6 @@
    - All new AWS accounts require a unique email address which has never before been used to create an AWS account;
    - When updating the budget or SNS notification email addresses within the sample config, a single email address for all is sufficient;
    - Update the IP address in the "alarm-not-ip" variable with your on-premise IP ranges (used for the AWS-SSO-Authentication-From-Unapproved-IP alarm);
-<<<<<<< HEAD
-   - For a test deployment, the remainder of the values can be used as-is;
-   - While it is generally supported, we recommend not adding more than 1 or 2 workload accounts to the config file during the initial deployment as it will increase risks of hitting a limit. Once the Accelerator is successfully deployed, add the additional accounts to the config file and rerun the state machine.
-3. A successful deployment of the prescriptive architecture requires VPC access to 9 AWS endpoints, you cannot remove both the perimeter firewalls (all public endpoints) and the 7 required central VPC endpoints from the config file (ec2, ec2messages, ssm, ssmmessages, cloudformation, secretsmanager, kms, logs, monitoring).
-4. When deploying to regions other than `ca-central-1`, you need to:
-   1. Update the firewall and firewall manager AMI id's to reflect your home regions regional AMI id's (see 1.1.3, item 10) Make sure you select the right version, v6.4.6 is recommended at this time.
-   2. Validate all the Interface Endpoints defined in your config file are supported in your home region (i.e. Endpoint VPC). Remove unsupported entries from the config file.
-5. Create an S3 bucket in your Organization Management account with versioning enabled `your-bucket-name`
-   - you must supply this bucket name in the CFN parameters _and_ in the config file (`global-options\central-bucket`)
-   - the bucket name _must_ be the same in both spots
-   - the bucket should be `S3-KMS` encrypted using the `PBMMAccel-Source-Bucket-Key` created above
-6. Place your customized config file(s), named `config.json` (or `config.yaml`), in your new bucket
-7. Place the firewall configuration and license files in the folder and path defined in the config file, if defined in the config file
-   - i.e. `firewall/firewall-example.txt`, `firewall/license1.lic` and `firewall/license2.lic`
-   - We have made several samples available [here](../../reference-artifacts/Third-Party): `./reference-artifacts/Third-Party/`
-=======
    - If deploying the Managed AD, update the dns-domain, netbios-domain, log-group-name, as well as the AD users and groups that will be created;
    - For a test deployment, the remainder of the values can be used as-is;
    - While it is generally supported, we recommend not adding more than 1 or 2 workload accounts to the config file during the initial deployment as it will increase risks of hitting a limit. Once the Accelerator is successfully deployed, add the additional accounts to the config file and rerun the state machine.
@@ -352,7 +296,6 @@
    - For AWS Network Firewall: `nfw/nfw-example-policy.json`
    - For Fortinet: `firewall/firewall-example.txt`, `firewall/license1.lic` and `firewall/license2.lic`
      - We have made several samples available [here](../../reference-artifacts/Third-Party): `./reference-artifacts/Third-Party/`
->>>>>>> d5e9a2f5
      - Both samples comprise an active / active firewall pair. Until recently we only brought up one tunnel per firewall, you now also have an example which brings up both tunnels per firewall
      - If you updated your perimeter VPC subnet names, you must also make these changes in your firewall-example.txt file
      - If you don't have any license files, update the config file with an empty array (`"license": []`). Do NOT use the following: `[""]`.
@@ -370,28 +313,6 @@
 ## 2.5. Installation
 
 1. You can find the latest release in the repository [here](https://github.com/aws-samples/aws-secure-environment-accelerator/releases).
-<<<<<<< HEAD
-   - Due to some breaking dependency issues, customers can only install or upgrade to v1.3.6 or above (older releases continue to function, but cannot be installed)
-2. Download the CloudFormation (CFN) template `AcceleratorInstallerXXX.template.json` for the release you plan to install
-3. Use the provided CloudFormation template to deploy a new stack in your Management (root) AWS account
-   - As previously stated we do not support installation in sub-accounts
-4. **_Make sure you are in your desired `home` region_** (i.e. `ca-central-1`) (your desired primary or control region)
-5. Fill out the required parameters - **_LEAVE THE DEFAULTS UNLESS SPECIFIED BELOW_**
-6. Specify `Stack Name` STARTING with `PBMMAccel-` (case sensitive) suggest a suffix of `orgname` or `username`
-7. Change `ConfigS3Bucket` to the name of the bucket you created above `your-bucket-name`
-8. Add an `Email` address to be used for State Machine Status notification
-9. The `GithubBranch` should point to the release you selected
-   - if upgrading, change it to point to the desired release
-   - the latest stable branch is currently `release/v1.3.9`, case sensitive
-10. Apply a tag on the stack, Key=`Accelerator`, Value=`PBMM` (case sensitive).
-11. **ENABLE STACK TERMINATION PROTECTION** under `Stack creation options`
-12. The stack typically takes under 5 minutes to deploy.
-13. Once deployed, you should see a CodePipeline project named `PBMMAccel-InstallerPipeline` in your account. This pipeline connects to Github, pulls the code from the prescribed branch and deploys the Accelerator state machine.
-    - if the CloudFormation fails to deploy with an `Internal Failure`, or, if the pipeline fails connecting to GitHub, then:
-      - fix the issue with your GitHub secret created in section 2.3.2, then delete the Installer CloudFormation stack you just deployed, and restart at step 3 of this section.
-14. For new stack deployments, when the stack deployment completes, the Accelerator state machine will automatically execute (in Code Pipeline). When upgrading you must manually `Release Change` to start the pipeline.
-15. **While the pipeline is running:**
-=======
    - We only support new installations of v1.3.9 or above (older releases continue to function)
 2. Download the CloudFormation (CFN) template for the release you plan to install (either `AcceleratorInstallerXXX.template.json` for GitHub or `AcceleratorInstallerXXX-CodeCommit.template.json` for CodeCommit)
 3. Use the provided CloudFormation template to deploy a new stack in your Management (root) AWS account
@@ -420,7 +341,6 @@
      - fix the issue with your GitHub secret created in section 2.3.2, then delete the Installer CloudFormation stack you just deployed, and restart at step 3 of this section.
 9. For new stack deployments, when the stack deployment completes, the Accelerator state machine will automatically execute (in Code Pipeline). When upgrading you must manually `Release Change` to start the pipeline.
 10. **While the pipeline is running:**
->>>>>>> d5e9a2f5
     - review the list of [Known Installation Issues](#251-known-installation-issues) in section 2.5.1 below
     - review the Accelerator Basic Operation and Frequently Asked Questions [(FAQ) Document](../faq/faq.md)
 11. Once the pipeline completes (~10 mins), the main state machine, named `ASEA-MainStateMachine_sm`, will start in Step Functions
@@ -457,13 +377,6 @@
 
 Current Issues:
 
-<<<<<<< HEAD
-- Occasionally CloudFormation fails to return a completion signal. After the credentials eventually fail (1 hr), the state machine fails. Simply rerun the state machine.
-
-Issues in Older Releases:
-
-- New installs and upgrades to releases prior to v1.3.6 are no longer supported.
-=======
 - On larger deployments we are occassionally seeing state machine failures when `Creating Config Recorders`.
 - Occasionally CloudFormation fails to return a completion signal. After the credentials eventually fail (1 hr), the state machine fails. Simply rerun the state machine with the input of `{"scope": "FULL", "mode": "APPLY"}`.
 
@@ -471,7 +384,6 @@
 
 - New installs to releases prior to v1.3.9 are no longer supported.
 - Upgrades to releases prior to v1.3.8 are no longer supported.
->>>>>>> d5e9a2f5
 
 ## 2.6. Post-Installation
 
@@ -575,21 +487,6 @@
        - Set `Prod1-ALB-FQDN` to point to a reliable sub-account ALB FQDN, this is used for full-path health checks on **_all_** ALB's
        - Set additional `DevX-ALB-FQDN`, `TestX-ALB-FQDN` and `ProdX-ALB-FQDN` to point to workload account ALB FQDNs
          - Two of each type of ALB FQDN records have been created, when you need more, you need to create BOTH an additional FQDN and a new VIP, per ALB
-<<<<<<< HEAD
-           - Each new VIP will use a new high port (i.e. 7007, 7008, etc.), all of which map back to port 443
-           - Detailed steps can be read [here](./guides/public-facing-workload-via-fortigate.md).
-    4. In your `home` region (i.e. ca-central-1), Enable AWS SSO, Set the SSO directory to MAD, set the SSO email attrib to: \${dir:email}, create all default permission sets and any desired custom permission sets, map MAD groups to perm sets
-    5. On a per role basis, you need to enable the CWL Account Selector in the Security and the Ops accounts, in each account:
-       - Go to CloudWatch, Settings, Under `Cross-account cross-region` select `Configure`, Under `View cross-account cross-region` select `Enable`, choose `AWS Organization account selector`, click `Enable`
-    6. Customers are responsible for the ongoing management and rotation of all passwords on a regular basis per their organizational password policy. This includes the passwords of all IAM users, MAD users, firewall users, or other users, whether deployed by the Accelerator or not. We do NOT automatically rotate any passwords, but strongly encourage customers do so, on a regular basis.
-
-2.  During the installation we request required limit increases, resources dependent on these limits will not be deployed
-    1. Limit increase requests are controlled through the Accelerator configuration file `"limits":{}` setting
-    2. The sample configuration file requests increases to your EIP count in the perimeter account and to the VPC count and Interface Endpoint count in the shared-network account
-    3. You should receive emails from support confirming the limit increases
-    4. On the next state machine execution, resources blocked by limits should be deployed (i.e. additional VPC's and Endpoints)
-    5. If more than 2 days elapses without the limits being increased, on the next state machine execution, they will be re-requested
-=======
          - Each new VIP will use a new high port (i.e. 7007, 7008, etc.), all of which map back to port 443
        - Detailed steps can be read [here](./guides/public-facing-workload-via-fortigate.md).
 
@@ -641,24 +538,16 @@
    3. You should receive emails from support confirming the limit increases
    4. On the next state machine execution, resources blocked by limits should be deployed (i.e. additional VPC's and Endpoints)
    5. If more than 2 days elapses without the limits being increased, on the next state machine execution, they will be re-requested
->>>>>>> d5e9a2f5
 
 # 3. Upgrades
 
 ## 3.1. Considerations
 
-<<<<<<< HEAD
-- Due to some breaking dependency issues, customers can only install or upgrade to v1.3.6 or above (older releases continue to function, but cannot be installed)
-- Always compare your configuration file with the config file from the release you are upgrading to in order to validate new or changed parameters or changes in parameter types / formats.
-  - do NOT update to the latest firewall AMI - see the the last bullet in section [5.1. Accelerator Design Constraints / Decisions](#51-accelerator-design-constraints--decisions)
-  - do NOT update the `organization-admin-role` - see bullet 2 in section [2.2.6. Other](#226-other)
-=======
 - Due to some breaking dependency issues, customers can only upgrade to v1.3.8 or above (older releases continue to function, but cannot be installed).
 - While an upgrade path is planned, customers with a standalone Accelerator installation can upgrade to v1.5.0 but need to continue with a standalone installation until the Control Tower upgrade option becomes available.
 - Always compare your configuration file with the config file from the release you are upgrading to in order to validate new or changed parameters or changes in parameter types / formats.
   - do NOT update to the latest firewall AMI - see the the last bullet in section [5.1. Accelerator Design Constraints / Decisions](#51-accelerator-design-constraints--decisions)
   - do NOT update the `organization-admin-role` - see bullet 2 in section [2.2.7. Other](#226-other)
->>>>>>> d5e9a2f5
   - do NOT update account-keys (i.e. existing installations cannot change the internal values to `management` from `master`)
   - do NOT make changes outside those required for the upgrade (those stated in the release notes or found through the comparison with the sample config file(s)). Customers wishing to change existing Accelerator configuration should either do so before their upgrade, ensuring a clean/successful state machine execution, or after a successful upgrade.
 - The Accelerator name and prefix **_CANNOT_** be changed after the initial installation
@@ -669,10 +558,6 @@
 
 **Release Specific Upgrade Considerations:**
 
-<<<<<<< HEAD
-- Upgrades to `v1.3.9 and above` from `v1.3.8-b and below`:
-  - All interface endpoints containing a period must be removed from the config.json file either before or during the upgrade process 
-=======
 - Upgrades to `v1.5.0`:
   - Due to the size and complexity of this upgrade, we require all customers to upgrade to `v1.3.8 or above` before beginning this upgrade
   - While v1.5.0 supports Control Tower for _NEW_ installs, existing Accelerator customers _CANNOT_ add Control Tower to their existing installations at this time (planned enhancement for 22H1)
@@ -680,7 +565,6 @@
   - **The v1.5.0 custom upgrade guide can be found [here](./v150-Upgrade.md)**
 - Upgrades to `v1.3.9 and above` from `v1.3.8-b and below`:
   - All interface endpoints containing a period must be removed from the config.json file either before or during the upgrade process
->>>>>>> d5e9a2f5
     - i.e. ecr.dkr, ecr.api, transfer.server, sagemaker.api, sagemaker.runtime in the full config.json example
     - If you remove them on a pre-upgrade State Machine execution, you can put them back during the upgrade, if you remove them during the upgrade, you can put them back post upgrade.
 - Upgrades to `v1.3.3 and above` from `v1.3.2 and below`:
@@ -688,11 +572,7 @@
     - These updates cause the config file change validation to fail and require running the state machine with the following input to override the validation checks on impacted fields: `{"scope": "FULL", "mode": "APPLY", "configOverrides": {"ov-ou-vpc": true, "ov-ou-subnet": true, "ov-acct-vpc": true }}`
     - Tightens VPC interface endpoint security group permissions and enables customization. If you use VPC interface endpoints that requires ports/protocols other than TCP/443 (such as email-smtp), you must customize your config file as described [here](/reference-artifacts/SAMPLE_CONFIGS/sample_snippets.md)
 - Upgrades to `v1.3.0 and above` from `v1.2.6 and below`:
-<<<<<<< HEAD
-  - **Please note MAJOR changes to state machine behavior, as documented [here](./customization-index.md#2-new-state-machine-behavior)**.
-=======
   - **Please note MAJOR changes to state machine behavior, as documented [here](./sm_inputs.md#11-state-machine-behavior)**.
->>>>>>> d5e9a2f5
 - Upgrades to `v1.2.6 and above` from `v1.2.5 and below` - Ensure you apply the config file changes described in the release notes:
   - Cut-paste the new `"replacements": {},` section at the top of the example config file into your config file, as-is
     - Enables customers to leverage the repo provided SCP's without customization, simplifying upgrades, while allowing SCP region customization
@@ -719,54 +599,32 @@
 ## 3.2. Summary of Upgrade Steps (all versions)
 
 1. Login to your Organization Management (root) AWS account with administrative privileges
-<<<<<<< HEAD
-2. Ensure a valid Github token is stored in secrets manager [(section 2.3.2)](#232-create-github-personal-access-token-and-store-in-secrets-manager)
-=======
 2. Either:
    a) Ensure a valid Github token is stored in secrets manager [(section 2.3.2)](#232-create-github-personal-access-token-and-store-in-secrets-manager)
    b) Ensure the latest release is in a valid branch of CodeCommit in the Organization Management account
->>>>>>> d5e9a2f5
 3. Review and implement any relevant tasks noted in the upgrade considerations in [section 3.1](#31-considerations)
 4. Update the config file in CodeCommit with new parameters and updated parameter types based on the version you are upgrading to (this is important as features are iterating rapidly)
    - An automated script is available to help convert config files to the new v1.5.0 format
    - Compare your running config file with the sample config file from the latest release
    - Review the `Config file changes` section of the [release notes](https://github.com/aws-samples/aws-secure-environment-accelerator/releases) for **all** Accelerator versions since your current deployed release
 5. If you customized any of the other Accelerator default config files by overriding them in your S3 input bucket, merge the latest defaults with your customizations before beginning your upgrade
-<<<<<<< HEAD
-6. Download the latest installer template (`AcceleratorInstallerXYZ.template.json`) from the `Assets` section of the latest [release](https://github.com/aws-samples/aws-secure-environment-accelerator/releases)
-7. Do **_NOT_** accidentally select the `PBMMAccel-InitialSetup` CloudFormation stack **below**
-8. If you are replacing your GitHub Token:
-   - Take note of the `AcceleratorName`, `AcceleratorPrefix`, `ConfigS3Bucket` and `NotificationEmail` values from the Parameters tab of your deployed Installer CloudFormation stack (`PBMMAccel-what-you-provided`)
-   - Delete the Installer CloudFormation stack (`PBMMAccel-what-you-provided`)
-   - Redeploy the Installer CloudFormation stack using the template downloaded in step 5, providing the values you just documented (changes to `AcceleratorName` or `AcceleratorPrefix` are not supported)
-=======
 6. Download the latest installer template (`AcceleratorInstallerXYZ.template.json` or `AcceleratorInstallerXXX-CodeCommit.template.json`) from the `Assets` section of the latest [release](https://github.com/aws-samples/aws-secure-environment-accelerator/releases)
 7. Do **_NOT_** accidentally select the `ASEA-InitialSetup` CloudFormation stack **below**
 8. If you are replacing your GitHub Token:
    - Take note of the `AcceleratorName`, `AcceleratorPrefix`, `ConfigS3Bucket` and `NotificationEmail` values from the Parameters tab of your deployed Installer CloudFormation stack (`ASEA-what-you-provided`)
    - Delete the Installer CloudFormation stack (`ASEA-what-you-provided`)
    - Redeploy the Installer CloudFormation stack using the template downloaded in step 6, providing the values you just documented (changes to `AcceleratorName` or `AcceleratorPrefix` are not supported)
->>>>>>> d5e9a2f5
    - The pipeline will automatically run and trigger the upgraded state machine
 9. If you are using a pre-existing GitHub token, or installing from CodeCommit:
 
-<<<<<<< HEAD
-- Update the Installer CloudFormation stack using the template downloaded in step 5, updating the `GithubBranch` to the latest release (eg. `release/v1.3.9`)
-  - Go to AWS CloudFormation and select the stack: `PBMMAccel-what-you-provided`
-=======
 - Update the Installer CloudFormation stack using the template downloaded in step 5, updating the `GithubBranch` to the latest release (eg. `release/v1.5.0`)
   - Go to AWS CloudFormation and select the stack: `ASEA-what-you-provided`
->>>>>>> d5e9a2f5
   - Select Update, select Replace current template, Select Upload a template file
   - Select Choose File and select the template you downloaded in step 6 (`AcceleratorInstallerXYZ.template.json` or `AcceleratorInstallerXXX-CodeCommit.template.json`)
   - Select Next, Update `GithubBranch` parameter to `release/vX.Y.Z` where X.Y.Z represents the latest release
   - Click Next, Next, I acknowledge, Update
   - Wait for the CloudFormation stack to update (`Update_Complete` status) (Requires manual refresh)
-<<<<<<< HEAD
-- Go To Code Pipeline and Release the PBMMAccel-InstallerPipeline
-=======
 - Go To Code Pipeline and Release the ASEA-InstallerPipeline
->>>>>>> d5e9a2f5
 
 # 4. Existing Organizations / Accounts
 
@@ -831,21 +689,12 @@
 - The Accelerator deploys SNS topics to send email alerts and notifications. Given email is not a secure transport mechanism, we have chosen not to enable SNS encryption on these topics at this time.
 - AWS generally discourages cross-account KMS key usage. As the Accelerator centralizes logs across an entire organization as a security best practice, this is an exception/example of a unique situation where cross-account KMS key access is required.
 - The Accelerator aggregates all logs in the log-archive account using Kinesis Data and Kinesis Firehose as aggregation tools where the logs could persist for up to 24 hours. These logs are encrypted with Customer Managed KMS keys once stored in S3 (ELB logs only support AES256). These logs are also encrypted in transit using TLS encryption. At this time, we have not enabled Kinesis at-rest encryption, we will reconsider this decision based on customer feedback.
-<<<<<<< HEAD
-- AWS Config Aggregator is deployed in the Organization Management (root) account as enablement through Organizations is simpler to implement. AWS Organizations only supports deploying the Aggregator in the Organization Management (root) account and not in a designated administrative account at this time. Once supported, we plan to update the code to move the Aggregator administrative account.
-- An Organization CloudTrail is deployed, which is created in the primary region in the Organization Management (root) AWS account. All AWS account CloudTrails are centralized into this single CloudWatch Log Group. Starting in v1.1.9 this is where we deploy the CloudWatch Alarms which trigger for ALL accounts in the organization. Security Hub will erroneously report that the only account and/or region that is compliant with certain rules is the primary region of the Organization Management (root) account. We are working with the Security Hub team to rectify this situation in future Security Hub/Accelerator releases.
-- Only 1 auto-deployed MAD in any mandatory-account is supported today.
-- VPC Endpoints have no Name tags applied as CloudFormation does not currently support tagging VPC Endpoints.
-- If the Organization Management (root) account coincidentally already has an ADC with the same domain name, we do not create/deploy a new ADC. You must manually create a new ADC (it won't cause issues).
-- Firewall updates are to be performed using the firewall OS based update capabilities. To update the AMI using the Accelerator, you must first remove the firewalls and then redeploy them (as the EIP's will block a parallel deployment), or deploy a second parallel FW cluster and de-provision the first cluster when ready.
-=======
 - AWS Config Aggregator is deployed in the Organization Management (root) account as enablement through Organizations is simpler to implement. AWS Organizations only supported deploying the Aggregator in the Organization Management (root) account and not in a designated administrative account when we implemented this feature. We have a backlog item to update the code to move the Aggregator to the security account.
 - An Organization CloudTrail is deployed, which is created in the primary region in the Organization Management (root) AWS account. All AWS account CloudTrails are centralized into this single CloudWatch Log Group. Starting in v1.1.9 this is where we deploy the CloudWatch Alarms which trigger for ALL accounts in the organization. Security Hub will erroneously report that the only account and/or region that is compliant with certain rules is the primary region of the Organization Management (root) account. We are working with the Security Hub team to rectify this situation in future Security Hub/Accelerator releases (resolved in Accelerator v1.5.0).
 - Only 1 auto-deployed MAD in any mandatory-account is supported today.
 - VPC Endpoints have no Name tags applied as CloudFormation does not currently support tagging VPC Endpoints.
 - If the Organization Management (root) account coincidentally already has an ADC with the same domain name, we do not create/deploy a new ADC. You must manually create a new ADC (it won't cause issues).
 - 3rd party firewall updates are to be performed using the firewall OS based update capabilities. To update the AMI using the Accelerator, you must first remove the firewalls and then redeploy them (as the EIP's will block a parallel deployment), or deploy a second parallel FW cluster and de-provision the first cluster when ready.
->>>>>>> d5e9a2f5
 - When adding more than 100 accounts to an OU which uses shared VPC's, you must _first_ increase the Quota `Participant accounts per VPC` in the shared VPC owner account (i.e. shared-network). Trapping this quota before the SM fails has been added to the backlog.
 - The default limit for Directory Sharing is 125 accounts for an Enterprise Managed Active Directory (MAD), a quota increase needs to be manually requested through support from the account containing the MAD before this limit is reached. Standard MAD has a sharing limit of 5 accounts (and only supports a small quota increase). The MAD sharing limit is not available in the Service Quota's tools.
 
