--- conflicted
+++ resolved
@@ -5,26 +5,17 @@
   - [1.2. **Deployment Customizations**](#12-deployment-customizations)
   - [1.3. Other Configuration File Hints and Tips](#13-other-configuration-file-hints-and-tips)
   - [1.4. Config file and Deployment Protections](#14-config-file-and-deployment-protections)
-<<<<<<< HEAD
-- [2. **NEW: State Machine Behavior**](#2-new-state-machine-behavior)
-=======
   - [1.5. Summary of Example Config File Minimum Changes for New Installs](#15-summary-of-example-config-file-minimum-changes-for-new-installs)
     - [1.5.1. Global Options](#151-global-options)
     - [1.5.2. Mandatory Account Configs](#152-mandatory-account-configs)
     - [1.5.3. Workload Account Configs](#153-workload-account-configs)
     - [1.5.4. Organization Units](#154-organization-units)
 - [2. **State Machine Behavior**](#2-state-machine-behavior)
->>>>>>> d5e9a2f5
 
 ## 1.1. **Sample Accelerator Configuration Files**
 
 **Summary**
 
-<<<<<<< HEAD
-1. **Full PBMM configuration** [file](../../reference-artifacts/SAMPLE_CONFIGS/config.example.json) (`config.example.json`)
-   - The full PBMM configuration file was based on feedback from customers moving into AWS at scale and at a rapid pace. Customers of this nature have indicated that they do not want to have to upsize their perimeter firewalls or add Interface endpoints as their developers start to use new AWS services. These are the two most expensive components of the deployed architecture solution.
-2. **Light weight PBMM configuration** [file](../../reference-artifacts/SAMPLE_CONFIGS/config.lite-example.json) (`config.lite-example.json`) **(Recommended for most new PBMM customers)**
-=======
 - Sample config files can be found in [this](../../reference-artifacts/SAMPLE_CONFIGS/) folder
   - Most of the examples reflect a Medium Security profile (NIST, ITSG, FEDRAMP)
 - Unsure where to start, use the [config.lite-CTNFW-example.json](../../reference-artifacts/SAMPLE_CONFIGS/config.lite-CTNFW-example.json) file (the CT w/NFW variant of option 2)
@@ -44,20 +35,14 @@
        - AWS Network Firewall ([config.lite-NFW-example.json](../../reference-artifacts/SAMPLE_CONFIGS/config.lite-NFW-example.json))
      - _Variant 4_ - requires 3rd party licensing (BYOL or PAYGO)
        - Gateway Load Balancer with Checkpoint firewalls in an autoscaling group ([config.lite-GWLB-example.json](../../reference-artifacts/SAMPLE_CONFIGS/config.lite-GWLB-example.json))
->>>>>>> d5e9a2f5
    - To reduce solution costs and allow customers to grow into more advanced AWS capabilities, we created this lighter weight configuration that does not sacrifice functionality, but could limit performance. This config file:
      - only deploys the 9 required centralized Interface Endpoints (removes 50). All services remain accessible using the AWS public endpoints, but require traversing the perimeter firewalls
      - removes the perimeter VPC Interface Endpoints
      - reduces the Fortigate instance sizes from c5n.2xl to c5n.xl (VM08 to VM04) in VPN option
      - removes the Unclass ou and VPC
    - The Accelerator allows customers to easily add or change this functionality in future, as and when required without any impact
-<<<<<<< HEAD
-3. **Ultra-Light sample configuration** [file](../../reference-artifacts/SAMPLE_CONFIGS/config.ultralite-example.json) (`config.ultralite-example.json`)
-   - This configuration file was created to represent an extremely minimalistic Accelerator deployment, simply to demonstrate the art of the possible for an extremely simple config.  This example is NOT recommended as it violates many AWS best practices.  This  This config has:
-=======
 3. **Ultra-Lite sample configuration** [file](../../reference-artifacts/SAMPLE_CONFIGS/config.ultralite-example.json) (`config.ultralite-example.json`)
    - This configuration file was created to represent an extremely minimalistic Accelerator deployment, simply to demonstrate the art of the possible for an extremely simple config. This example is NOT recommended as it violates many AWS best practices. This This config has:
->>>>>>> d5e9a2f5
      - no `shared-network` or `perimeter` accounts
      - no networking (VPC, TGW, ELB, SG, NACL, endpoints) or route53 (zones, resolvers) objects
      - no Managed AD, AD Connector, rsyslog cluster, RDGW host, or 3rd party firewalls
@@ -65,11 +50,7 @@
      - only deploys 2 AWS config rules w/SSM remediation
      - renamed log-archive (Logs), security (Audit) and operations (Ops) account names
 4. **Multi-Region sample configuration** [file](../../reference-artifacts/SAMPLE_CONFIGS/config.multi-region-example.json) (`config.multi-region-example.json`)
-<<<<<<< HEAD
-   - This configuration file was created to represent a more advanced multi-region version of the Full PBMM configuration file from bullet 1 above. This config:
-=======
    - This configuration file was created to represent a more advanced multi-region version of the Full configuration file from bullet 1 above. This config:
->>>>>>> d5e9a2f5
      - adds a TGW in us-east-1, peered to the TGW in ca-central-1
      - adds TGW static routes, including several dummy sample static routes
      - adds a central Endpoint VPC in us-east-1 with us-east-1 endpoints configured
@@ -81,16 +62,6 @@
        - local account VPC set to use central endpoints, associates appropriate centralized hosted zones to VPC (also creates 5 local endpoints)
      - adds a VGW for DirectConnect to the perimeter VPC
      - adds the 3rd AZ in ca-central-1 (MAD & ADC in AZ a & b)
-<<<<<<< HEAD
-5. **Test PBMM configuration** [file](../../reference-artifacts/SAMPLE_CONFIGS/config.test-example.json) (`config.test-example.json`) **(Use for testing PBMM configuration)**
-   - Further reduces solution costs, while demonstrating full solution functionality (NOT recommendend for production). This config file:
-     - uses the Light weight PBMM configuration as the starting point
-     - consolidates Dev/Test/Prod OU to a single Workloads OU/VPC
-     - only enables Security Hub, Config and Macie in ca-central-1 and us-east-1
-     - reduces the Fortigate instance sizes from c5n.xl to c5.xl
-     - reduces the rsyslog and RDGW instance sizes from t2.large to t2.medium
-     - removes the second rsyslog node
-=======
 5. **Test configuration** [file](../../reference-artifacts/SAMPLE_CONFIGS/config.test-example.json) (`config.test-example.json`) **(Use for testing Full/Lite configurations or Low Security Profiles)**
    - Further reduces solution costs, while demonstrating full solution functionality (NOT recommendend for production). This config file:
      - uses the Lite weight configuration as the starting point (NFW variant)
@@ -99,18 +70,11 @@
      - removes the Fortigate firewall cluster (per NFW variant)
      - removes the rsyslog cluster
      - reduces the RDGW instance sizes from t2.large to t2.medium
->>>>>>> d5e9a2f5
      - reduces the size of the MAD from Enterprise to Standard edition
      - removes the on-premise R53 resolvers (hybrid dns)
      - reduced various log retention periods and the VPCFlow log interval
      - removes the two example workload accounts
-<<<<<<< HEAD
-     - The most expensive individual component of this sample is the perimeter 3rd party firewalls 
-       - this example will be updated in the v1.5.0 release, removing the 3rd party firewalls
-       - we will add a NATGW for egress.  For ingress, customers will need to manually target the perimeter ALB to point to each backend-ALB's IP's and manually update the IP's when they change (the next major SEA code release will include functionality to automate this capability)
-=======
      - adds AWS Network Firewall (NFW) and AWS NATGW for centralized ingress/egress (per NFW variant)
->>>>>>> d5e9a2f5
 
 ## 1.2. **Deployment Customizations**
 
@@ -143,32 +107,18 @@
 - When adding a new subnet or subnets to a VPC (including enabling an additional AZ), you need to:
   - increment any impacted NACL id's in the config file (`100` to `101`, `32000` to `32001`) (CFN does not allow nacl updates)
   - make a minor change to any impacted route table names (`MyRouteTable` to `MyRouteTable1`) (CFN does not allow updates to route table associated ids)
-<<<<<<< HEAD
-- The sample firewall configuration uses an instance with **4** NIC's, make sure you use an instance size that supports 4 ENI's
-- Firewall names, CGW names, TGW names, MAD Directory ID, account keys, and OU's must all be unique throughout the entire configuration file (also true for VPC names given NACL and security group referencing design)
-- The configuration file _does_ have validation checks in place that prevent users from making certain major unsupported configuration changes
-- **The configuration file does _NOT_ have extensive error checking. It is expected you know what you are doing. We eventually hope to offer a config file, wizard based GUI editor and add the validation logic in this separate tool. In most cases the State Machine will fail with an error, and you will simply need to troubleshoot, rectify and rerun the state machine.**
-- You cannot move an account between top-level OU's. This would be a security violation and cause other issues. You can move accounts between sub-ou. Note: The ALZ version of the Accelerator does not support sub-ou.
-- v1.1.5 and above adds support for customer provided YAML config file(s) as well as JSON. We only support the subset of yaml that converts to JSON (we do not support anchors)
-=======
 - The sample VPN firewall configuration uses an instance with **4** NIC's, make sure you use an instance size that supports 4 ENI's
 - Firewall names, CGW names, TGW names, MAD Directory ID, account keys, and OU's must all be unique throughout the entire configuration file (also true for VPC names given NACL and security group referencing design)
 - The configuration file _does_ have validation checks in place that prevent users from making certain major unsupported configuration changes
 - **The configuration file does _NOT_ have extensive error checking. It is expected you know what you are doing. We eventually hope to offer a config file, wizard based GUI editor and add the validation logic in this separate tool. In most cases the State Machine will fail with an error, and you will simply need to troubleshoot, rectify and rerun the state machine.**
 - You cannot move an account between top-level OU's. This would be a security violation and cause other issues. You can move accounts between sub-ou. Note: The Control Tower version of the Accelerator does NOT support sub-ou's.
 - When using YAML configuration files, we only support the subset of yaml that converts to JSON (we do not support anchors)
->>>>>>> d5e9a2f5
 - Security Group names were designed to be identical between environments, if you want the VPC name in the SG name, you need to do it manually in the config file
 - Adding more than approximately 50 _new_ VPC Interface Endpoints across _all_ regions in any one account in any single state machine execution will cause the state machine to fail due to Route 53 throttling errors. If adding endpoints at scale, only deploy 1 region at a time. In this scenario, the stack(s) will fail to properly delete, also based on the throttling, and will require manual removal.
 - We do not support Directory unsharing or ADC deletion, delete methods were not implemented. We only support ADC creation in mandatory accounts.
 - If `use-central-endpoints` is changed from true to false, you cannot add a local vpc endpoint on the same state machine execution (add the endpoint on a prior or subsequent execution)
-<<<<<<< HEAD
-- If you update the firewall names, be sure to update the routes and alb's which point to them. Firewall licensing occurs through the management port, which requires a VPC route back to the firewall to get internet access and validate the firewall license.
-
-=======
 - If you update the 3rd party firewall names, be sure to update the routes and alb's which point to them. Firewall licensing occurs through the management port, which requires a VPC route back to the firewall to get internet access and validate the firewall license.
 - Removing the AWS NFW requires 2 state machine executions, in the first you must remove all routes that reference the NFW, and in the second you can remove or xx out the NFW (also true for the GWLB implementation ).
->>>>>>> d5e9a2f5
 
 ## 1.4. Config file and Deployment Protections
 
@@ -184,47 +134,6 @@
   - If a customer is purposefully making extensive changes across the config file and wants to simply override all checks with a single override flag, we also have this option, but discourage it use.
   - The various override flags and their format can be found in [here](./sm_inputs.md).
 
-<<<<<<< HEAD
-# 2. **NEW: State Machine Behavior**
-
-Accelerator v1.3.0 makes a significant change to the manner in which the state machine operates. These changes include:
-
-1. Reducing the `default scope` of execution of the state machine to only target newly created AWS accounts and AWS accounts listed in the mandatory accounts section of the config file.
-   - `default scope` refers to running the state machine without any input parameters;
-   - This new default scope disallows any changes to the config file outside new accounts;
-   - NOTE: it is critical that accounts for which others are dependant upon, MUST be located within the `mandatory-account-configs` section of the config file (i.e. management, log-archive, security, operations, shared-network, perimeter, etc.).
-2. The state machine now accepts a new input parameter, `scope`, which accepts the following values: `FULL` | `NEW-ACCOUNTS` | `GLOBAL-OPTIONS` | `ACCOUNT` | `OU`.
-   - when the `scope` parameter is supplied, you must also supply the `mode` parameter. At this time `mode` only accepts the value `APPLY`. To be specific `"mode":"APPLY"` is mandatory when running the state machine with the `"scope":` parameter.
-3. Starting the state machine with `{"scope":"FULL","mode":"APPLY"}` makes the state machine execute as it did in v1.2.6 and below.
-   - The state machine targets all AWS accounts and allows changes across any section of the config file;
-   - The blocks and overrides described in section 1.4 above remain valid;
-   - `FULL` mode must be run at least once immediately after any Accelerator version upgrade. Code Pipeline automatically starts the state machine with `{"scope":"FULL","mode":"APPLY"}`. If the state machine fails for any reason after upgrade, the state machine must be restarted with these parameters until a successful execution of the state machine has completed.
-4. Starting the state machine with `{"scope":"NEW-ACCOUNTS","mode":"APPLY"}` is the same as operating the state machine with the `default scope` as described in the first bullet
-5. Starting the state machine with `{"scope":"GLOBAL-OPTIONS","mode":"APPLY"}` restricts changes to the config file to the `global-options` section.
-   - If any other portion of the config file was updated or changed, the state machine will fail;
-   - The global options scope executes the state machine on the entire managed account footprint.
-6. Starting the state machine with `{"scope":"OU","targetOUs":[X],"mode":"APPLY"}` restricts changes to the config file to the specified `organizational-units` section(s) defined by `targetOus`.
-   - When `scope=OU`, `targetOUs` becomes a mandatory parameter;
-   - `X` can be any one or more valid OU names, or the value `"ALL"`;
-   - When `["ALL"]` is specified, the state machine targets all AWS accounts, but only allows changes to the `organizational-units` section of the config file;
-   - When OUs are specified (i.e. `["Dev","Test"]`), the state machine only targets mandatory accounts plus accounts in the specified OUs (Dev, Test), and only allows changes to the specified OUs sections (Dev, Test) of the config file;
-   - If any other portion of the config file was updated or changed, the state machine will fail.
-7. Starting the state machine with `{"scope":"ACCOUNT","targetAccounts":[X],"mode":"APPLY"}` restricts changes to the config file to the specified `xxx-account-configs` section(s) defined by `targetAccounts`.
-   - When `scope=ACCOUNT`, `targetAccounts` becomes a mandatory parameter;
-   - `X` can be any one or more valid account numbers, the value `"NEW"`, or the value `"ALL"`;
-   - When `["ALL"]` is specified, the state machine targets all AWS accounts, but only allows changes to the `xxx-account-configs` sections of the config file;
-   - When specific accounts and/or `NEW` is specified (i.e. `["NEW", "123456789012", "234567890123"]`), the state machine only targets mandatory accounts plus the listed accounts and any newly created accounts. It also only allows changes to the specified accounts sections (New, 123456789012, 234567890123) of the config file;
-   - If any other portion of the config file was updated or changed, the state machine will fail.
-
-Starting in v1.3.0, we recommend running the state machine with the parameters that most tightly scope the state machines execution to your planned changes and minimizing the use of `FULL` scope execution.
-
-- should you accidentally change the wrong section of the config file, you will be protected;
-- as you grow and scale to hundreds or thousands of accounts, your state machine execution time will remain fast.
-
-**NOTE 1:** The `scope` setting has no impact on SCP application, limit requests, custom tagging, or directory sharing.
-
-**NOTE 2:** All comparisons for config file changes are assessed AFTER all replacements have been made. Changing variable names which result in the same end outcome do NOT appear as a change to the config file.
-=======
 ## 1.5. Summary of Example Config File Minimum Changes for New Installs
 
 At a minimum you should consider reviewing the following config file sections and make the required changes.
@@ -327,7 +236,6 @@
 # 2. **State Machine Behavior**
 
 - Moved to [State Machine behavior and inputs](./sm_inputs.md)
->>>>>>> d5e9a2f5
 
 ---
 
