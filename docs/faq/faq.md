# 1. Accelerator Basic Operation and Frequently asked Questions

- [1. Accelerator Basic Operation and Frequently asked Questions](#1-accelerator-basic-operation-and-frequently-asked-questions)
  - [1.1. Operational Activities](#11-operational-activities)
    - [1.1.1. How do I add new AWS accounts to my AWS Organization?](#111-how-do-i-add-new-aws-accounts-to-my-aws-organization)
<<<<<<< HEAD
    - [1.1.2. Can I use AWS Organizations for all tasks I currently use AWS Organizations for? (Standalone Version Only)](#112-can-i-use-aws-organizations-for-all-tasks-i-currently-use-aws-organizations-for-standalone-version-only)
    - [1.1.3. How do I make changes to items I defined in the Accelerator configuration file during installation?](#113-how-do-i-make-changes-to-items-i-defined-in-the-accelerator-configuration-file-during-installation)
    - [1.1.4. Can I update the config file while the State Machine is running? When will those changes be applied?](#114-can-i-update-the-config-file-while-the-state-machine-is-running-when-will-those-changes-be-applied)
    - [1.1.5. What if I really mess up the configuration file?](#115-what-if-i-really-mess-up-the-configuration-file)
    - [1.1.6. What if my State Machine fails? Why? Previous solutions had complex recovery processes, what's involved?](#116-what-if-my-state-machine-fails-why-previous-solutions-had-complex-recovery-processes-whats-involved)
    - [1.1.7. How do I update some of the supplied sample configuration items found in reference-artifact, like SCPs and IAM policies?](#117-how-do-i-update-some-of-the-supplied-sample-configuration-items-found-in-reference-artifact-like-scps-and-iam-policies)
    - [1.1.8. I deployed AWS Managed Active Directory (MAD) as part of my deployment, how do I manage Active Directory domain users, groups, and domain policies after deployment?](#118-i-deployed-aws-managed-active-directory-mad-as-part-of-my-deployment-how-do-i-manage-active-directory-domain-users-groups-and-domain-policies-after-deployment)
    - [1.1.9. How do I suspend an AWS account?](#119-how-do-i-suspend-an-aws-account)
    - [1.1.10. I need a new VPC, where shall I define it?](#1110-i-need-a-new-vpc-where-shall-i-define-it)
    - [1.1.11. How do I modify and extend the Accelerator or execute my own code after the Accelerator provisions a new AWS account or the state machine executes?](#1111-how-do-i-modify-and-extend-the-accelerator-or-execute-my-own-code-after-the-accelerator-provisions-a-new-aws-account-or-the-state-machine-executes)
    - [1.1.12. How can I easily access my virtual machines or EC2 instances?](#1112-how-can-i-easily-access-my-virtual-machines-or-ec2-instances)
=======
    - [1.1.2. I tried to enroll a new account via Control Tower but it failed? The state machine failed during the `Load Organization Configuration` step with the error `The Control Tower account: ACCOUNT_NAME is in a failed state ERROR`?](#112-i-tried-to-enroll-a-new-account-via-control-tower-but-it-failed-the-state-machine-failed-during-the-load-organization-configuration-step-with-the-error-the-control-tower-account-account_name-is-in-a-failed-state-error)
    - [1.1.3. Can I use AWS Organizations for all tasks I currently use AWS Organizations for? (Standalone Version Only)](#113-can-i-use-aws-organizations-for-all-tasks-i-currently-use-aws-organizations-for-standalone-version-only)
    - [1.1.4. How do I make changes to items I defined in the Accelerator configuration file during installation?](#114-how-do-i-make-changes-to-items-i-defined-in-the-accelerator-configuration-file-during-installation)
    - [1.1.5. Can I update the config file while the State Machine is running? When will those changes be applied?](#115-can-i-update-the-config-file-while-the-state-machine-is-running-when-will-those-changes-be-applied)
    - [1.1.6. What if I really mess up the configuration file?](#116-what-if-i-really-mess-up-the-configuration-file)
    - [1.1.7. What if my State Machine fails? Why? Previous solutions had complex recovery processes, what's involved?](#117-what-if-my-state-machine-fails-why-previous-solutions-had-complex-recovery-processes-whats-involved)
    - [1.1.8. How do I update some of the supplied sample configuration items found in reference-artifact, like SCPs and IAM policies?](#118-how-do-i-update-some-of-the-supplied-sample-configuration-items-found-in-reference-artifact-like-scps-and-iam-policies)
    - [1.1.9. I deployed AWS Managed Active Directory (MAD) as part of my deployment, how do I manage Active Directory domain users, groups, and domain policies after deployment?](#119-i-deployed-aws-managed-active-directory-mad-as-part-of-my-deployment-how-do-i-manage-active-directory-domain-users-groups-and-domain-policies-after-deployment)
    - [1.1.10. How do I suspend an AWS account?](#1110-how-do-i-suspend-an-aws-account)
    - [1.1.11. I need a new VPC, where shall I define it?](#1111-i-need-a-new-vpc-where-shall-i-define-it)
    - [1.1.12. How do I modify and extend the Accelerator or execute my own code after the Accelerator provisions a new AWS account or the state machine executes?](#1112-how-do-i-modify-and-extend-the-accelerator-or-execute-my-own-code-after-the-accelerator-provisions-a-new-aws-account-or-the-state-machine-executes)
    - [1.1.13. How can I easily access my virtual machines or EC2 instances?](#1113-how-can-i-easily-access-my-virtual-machines-or-ec2-instances)
    - [1.1.14. I ran the state machine but it failed when it tried to delete the default VPC? The state machine cannot delete the default VPC (Error: VPC has dependencies and cannot be deleted)](#1114-i-ran-the-state-machine-but-it-failed-when-it-tried-to-delete-the-default-vpc-the-state-machine-cannot-delete-the-default-vpc-error-vpc-has-dependencies-and-cannot-be-deleted)
>>>>>>> d5e9a2f5
  - [1.2. Existing Accounts/Organizations](#12-existing-accountsorganizations)
    - [1.2.1. How do I import an existing AWS account into my Accelerator managed AWS Organization (or what if I created a new AWS account with a different Organization trust role)?](#121-how-do-i-import-an-existing-aws-account-into-my-accelerator-managed-aws-organization-or-what-if-i-created-a-new-aws-account-with-a-different-organization-trust-role)
    - [1.2.2. Is it possible to deploy the Accelerator on top of an AWS Organization that I have already installed the AWS Landing Zone (ALZ) solution into?](#122-is-it-possible-to-deploy-the-accelerator-on-top-of-an-aws-organization-that-i-have-already-installed-the-aws-landing-zone-alz-solution-into)
    - [1.2.3. What if I want to move an account from an AWS Organization that has the ALZ deployed into an AWS Organization running the Accelerator?](#123-what-if-i-want-to-move-an-account-from-an-aws-organization-that-has-the-alz-deployed-into-an-aws-organization-running-the-accelerator)
  - [1.3. End User Environment](#13-end-user-environment)
    - [1.3.1. Is there anything my end users need to be aware of?](#131-is-there-anything-my-end-users-need-to-be-aware-of)
    - [1.3.2. How can I leverage Accelerator deployed objects in my IaC? Do I need to manually determine the arn's and object id's of Accelerator deployed objects to leverage them in my IaC?](#132-how-can-i-leverage-accelerator-deployed-objects-in-my-iac-do-i-need-to-manually-determine-the-arns-and-object-ids-of-accelerator-deployed-objects-to-leverage-them-in-my-iac)
  - [1.4. Upgrades](#14-upgrades)
    - [1.4.1. Can I upgrade directly to the latest release, or must I perform upgrades sequentially?](#141-can-i-upgrade-directly-to-the-latest-release-or-must-i-perform-upgrades-sequentially)
    - [1.4.2. After upgrading to v1.3.0, I get the error "There were errors while comparing the configuration changes:" when I update the config file?](#142-after-upgrading-to-v130-i-get-the-error-there-were-errors-while-comparing-the-configuration-changes-when-i-update-the-config-file)
  - [1.5. Support Concerns](#15-support-concerns)
    - [1.5.1. The Accelerator is written in CDK and deploys CloudFormation, does this restrict the Infrastructure as Code (IaC) tools that I can use?](#151-the-accelerator-is-written-in-cdk-and-deploys-cloudformation-does-this-restrict-the-infrastructure-as-code-iac-tools-that-i-can-use)
    - [1.5.2. What happens if AWS stops enhancing the Accelerator?](#152-what-happens-if-aws-stops-enhancing-the-accelerator)
    - [1.5.3. What level of Support will the ASEA have from AWS Support?](#153-what-level-of-support-will-the-asea-have-from-aws-support)
    - [1.5.4. What does it take to support the Accelerator?](#154-what-does-it-take-to-support-the-accelerator)
    - [1.5.5. Is the Accelerator only designed and suitable for Government of Canada or PBMM customers?](#155-is-the-accelerator-only-designed-and-suitable-for-government-of-canada-or-pbmm-customers)
  - [1.6. Deployed Functionality](#16-deployed-functionality)
    - [1.6.1. I wish to be in compliance with the 12 GC TBS Guardrails, what don't you cover with the provided sample architecture?](#161-i-wish-to-be-in-compliance-with-the-12-gc-tbs-guardrails-what-dont-you-cover-with-the-provided-sample-architecture)
    - [1.6.2. Does the ALB perform SSL offloading?](#162-does-the-alb-perform-ssl-offloading)
    - [1.6.3. What is the recommended approach to manage the ALB certificates deployed by the Accelerator?](#163-what-is-the-recommended-approach-to-manage-the-alb-certificates-deployed-by-the-accelerator)
    - [1.6.4. Why do we have rsyslog servers? I thought everything was sent to CloudWatch?](#164-why-do-we-have-rsyslog-servers-i-thought-everything-was-sent-to-cloudwatch)
    - [1.6.5. Can you deploy the solution without Fortinet Firewall Licenses?](#165-can-you-deploy-the-solution-without-fortinet-firewall-licenses)
    - [1.6.6. I installed additional software on my Accelerator deployed RDGW / rsyslog host, where did it go?](#166-i-installed-additional-software-on-my-accelerator-deployed-rdgw--rsyslog-host-where-did-it-go)
    - [1.6.7. Some sample configurations provide NACLs and Security Groups. Is that enough?](#167-some-sample-configurations-provide-nacls-and-security-groups-is-that-enough)
    - [1.6.8. Can I deploy the solution as the account root user?](#168-can-i-deploy-the-solution-as-the-account-root-user)
    - [1.6.9. Is the Organizational Management root account monitored similarly to the other accounts in the organization?](#169-is-the-organizational-management-root-account-monitored-similarly-to-the-other-accounts-in-the-organization)
<<<<<<< HEAD
    - [1.6.10. Can the Fortinet Firewall deployments use static IP Address assignments?](#1610can-the-fortinet-firewall-deployments-use-static-ip-address-assignments)
=======
    - [1.6.10. How are the perimeter firewall configurations and licensing managed after deployment?](#1610-how-are-the-perimeter-firewall-configurations-and-licensing-managed-after-deployment)
    - [1.6.11. Can the Fortinet Firewall deployments use static private IP address assignments?](#1611-can-the-fortinet-firewall-deployments-use-static-private-ip-address-assignments)
>>>>>>> d5e9a2f5

## 1.1. Operational Activities

### 1.1.1. How do I add new AWS accounts to my AWS Organization?

- We offer four options and all can be used in the same Accelerator deployment. All options work with AWS Control Tower, ensuring the account is both ingested into Control Tower and all Accelerator guardrails are automatically applied:

  1. Users can simply add the following five lines to the configuration file `workload-account-configs` section and rerun the state machine. The majority of the account configuration will be picked up from the ou the AWS account has been assigned. You can also add additional account specific configuration, or override items like the default ou budget with an account specific budget. This mechanism is often used by customers that wish to programmatically create AWS accounts using the Accelerator and allows for adding many new accounts at one time.

  ```
  "fun-acct": {
    "account-name": "TheFunAccount",
    "email": "myemail+aseaT-funacct@example.com",
    "src-filename": "config.json",
    "ou": "Sandbox"
  }
  ```

  2. We've heard consistent feedback that our customers wish to use native AWS services and do not want to do things differently once security controls, guardrails, or accelerators are applied to their environment. In this regard, simply create your new AWS account in AWS Organizations as you did before\*\*.

     - \*\* **IMPORTANT:** When creating the new AWS account using AWS Organizations, you need to specify the role name provided in the Accelerator configuration file `global-options\organization-admin-role`, otherwise we cannot bootstrap the account. In Control Tower installations, this **MUST** be set to **_`AWSControlTowerExecution`_**, for customers who installed prior to v1.2.5 this value is **_`AWSCloudFormationStackSetExecutionRole`_** and after v1.2.5 we were recommending using the role **_`OrganizationAccountAccessRole`_** as this role is used by default by AWS Organizations if no role name is specified when creating AWS accounts through the AWS console or cli.
     - On account creation we will apply a quarantine SCP which prevents the account from being used by anyone until the Accelerator has applied the appropriate guardrails
     - Moving the account into the appropriate OU triggers the state machine and the application of the guardrails to the account, once complete, we will remove the quarantine SCP.
       - **NOTE:** Accounts CANNOT be moved between OU's to maintain compliance, so select the proper top-level OU with care
       - In AWS Organizations, select ALL the newly created AWS accounts and move them all (preferably at once) to the correct destination OU (assuming the same OU for all accounts)
       - In case you need to move accounts to multiple OU's we have added a 2 minute delay before triggering the State Machine
       - Any accounts moved after the 2 minute window will NOT be properly ingested, and will need to be ingested on a subsequent State Machine Execution.

  3. Create your account using Account Factory in the AWS Control Tower console.

  4. Create your account using standard AWS account creation API's, CLI or 3rd party tools like Terraform.

  No matter the mechanism you choose, new accounts will automatically be blocked from use until fully guardrailed, the Accelerator will automatically execute, and accounts will automatically be ingested into AWS Control Tower.

### 1.1.2. I tried to enroll a new account via Control Tower but it failed? The state machine failed during the `Load Organization Configuration` step with the error `The Control Tower account: ACCOUNT_NAME is in a failed state ERROR`?

If account enrollment fails within Control Tower, you will need to follow the troubleshooting steps [here](https://docs.aws.amazon.com/controltower/latest/userguide/troubleshooting.html). A common reason for this is not having the `ControlTowerExectution` role created in the account you are trying to enroll. Even after you successfully enroll the account, it is possible the state machine will fail at `Load Organization Configuration`. If you look at the cloudwatch logs you will see the error message:

```
There were errors while loading the configuration: The Control Tower account: ACCOUNT_NAME is in a failed state ERROR.
```

This is because the Accelerator checks that there are no errors with Control Tower before continuing. In some cases Control Tower can leave an orphaned Service Catalog product in an **Error** state. You need to cleanup Control Towers Service Catalogs Provisioned Products so there are no products remaining in an error or tainted state before you can successfully re-run the state machine.

### 1.1.3. Can I use AWS Organizations for all tasks I currently use AWS Organizations for? (Standalone Version Only)

- In AWS Organizations you can continue to:
  - create and rename AWS accounts
  - move AWS accounts between ou's
  - create, delete and rename ou's, including support for nested ou's
  - create, rename, modify, apply and remove SCP's
- What can't I do:
<<<<<<< HEAD
  - modify Accelerator controlled SCP's
  - add/remove SCP's on top-level OU's (these are Accelerator controlled) or specific accounts that have Accelerator controlled SCPs
    - users can change SCP's on non-top-level ou's and non-Accelerator controlled accounts as they please
=======
  - modify Accelerator or Control Tower controlled SCP's
  - add/remove SCP's on top-level OU's (these are Accelerator and/or Control Tower controlled)
    - users can change SCP's on non-top-level ou's and non-Accelerator controlled accounts as they please
  - add/remove SCP's on specific accounts that have Accelerator controlled SCPs
>>>>>>> d5e9a2f5
  - move an AWS account between top-level ou's (i.e. `Sandbox` to `Prod` is a security violation)
    - moving between `Prod/sub-ou-1` to `Prod/sub-ou2` or `Prod/sub-ou2/sub-ou2a/sub-ou2ab` is fully supported
  - create a top-level ou (need to validate, as they require config file entries)
  - remove quarantine SCP from newly created accounts
  - we do not support forward slashes (`/`) in ou names, even though the AWS platform does
- More details:
  - If an AWS account is renamed, an account email is changed, or an OU is renamed, on the next state machine execution, the config file will automatically be updated.
  - If you edit an Accelerator controlled SCP through Organizations, we will reset it per what is defined in the Accelerator configuration files.
  - If you add/remove an SCP from a top-level ou or Accelerator controlled account, we will put them back as defined in the Accelerator configuration file.
  - If you move an account between top-level ou's, we will put it back to its original designated top-level ou.
  - The Accelerator fully supports nested ou's, customers can create any depth ou structure in AWS Organizations and add/remove/change SCP's _below_ the top-level as they desire or move accounts between these ou's without restriction. Users can create ou's to the full AWS ou structure/depth
  - Except for the Quarantine SCP applied to specific accounts, we do not 'control' SCP's below the top level, customers can add/create/customize SCP's
    - as of v1.3.3 customers can optionally control account level SCP's through the configuration file

### 1.1.4. How do I make changes to items I defined in the Accelerator configuration file during installation?

Simply update your configuration file in CodeCommit and rerun the state machine! In most cases, it is that simple.

If you ask the Accelerator to do something that is not supported by the AWS platform, the state machine will fail, so it needs to be a supported capability. For example, the platform does not allow you to change the CIDR block on a VPC, but you can accomplish this as you would today by using the Accelerator to deploy a new second VPC, manually migrating workloads, and then removing the deprecated VPC from the Accelerator configuration.

Below we have also documented additional considerations when creating or updating the configuration file.

It should be noted that we have added code to the Accelerator to block customers from making many 'breaking' or impactful changes to their configuration files. If someone is positive they want to make these changes, we also provide override switches to allow these changes to be attempted forcefully.

### 1.1.5. Can I update the config file while the State Machine is running? When will those changes be applied?

Yes. The state machine captures a consistent input state of the requested configuration when it starts. The running Accelerator instance does not see or consider any configuration changes that occur after it has started. All configuration changes occurring after the state machine is running will only be leveraged on the _next_ state machine execution.

### 1.1.6. What if I really mess up the configuration file?

The Accelerator is designed with checks to compare your current configuration file with the version of the config file from the previous successful execution of the state machine. If we believe you are making major or breaking changes to the config file, we will purposefully fail the state machine. See [1.4. Config file and Deployment Protections](../installation/customization-index.md#14-config-file-and-deployment-protections) for more details.

With the release of v1.3.0 we introduced state machine scoping capabilities to further protect customers, detailed [here](../installation/sm_inputs.md#11-state-machine-behavior)

### 1.1.7. What if my State Machine fails? Why? Previous solutions had complex recovery processes, what's involved?

If your main state machine fails, review the error(s), resolve the problem and simply re-run the state machine. We've put a huge focus on ensuring the solution is idempotent and to ensure recovery is a smooth and easy process.

Ensuring the integrity of deployed guardrails is critical in operating and maintaining an environment hosting protected data. Based on customer feedback and security best practices, we purposely fail the state machine if we cannot successfully deploy guardrails.

Additionally, with millions of active customers each supporting different and diverse use cases and with the rapid rate of evolution of the AWS platform, sometimes we will encounter unexpected circumstances and the state machine might fail.

We've spent a lot of time over the course of the Accelerator development process ensuring the solution can roll forward, roll backward, be stopped, restarted, and rerun without issues. A huge focus was placed on dealing with and writing custom code to manage and deal with non-idempotent resources (like S3 buckets, log groups, KMS keys, etc.). We've spent a lot of time ensuring that any failed artifacts are automatically cleaned up and don't cause subsequent executions to fail. We've put a strong focus on ensuring you do not need to go into your various AWS sub-accounts and manually remove or cleanup resources or deployment failures. We've also tried to provide usable error messages that are easy to understand and troubleshoot. As new scenario's are brought to our attention, we continue to adjust the codebase to better handle these situations.

Will your state machine fail at some point in time, likely. Will you be able to easily recover and move forward without extensive time and effort, YES!

### 1.1.8. How do I update some of the supplied sample configuration items found in reference-artifact, like SCPs and IAM policies?

To override items like SCP's or IAM policies, customers simply need to provide the identically named file in there input bucket. As long as the file exists in the correct folder in the customers input bucket, the Accelerator will use the customers supplied version of the configuration item, rather than the Accelerator version. Customer SCP's need to be placed into a folder named `scp` and iam policies in a folder named `iam-policy` (case sensitive).

The Accelerator was designed to allow customers complete customization capabilities without any requirement to update code or fork the GitHub repo. Additionally, rather than forcing customers to provide a multitude of config files for a standard or prescriptive installation, we provide and auto-deploy with Accelerator versions of most required configuration items from the reference-artifacts folder of the repo. If a customer provides the required configuration file in their Accelerator S3 input bucket, we will use the customer supplied version of the configuration file rather than the Accelerator version. At any time, either before initial installation, or in future, a customer can place new or updated SCPs, policies, or other supported file types into their input bucket and we will use those instead of or in addition to Accelerator supplied versions. Customer only need to provide the specific files they wish to override, not all files.

Customers can also define additional SCPs (or modify existing SCPs) using the name, description and filename of their choosing, and deploy them by referencing them on the appropriate organizational unit in the config file.

Prior to v1.2.5, if we updated the default files, we overwrote customers customizations during upgrade. Simply updating the timestamp _after_ upgrade on the customized versions and then rerunning the state machine re-instates customer customizations. In v1.2.5 we always use the customer customized version from the S3 bucket. It's important customers assess newly provided defaults during an upgrade process to ensure they are incorporating all the latest fixes and improvements. If a customer wants to revert to Accelerator provided default files, they will need to manually copy it from the repo into their input bucket.

<<<<<<< HEAD
NOTE: Most of the provided SCPs are designed to protect the Accelerator deployed resources from modification and ensure the integrity of the Accelerator. Extreme caution must be exercised if the provided SCPs are modified. We will be improving documentation as to which SCPs deliver security functionality versus those protecting the Accelerator itself in a future release.

### 1.1.8. I deployed AWS Managed Active Directory (MAD) as part of my deployment, how do I manage Active Directory domain users, groups, and domain policies after deployment?
=======
NOTE: Most of the provided SCPs are designed to protect the Accelerator deployed resources from modification and ensure the integrity of the Accelerator. Extreme caution must be exercised if the provided SCPs are modified. In v1.5.0 we restructured the SCPs based on a) customer requests, and b) the addition of Control Tower support for new installs.

- we reorganized and optimized our SCP's from 4 SCP files down to 3 SCP files, without removing any protections or guardrails;
- these optimizations have resulted in minor enhancements to the SCP protections and in some cases better scoping;
- the first two SCP files (Part-0 and Part-1) contain the controls which protect the integrity of the Accelerator itself;
- the third file (Sensitive, Unclass, Sandbox) contains customer data protection specific guardrails, which may change based on workload data classification or customer profiles and requirements;
- this freed the fourth SCP for use by Control Tower. As Control Tower leverages 2 SCP files on the Security OU, we have moved some of our SCP's to the account level.

### 1.1.9. I deployed AWS Managed Active Directory (MAD) as part of my deployment, how do I manage Active Directory domain users, groups, and domain policies after deployment?
>>>>>>> d5e9a2f5

Customers have clearly indicated they do NOT want to use the Accelerator to manage their Active Directory domain or change the way they manage Active Directory on an ongoing basis. Customer have also indicated, they need help getting up and running quickly. For these reasons, the Accelerator only sets the domain password policy, and creates AD users and groups on the initial installation of MAD. After the initial installation, customers must manage Windows users and groups using their traditional tools. A bastion Windows host is deployed as a mechanism to support these capabilities. Passwords for all newly created MAD users have been stored, encrypted, in AWS Secrets Manager in the Management (root) Organization AWS account.

To create new users and groups:

- RDP into the ASEA-RDGW bastion host in the Ops account
  - Run ADUC and create users and groups as you please under the NETBIOSDOMAIN (example) tree
- Or run the appropriate powershell command
- Go to AWS SSO and map the Active Directory group to the appropriate AWS account and permission set

The Accelerator will not create/update/delete new AD users or groups, nor will it update the domain password policy after the initial installation of Managed Active Directory. It is your responsibility to rotate these passwords on a regular basis per your organizations password policy. (NOTE: After updating the admin password it needs to be stored back in secrets manager).

<<<<<<< HEAD
### 1.1.9. How do I suspend an AWS account?

- Prior to v1.2.4, suspending accounts were blocked via SCP:
  - a defect exists in prior releases which could cause SM failures after an account was suspended
  - this required modifications to both the Part1 and Part2 SCPs
- To suspend an account in v1.2.4 and above, follow this process:
  - the AWS account must remain in the source OU
  - login to account to be suspended as the account root user
  - suspend the account through `My Account`
  - Run state machine (from the Organization management account), the account will:
    - have a deleted=true value added to the config file
    - be moved to the suspended OU (OU value and path stays the same in the config file)
    - deleted=true causes OU validation to be skipped on this account on subsequent SM executions
  - If the AWS account was listed in the mandatory-accounts section of the config file the SM will fail (expected)
    - after the above tasks have been completed, remove all references to the suspended mandatory account from the config file
    - rerun the state machine, specifying: `{ "overrideComparison": true } `
  - Deleted accounts will continue to appear under the `Suspended` OU

### 1.1.10. I need a new VPC, where shall I define it?

You can define a VPC in one of three major sections of the Accelerator configuration file:
=======
### 1.1.10. How do I suspend an AWS account?

Suspending accounts is blocked via SCP and purposely difficult, two options exist:

1. Modify SCP method (not desired)
2. Leverage the UnManaged OU
   - validate your config file contains the value: `"ignored-ous": ["UnManaged"]`
     - the state machine must be executed at least once after this value is added to the config file
   - In AWS Organizations create an OU named `UnManaged` in the root of the OU tree, if it does not exist
   - Change to the `us-east-1` region and open CloudWatch and navigate to Rules
     - Select the `PBMMAccel-MoveAccount_rule`, select actions, select `Disable`
   - In Organizations move the account to be suspended to the `UnManaged` OU
   - Change to the `us-east-1` region and open CloudWatch and navigate to Rules
     - Select the `PBMMAccel-MoveAccount_rule`, select actions, select `Enable`
   - login to the account to be suspended as the account root user
   - suspend the account through `My Account`
   - Run the state machine (from the Organization management account), the account will:
     - have a deleted=true value added to the config file
     - be moved to the suspended OU (OU value and path stays the same in the config file)
     - deleted=true causes OU validation to be skipped on this account on subsequent SM executions
   - If the AWS account was listed in the mandatory-accounts section of the config file the SM will fail (expected)
     - after the above tasks have been completed, remove all references to the suspended mandatory account from the config file
     - rerun the state machine, specifying: `{ "overrideComparison": true } `
   - Deleted accounts will continue to appear under the `Suspended` OU for 90-days

### 1.1.11. I need a new VPC, where shall I define it?

You can define a VPC in one of four major sections of the Accelerator configuration file:
>>>>>>> d5e9a2f5

- within an organization unit (this is the recommended and preferred method);
- within an account in mandatory-account-configs;
- within an account in workload-account-configs;
- defined within an organization unit, but opted-in within the account config.

We generally recommend most items be defined within organizational units, such that all workload accounts pickup their persona from the OU they are associated and minimize per account configuration. Both a local account based VPC (as deployed in the Sandbox OU accounts), or a central shared VPC (as deployed in the Dev/Test/Prod OU accounts in many of the example configs) can be defined at the OU level.

As mandatory accounts often have unique configuration requirements, for example the centralized Endpoint VPC, they must be configured within the accounts configuration. Customers can define VPC's or other account specific settings within any accounts configuration, but this requires editing the configuration file for each account configuration.

Prior to v1.5.0, local VPC's defined at the OU level were each deployed with the same CIDR ranges and therefor could not be connected to a TGW. Local VPC's requiring centralized networking (i.e. TGW connectivity) were required to be defined in each account config, adding manual effort and bloating the configuration file.

<<<<<<< HEAD
We generally recommend most items be defined within organizational units, such that all workload accounts pickup their persona from the OU they are associated and minimize per account configuration. Both a local account based VPC (as deployed in the Sandbox OU accounts), or a central VPC (as deployed in the Dev.Test/Prod OU accounts) can be defined in an OU. It should be noted that local VPC's will each be deployed with the same CIDR ranges (at this time) and therefor should not be connected to a TGW.
=======
The addition of `dynamic` and `lookup` CIDR sources in v1.5.0 resolves this problem. Local VPCs can be defined in an OU, and each VPC will be dynamically assigned a unique CIDR range from the assigned CIDR pool, or looked up from the DynamoDB database. Customers can now ensure connected, templated VPCs are consistently deployed to every account in an OU, each with unique IP addresses.
>>>>>>> d5e9a2f5

v1.5.0 also added a new opt-in VPC capability. A VPC is defined in an OU and a new config file variable is added to this VPC `opt-in: true`. When opt-in is set to true, the state machine does NOT create the VPC for the accounts in the OU, essentially ignoring the VPC definition. Select accounts in the OU can then be opted-in to the VPC(s) definition, by adding the value `accountname\opt-in-vpcs: [“opt-in-vpc-name1”, “opt-in-vpc-name2”, “opt-in-vpc-nameN”]` to the specific accounts which need the VPC(s). A vpc definition with the specified name (i.e. `opt-in-vpc-name1`) and the value `opt-in: true`, must exist in the ou config for the specified account. When these conditions apply, the VPC will be created in the account per the OU definition. Additional opt-in VPCs can be added to an account, but VPC's cannot be removed from the opt-in-vpcs array. VPC's can be TGW attached, assuming `dynamic` cidr-src is utilized, or DynamoDB is prepopulated with the required CIDR ranges using `lookup` mode. `cidr-src` provided is suitable for disconnected Sandbox type accounts.

The Future: While Opt-In VPCs are powerful, we want to take this further. Why not deploy an AWS Service Catalog template which contains the names of all the available opt-in VPCs for the accounts OU, inside each account. An account end user could then request a new VPC for their account from the list of available opt-in patterns. A users selection would be sent to a centralized queue for approval (w/auto-approval options), which would result in the opt-in-vpc entry in that account being updated with the end users requested vpc pattern and the personalized VPC being created in the account and attached to the centralized TGW (if part of the pattern). This would ensure all VPC's conformed to a set of desirable design patterns, but also allow the end-user community choices based on their desired development and app patterns. If you like this idea, please +1 [this](https://github.com/aws-samples/aws-secure-environment-accelerator/issues/738) feature request.

### 1.1.12. How do I modify and extend the Accelerator or execute my own code after the Accelerator provisions a new AWS account or the state machine executes?

Flexibility:

- The AWS Secure Environment Accelerator was developed to enable extreme flexibility without requiring a single line of code to be changed. One of our primary goals throughout the development process was to avoid making any decisions that would result in users needing to fork or branch the Accelerator codebase. This would help ensure we had a sustainable and upgradable solution for a broad customer base over time.
- Functionality provided by the Accelerator can generally be controlled by modifying the main Accelerator configuration file.
- Items like SCP's, rsyslog config, Powershell scripts, and iam-policies have config files provided and auto-deployed as part of the Accelerator to deliver on the prescriptive architecture (these are located in the \reference-artifacts folder of the Github repo for reference). If you want to alter the functionality delivered by any of these additional config files, you can simply provide your own by placing it in your specified Accelerator bucket in the appropriate sub-folder. The Accelerator will use your provided version instead of the supplied repo reference version.
- As SCP's and IAM policies are defined in the main config file, you can simply define new policies, pointing to new policy files, and provide these new files in your bucket, and they will be used.
- While a sample firewall config file is provided in the \reference-artifacts folder, it must be manually placed in your s3 bucket/folder on new Accelerator deployments
- Any/all of these files can be updated at any time and will be used on the next execution of the state machine
- Over time, we predict we will provide several sample or reference architectures and not just the current single PBMM architecture (all located in the \reference-artifacts\SAMPLE_CONFIGS folder).

Extensibility:

- Every execution of the state machine sends a state machine status event to a state machine SNS topic
- These status events include the Success/Failure status of the state machine, and on success, a list of all successfully processed AWS accounts
- While this SNS topic is automatically subscribed to a user provided email address for user notification, users can also create additional SNS subscriptions to enable triggering their own subsequent workflows, state machines, or custom code using any supported SNS subscription type (Lambda, SQS, Email, HTTPS, HTTPS)
- Additionally, objects deployed within an account have been populated in Parameter Store, see answer 1.3.2 for details

Example:

- One of our early adopter customers has developed a custom user interface which allows their clients to request new AWS environments. Clients provide items like cost center, budget, and select their environment requirements (i.e. Sandbox, Unclass or full sensitive SDLC account set). On appropriate approval, this pushes the changes to the Accelerator configuration file and triggers the state machine.
- Once the state machine completes, the SNS topic triggers their follow-up workflow, validates the requested accounts were provisioned, updates the customer's account database, and then executes a collection of customer specific follow-up workflow actions on any newly provisioned accounts.

<<<<<<< HEAD
### 1.1.12. How can I easily access my virtual machines or EC2 instances?
=======
### 1.1.13. How can I easily access my virtual machines or EC2 instances?
>>>>>>> d5e9a2f5

The preferred and recommended method to connect to instances within the Accelerator is by using AWS Systems Manager Session Manager. Session Manager allows access to instances without the need to have any open firewall ports. Session Manager allows for Command line access to instances (both Windows and Linux) directly through the AWS console, with all activity logged to CloudWatch Logs. Session Manager enables customers to connect to Windows instances with a native RDP client and Linux instances with a native SSH client, if desired. Customers can gain quick access to instances through the AWS consolve, or using their preferred clients.

**General**

- Both the RDGW and rsyslog instances deployed in the Ops account are properly configured for Systems Manager Session Manager
- We have implemented automation such that all instances are also automatically configured for Session Manager (i.e. configured with the appropriate launch role, has a recent session manager agent installed (most amazon ami's do), has access to an SSM endpoint)

**Connecting to an Instance**

- From the AWS Console
  - Go to: EC2, Instances, select the instance (i.e. ASEA-RDGW), click “Connect”, select Session Manager, Connect
  - Ideal for Linux or Windows Powershell users
  - Everything is fully logged for future reference
- Directly through local RDP client using Session Managers tunnel capability:
  - Provides direct access to your instances/host without any open internet ports on the RDGW instance, using a local/fat client tool
  - Install AWS CLI v2 on your PC - available [here](https://docs.aws.amazon.com/cli/latest/userguide/install-cliv2.html) (uninstall CLIv1 first, if installed)
  - Install the SSM plugin on your PC - available [here](https://docs.aws.amazon.com/systems-manager/latest/userguide/session-manager-working-with-install-plugin.html)
  - Get AWS temporary credentials from AWS SSO for the account your workload resides (i.e. Ops account when accessing the ASEA-RDGW instance) by selecting “Command line or programmatic access” instead of “Management Console” and paste them into a command prompt
    - i.e. via logging in here: https://xxxxxxx.awsapps.com/start or
    - This [blog](https://aws.amazon.com/blogs/developer/aws-cli-v2-now-supports-aws-single-sign-on/) describes the process to use SSO to get credentials for the AWS CLI directly without the GUI
  - Then enter: aws ssm start-session --target "i-12345678901234567" --document-name AWS-StartPortForwardingSession --parameters portNumber="3389",localPortNumber="56789"--region ca-central-1
    - Command syntax is slightly different on Linux/Mac
    - Replace i-1111adddce582b23c with the instance id of your RDGW instance
    - A tunnel will open
    - As these are tunnels to proprietary protocols (i.e. RDP/screen scraping) session content is not logged.
  - Run mstsc/rdp client and connect to 127.0.0.1:56789
    - By replacing 3389 with a new port for another applications (i.e. SSH running on a Linux instance), you can connect to a different application type
    - You can change the local port by changing 56789 to any other valid port number (i.e. connecting to multiple instances at the same time)
  - Login with the windows credentials discussed above in the format NETBIOSDOMAIN\User1 (i.e. example\user1)
    - Your netbios domain is found here in your config file: "netbios-domain": "example",
- Connect to your desktop command line to command line interface of remote Windows or Linux servers, instead of through console (i.e. no tunnel):
  - aws ssm start-session --target "i-090c25e64c2d9d276""--region ca-central-1
  - Replace i-xxx with your instance ID
  - Everything is fully logged for future reference
- If you want to remove the region from your command line, you can:
  - Type: “aws configure” from command prompt, hit {enter} (key), {enter} (secret), enter: ca-central-1, {enter}

<<<<<<< HEAD
=======
### 1.1.14. I ran the state machine but it failed when it tried to delete the default VPC? The state machine cannot delete the default VPC (Error: VPC has dependencies and cannot be deleted)

- You need to ensure that resources don’t exist in the default VPC or else the state machine won't be able to delete it. If you encounter this error, you can either delete the resources within the VPC or delete the default VPC manually and run the state machine again.

>>>>>>> d5e9a2f5
## 1.2. Existing Accounts/Organizations

### 1.2.1. How do I import an existing AWS account into my Accelerator managed AWS Organization (or what if I created a new AWS account with a different Organization trust role)?

- Ensure you have valid administrative privileges for the account to be invited/added
- Add the account to your AWS Organization using standard processes (i.e. Invite/Accept)
  - this process does NOT create an organization trust role
  - imported accounts do NOT have the quarantine SCP applied as we don't want to break existing workloads
- Login to the account using the existing administrative credentials
- Execute the Accelerator provided CloudFormation template to create the required Accelerator bootstrapping role - in the Github repo here: `reference-artifacts\Custom-Scripts\Import-Account-CFN-Role-Template.yml`
  - add the account to the Accelerator config file and run the state machine
- If you simply created the account with an incorrect role name, you likely need to take extra steps:
  - Update the Accelerator config file to add the parameter: `global-options\ignored-ous` = `["UnManagedAccounts"]`
  - In AWS Organizations, create a new OU named `UnManagedAccounts` (case sensitive)
  - Move the account to the `UnManagedAccounts` ou
  - You can now remove the Quarantine SCP from the account
  - Assume an administrative role into the account
  - Execute the Accelerator provided CloudFormation template to create the required Accelerator bootstrapping role

### 1.2.2. Is it possible to deploy the Accelerator on top of an AWS Organization that I have already installed the AWS Landing Zone (ALZ) solution into?

Existing ALZ customers are required to uninstall their ALZ deployment before deploying the Accelerator. Please work with your AWS account team to find the best mechanism to uninstall the ALZ solution (procedures and scripts exist). Additionally, please reference section 4 of the Instation and Upgrade Guide. It may be easier to migrate AWS accounts to a new Accelerator Organization, per the process detailed in FAQ #1.2.3.

### 1.2.3. What if I want to move an account from an AWS Organization that has the ALZ deployed into an AWS Organization running the Accelerator?

Before removing the AWS account from the source organization, terminate the AWS Service Catalog product associated with the member account that you're interested in moving. Ensuring the product terminates successfully and that there aren't any remaining CloudFormation stacks in the account that were deployed by the ALZ. You can then remove the account from the existing Organization and invite it into the new organization. Accounts invited into the Organization do NOT get the `Deny All` SCP applied, as we do not want to break existing running workloads. Moving the newly invited account into its destination OU will trigger the state machine and result in the account being ingested into the Accelerator and having the guardrails applied per the target OU persona.

For a detailed procedure, please review this [document](../operations/operations-import-ALZAccount.md).

<<<<<<< HEAD
## 1.3. End User Enviroment
=======
## 1.3. End User Environment
>>>>>>> d5e9a2f5

### 1.3.1. Is there anything my end users need to be aware of?

CloudWatch Log group deletion is prevented for security purposes. Users of the Accelerator environment will need to ensure they set CFN stack Log group retention type to RETAIN, or stack deletes will fail when attempting to delete a stack and your users will complain. The Accelerator also sets Log group retention for all log groups to value(s) specified by customers in the config file. End users are blocked from setting or changing Log group retention. End users must either not configure a retention period, or set it to the default `NEVER expire` or they will be blocked from creating objects.

### 1.3.2. How can I leverage Accelerator deployed objects in my IaC? Do I need to manually determine the arn's and object id's of Accelerator deployed objects to leverage them in my IaC?

Objects deployed by the Accelerator which customers may need to leverage in their own IaC have been populated in parameters in AWS parameter store for use by the IaC tooling of choice. The Accelerator ensures parameters are deployed consistently across accounts and OUs, such that a customers code does not need to be updated when it is moved between accounts or promoted from Dev to Test to Prod.

Objects of the following types and their associated values are stored in parameter store: vpc, subnet, security group, elb (alb/nlb w/DNS address), IAM policy, IAM role, KMS key, ACM cert, SNS topic, and the firewall replacement variables.

Additionally, setting "populate-all-elbs-in-param-store": true for an account will populates all Accelerator wide ELB information into parameter store within that account. The sample PBMM configuration files set this value on the perimeter account, such that ELB information is available to configure centralized ingress capabilities.

## 1.4. Upgrades

### 1.4.1. Can I upgrade directly to the latest release, or must I perform upgrades sequentially?

Yes, currently customers can upgrade from whatever version they have deployed to the latest Accelerator version. There is no requirement to perform sequential upgrades. In fact, we strongly discourage sequential upgrades.

Given the magnitude of the v1.5.0 release, we have added a one-time requirement that all customers upgrade to a minimum of v1.3.8 before attempting to upgrade to v1.5.0.

### 1.4.2. After upgrading to v1.3.0, I get the error "There were errors while comparing the configuration changes:" when I update the config file?

In v1.3.0 we added protections to allow customers to verify the scope of impact of their intended changes to the configuration file. In v1.3.0 and above, the state machine does not allow changes to the config file (other than new accounts) without providing the `scope` parameter. Please refer to section 1.1 of the `State Machine behavior and inputs` [Guide](../installation/sm_inputs.md#11-state-machine-behavior) for more details.

## 1.5. Support Concerns

### 1.5.1. The Accelerator is written in CDK and deploys CloudFormation, does this restrict the Infrastructure as Code (IaC) tools that I can use?

No. Customers can choose the IaC framework or tooling of their choice. The tooling used to deploy the Accelerator has no impact on the automation framework customers use to deploy their applications within the Accelerator environment. It should be noted that the functionality deployed by the Accelerator is extremely platform specific and would not benefit from multi-platform IaC frameworks or tooling.

### 1.5.2. What happens if AWS stops enhancing the Accelerator?

The Accelerator is an open source project, should AWS stop enhancing the solution for any reason, the community has access to the full codebase, its roadmap and history. The community can enhance, update, fork and take ownership of the project, as appropriate.

The Accelerator is an AWS CDK based project and synthesizes to native AWS CloudFormation. AWS sub-accounts simply contain native CloudFormation stacks and associated custom resources, when required. The Accelerator architecture is such that all CloudFormation stacks are native to each AWS account with no links or ties to code in other AWS accounts or even other stacks within the same AWS account. This was an important initial design decision.

The Accelerator codebase can be completely uninstalled from the organization management (root) account, without any impact to the deployed functionality or guardrails. In this situation, guardrail updates and new account provisioning reverts to a manual process. Should a customer decide they no longer wish to utilize the solution, they can remove the Accelerator codebase without any impact to deployed resources and go back to doing things natively in AWS as they did before they deployed the Accelerator. By adopting the Accelerator, customers are not locking themselves in or making a one-way door decision.

### 1.5.3. What level of Support will the ASEA have from AWS Support?

The majority of the solution leverages native AWS services which are fully supported by AWS Support. Additionally, the Accelerator is an AWS CDK based project and synthesizes to native AWS CloudFormation. AWS sub-accounts simply contain native CloudFormation stacks and associated custom resources (when required). The Accelerator architecture is such that all CloudFormation stacks are native to each AWS account with no direct links or ties to code in other AWS accounts (no stacksets, no local CDK). This was an important project design decision, keeping deployed functionality in independent local CloudFormation stacks and decoupled from solution code, which allows AWS support to effectively troubleshoot and diagnose issues local to the sub-account.

As the Accelerator also includes code, anything specifically related to the Accelerator codebase will be only supported on a "best effort" basis by AWS support, as AWS support does not support custom code. The first line of support for the codebase is typically your local AWS team (your SA, TAM, Proserve and/or AWS Partner). As an open source project, customers can file requests using GitHub Issues against the Accelerator repository or open a discussion in GitHub discussions. Most customer issues arise during installation and are related to configuration customization or during the upgrade process.

### 1.5.4. What does it take to support the Accelerator?

We advise customers to allocate a 1/2 day per quarter to upgrade to the latest Accelerator release.

Customers have indicated that deploying the Accelerator reduces their ongoing operational burden over operating in native AWS, saving hours of effort every time a new account is provisioned by automating the deployment of the persona associated with new accounts (guardrails, networking and security). The Accelerator does NOT alleviate a customers requirement to learn to effectively operate in the cloud (like monitoring security tooling/carrying out Security Operation Center (SOC) duties). This effort exists regardless of the existence of the Accelerator.

### 1.5.5. Is the Accelerator only designed and suitable for Government of Canada or PBMM customers?

No. The Accelerator is targeted at **_any AWS customer_** that is looking to automate the deployment and management of a comprehensive end-to-end multi-account environment in AWS. It is ideally suited for customers interested in achieving a high security posture in AWS.

The Accelerator is a sophisticated deployment framework that allows for the deployment and management of virtually any AWS multi-account "Landing Zone" architecture without any code modifications. The Accelerator is actually delivering two separate and distinct products which can each be used on their own:

1. the Accelerator the tool, which can deploy virtually any architecture based on a provided config file (no code changes), and;
2. the Government of Canada (GC) prescriptive PBMM architecture which is delivered as a sample configuration file and documentation.

The tooling was purposely built to be extremely flexible, as we realized that some customers may not like some of the opinionated and prescriptive design decisions we made in the GC architecture. Virtually every feature being deployed can be turned on/off, not be used or can have its configuration adjusted to meet your specific design requirements.

We are working on building a library of sample config files to support additional customer needs and better demonstrate product capabilities and different architecture patterns. In no way is it required that the prescriptive GC architecture be used or deployed. Just because we can deploy, for example, an AWS Managed Active Directory, does not mean you need to use that feature of the solution. Disabling or changing these capabilities also requires zero code changes.

While the prescriptive sample configuration files were originally developed based on GC requirements, they were also developed following AWS Best Practices. Additionally, many security frameworks around the world have similar and overlapping security requirements (you can only do security so many ways). The provided architecture is applicable to many security compliance regimes around the world and not just the GC.

## 1.6. Deployed Functionality

### 1.6.1. I wish to be in compliance with the 12 GC TBS Guardrails, what don't you cover with the provided sample architecture?

The AWS SEA allows for a lot of flexibility in deployed architectures. If used, the provided PBMM sample architecture was designed to help deliver on the technical portion of _all_ 12 of the GC guardrails, when automation was possible.

What don't we cover? Assigning MFA to users is a manual process. Specifically you need to procure Yubikeys for your root/break glass users, and enable a suitable form of MFA for _all_ other users (i.e. virtual, email, other). The guardrails also include some organizational processes (i.e. break glass procedures, or signing an MOU with CCCS) which customers will need to work through independently.

While AWS is providing the tools to help customer be compliant with the 12 PBMM guardrails (which were developed in collaboration with the GC) - it's up to each customers ITSec organization to assess and determine if the deployed controls actually meet their security requirements.

Finally, while we started with a goal of delivering on the 12 guardrails, we believe we have extended well beyond those security controls, to further help customers move towards meeting the full PBMM technical control profile (official documentation is weak in this area at this time).

### 1.6.2. Does the ALB perform SSL offloading?

As configured - the perimeter ALB decrypts incoming traffic using its certificate and then re-encrypts it with the certificate for the back-end ALB. The front-end and back-end ALB's can use the same or different certs. If the Firewall needs to inspect the traffic, it also needs the backend certificate be manually installed.

### 1.6.3. What is the recommended approach to manage the ALB certificates deployed by the Accelerator?

The Accelerator installation process allows customers to provide their own certificates (either self-signed or generated by a CA), to enable quick and easy installation and allowing customers to test end-to-end traffic flows. After the initial installation, we recommend customers leverage AWS Certificate Manager (ACM) to easily provision, manage, and deploy public and private SSL/TLS certificates. ACM helps manage the challenges of maintaining certificates, including certificate rotation and renewal, so you don’t have to worry about expiring certificates.

The Accelerator provides 3 mechanisms to enable utilizing certificates with ALB's:

- **Method 1** - IMPORT a certificate into AWS Certificate Manager from a 3rd party product

  - When using a certificate that does not have a certificate chain (usually this is the case with Self-Signed)

  ```json
    "certificates": [
        {
          "name": "My-Cert",
          "type": "import",
          "priv-key": "certs/example1-cert.key",
          "cert": "certs/example1-cert.crt"
        }
      ]
  ```

  - When using a certificate that has a certificate chain (usually this is the case when signed by a Certificate Authority with a CA Bundle)

  ```json
    "certificates": [
        {
          "name": "My-Cert",
          "type": "import",
          "priv-key": "certs/example1-cert.key",
          "cert": "certs/example1-cert.crt",
          "chain": "certs/example1-cert.chain"
        }
      ]
  ```

  - this mechanism allows a customer to generate certificates using their existing tools and processes and import 3rd party certificates into AWS Certificate Manager for use in AWS
  - Self-Signed certificates should NOT be used for production (samples were provided simply to demonstrate functionality)
  - both a `.key` and a `.crt` file must be supplied in the customers S3 input bucket
  - "cert" must contain only the certificate and not the full chain
  - "chain" is an optional attribute that contains the certificate chain. This is generally used when importing a CA signed certificate
  - this will create a certificate in ACM and a secret in secrets manager named `accelerator/certificates/My-Cert` in the specified AWS account(s), which points to the newly imported certificates ARN

- **Method 2** - REQUEST AWS Certificate Manager generate a certificate

  ```json
  "certificates": [
    {
      "name": "My-Cert",
      "type": "request",
      "domain": "*.example.com",
      "validation": "DNS",
      "san": ["www.example.com"]
    }
  ]
  ```

  - this mechanism allows a customer to generate new public certificates directly in ACM
  - both `DNS` and `EMAIL` validation mechanisms are supported (DNS recommended)
  - this requires a **_Public_** DNS zone be properly configured to validate you are legally entitled to issue certificates for the domain
  - this will also create a certificate in ACM and a secret in secrets manager named `accelerator/certificates/My-Cert` in the specified AWS account(s), which points to the newly imported certificates ARN
  - this mechanism should NOT be used on new installs, skip certificate and ALB deployment during initial deployment (removing them from the config file) and simply add on a subsequent state machine execution
  - Process:
    - you need a public DNS domain properly registered and configured to publicly resolve the domain(s) you will be generating certificates for (i.e. example.com)
      - domains can be purchased and configured in Amazon Route53 or through any 3rd party registrar and DNS service provider
    - in Accelerator phase 1, the cert is generated, but the stack does NOT complete deploying (i.e. it waits) until certificate validation is complete
    - during deployment, go to the AWS account in question, open ACM and the newly requested certificate. Document the authorization CNAME record required to validate certificate generation
    - add the CNAME record to the zone in bullet 1 (in Route53 or 3rd party DNS provider) (documented [here](https://docs.aws.amazon.com/acm/latest/userguide/gs-acm-validate-dns.html))
    - after a few minutes the certificate will validate and switch to `Issued` status
    - Accelerator phase 1 will finish (as long as the certificate is validated before the Phase 1 credentials time-out after 60-minutes)
    - the ALB will deploy in a later phase with the specified certificate

- **Method 3** - Manually generate a certificate in ACM

  - this mechanism allows a customer to manually generate certificates directly in the ACM interface for use by the Accelerator
  - this mechanism should NOT be used on new installs, skip certificate and ALB deployment during initial deployment (removing them from the config file) and simply add on a subsequent state machine execution
  - Process:
    - go to the AWS account for which you plan to deploy an ALB and open ACM
    - generate a certificate, documenting the certificates ARN
    - open Secrets manager and generate a new secret of the format `accelerator/certificates/My-Cert` (of type `Plaintext` under `Other type of secrets`), where `My-Cert` is the unique name you will use to reference this certificate

- In all three mechanisms a secret will exist in Secrets Manager named `accelerator/certificates/My-Cert` which contains the ARN of the certificate to be used.
- In the Accelerator config file, find the definition of the ALB for that AWS account and specify `My-Cert` for the ALB `cert-name`

```json
"alb": [
  {
    "cert-name": "My-Cert"
  }
]
```

- The state machine will fail if you specify a certificate in any ALB which is not defined in Secrets Manager in the local account.

We suggest the most effective mechanism for leveraging ACM is by adding CNAME authorization records to the relevant DNS domains using Method 2, but may not appropriate right for all customers.

### 1.6.4. Why do we have rsyslog servers? I thought everything was sent to CloudWatch?

The rsyslog servers are included to accept logs for appliances and third party applications that do not natively support the CloudWatch Agent from any account within a customers Organization. These logs are then immediately forwarded to CloudWatch Logs within the account the rsyslog servers are deployed (Operations) and are also copied to the S3 immutable bucket in the log-archive account. Logs are only persisted on the rsyslog hosts for 24 hours. The rsyslog servers are required to centralize the 3rd party firewall logs (Fortinet Fortigate).

### 1.6.5. Can you deploy the solution without Fortinet Firewall Licenses?

Yes, if license files are not provided, the firewalls will come up configured and route traffic, but customers will have no mechanism to manage the firewalls/change the configuration until a valid license file is added. If invalid licence files are provided, the firewalls will fail to load the provided configuration, will not enable routing, will not bring up the VPN tunnels and will not be manageable. Customers will need to either remove and redeploy the firewalls, or manually configure them. If performing a test deployment, please work with your local Fortinet account team to discuss any options for temporary evaluation licenses.

Additionally, several additional firewall options are now available, including using AWS Network Firewall, a native AWS service.

### 1.6.6. I installed additional software on my Accelerator deployed RDGW / rsyslog host, where did it go?

The RDGW and rsyslog hosts are members of auto-scaling groups. These auto-scaling groups have been configured to refresh instances in the pool on a regular basis (7-days in the current sample config files). This ensures these instances are always clean. Additionally, on every execution of the Accelerator state machine the ASG are updated to the latest AWS AMI for the instances. When the auto-scaling group refreshes its instances, they will be redeployed with the latest patch release of the AMI/OS. It is recommended that the state machine be executed monthly to ensure the latest AMI's are always in use.

Customers wanting to install additional software on these instances should either a) update the automated deployment scripts to install the new software on new instance launch, or b) create and specify a custom AMI in the Accelerator configuration file which has the software pre-installed ensuring they are also managing patch compliance on the instance through some other mechanism.

At any time, customers can terminate the RDGW or rsyslog hosts and they will automatically be re-created from the base images with the latest patch available at the time of the last Accelerator State Machine execution.

### 1.6.7. Some sample configurations provide NACLs and Security Groups. Is that enough?

<<<<<<< HEAD
Security group egress rules are often used in 'allow all' mode (`0.0.0.0/0`), with the focus primarily being on consistently whitelisting required ingress traffic (centralized ingress/egress controls are in-place using the perimeter firewalls). This ensures day to day activities like patching, access to DNS, or to directory services access can function on instances without friction.
=======
Security group egress rules are often used in 'allow all' mode (`0.0.0.0/0`), with the focus primarily being on consistently allow listing required ingress traffic (centralized ingress/egress controls are in-place using the perimeter firewalls). This ensures day to day activities like patching, access to DNS, or to directory services access can function on instances without friction.
>>>>>>> d5e9a2f5

The Accelerator provided sample security groups in the workload accounts offer a good balance that considers both security, ease of operations, and frictionless development. They allow developers to focus on developing, enabling them to simply use the pre-created security constructs for their workloads, and avoid the creation of wide-open security groups. Developers can equally choose to create more appropriate least-privilege security groups more suitable for their application, if they are skilled in this area. It is expected as an application is promoted through the SDLC cycle from Dev through Test to Prod, these security groups will be further refined by the extended customers teams to further reduce privilege, as appropriate. It is expected that each customer will review and tailor their Security Groups based on their own security requirements. The provided security groups ensures day to day activities like patching, access to DNS, or to directory services access can function on instances without friction, with the understanding further protections are providing by the central ingress/egress firewalls.

The use of NACLs are general discouraged, but leveraged in this architecture as a defense-in-depth mechanism. Security groups should be used as the primary access control mechanism. As with security groups, we encourage customers to review and tailor their NACLs based on their own security requirements.

### 1.6.8. Can I deploy the solution as the account root user?

No, you cannot install as the root user. The root user has no ability to assume roles which is a requirement to configure the sub-accounts and will prevent the deployment. As per the [installation instructions](../installation/installation.md#231-general), you require an IAM user with the `AdministratorAccess` policy attached.

### 1.6.9. Is the Organizational Management root account monitored similarly to the other accounts in the organization?

Yes, all accounts including the Organization Management or root account have the same monitoring and logging services enabled. When supported, AWS security services like GuardDuty, Macie, and Security Hub have their delegated administrator account configured as the "security" account. These tools can be used within each local account (including the Organization Management account) within the organization to gain account level visibility or within the Security account for Organization wide visibility. For more information about monitoring and logging refer to [architecture documentation](../architectures/pbmm/architecture.md#7-logging-and-monitoring).

<<<<<<< HEAD
### 1.6.10. Can the Fortinet Firewall deployments use Static Private IP Address assignments?

Yes, the `"port"` stanza in the configuration file can support a private static IP Address assignment from the subnet and az.

Care must be exercised to assure the assigned IP Address is within the correct subnet and correct Availability zone.  Also consider the Amazon reserved IP Addresses (first three addresses, and the last) within subnets when choosing an IP Address to assign.
=======
### 1.6.10. How are the perimeter firewall configurations and licensing managed after deployment?

While you deploy the perimeter firewalls with the Accelerator you will continue to manage firewall updates, configuration changes, and license renewals from the respective firewall management interface and not from the Accelerator config file. As these changes are not managed by the Accelerator you do not need to rerun the state machine to implement or track any of these changes. You can update the AMI of the 3rd party firewalls using the Accelerator, you must first remove the existing firewalls and redeploy them (as the Elastic IP's (EIP's) will block a parallel deployment) or deploy a second parallel firewall cluster and de-provision the first cluster when ready.

### 1.6.11. Can the Fortinet Firewall deployments use static private IP address assignments?

Yes, the `"port"` stanza in the configuration file can support a private static IP address assignment from the az and subnet. Care must be exercised to assure the assigned IP address is within the correct subnet and availability zone. Consideration must also be given to the Amazon reserved IP addresses (first three addresses, and the last) within subnets when choosing an IP Address to assign.
>>>>>>> d5e9a2f5

Using the `config.example.json` as a reference, static IP Assignments would look like this in the `ports:` stanza of the firewall deployment.

```json
"ports": [
  {
    "name": "Public",
    "subnet": "Public",
    "create-eip": true,
    "create-cgw": true,
    "private-ips": [
      {
        "az": "a",
        "ip": "100.96.250.4"
      },
      {
        "az": "b",
        "ip": "100.96.250.132"
      }
    ]
  },
  {
    "name": "OnPremise",
    "subnet": "OnPremise",
    "create-eip": false,
    "create-cgw": false,
    "private-ips": [
      {
        "az": "a",
        "ip": "100.96.250.68"
      },
      {
        "az": "b",
        "ip": "100.96.250.196"
      }
    ]
<<<<<<< HEAD
  },
  {
    "name": "FWMgmt",
    "subnet": "FWMgmt",
    "create-eip": false,
    "create-cgw": false,
    "private-ips": [
      {
        "az": "a",
        "ip": "100.96.251.36"
      },
      {
        "az": "b",
        "ip": "100.96.251.164"
      }
    ]
  },
  {
    "name": "Proxy",
    "subnet": "Proxy",
    "create-eip": false,
    "create-cgw": false,
    "private-ips": [
      {
        "az": "a",
        "ip": "100.96.251.68"
      },
      {
        "az": "b",
        "ip": "100.96.251.196"
      }
    ]
  }
=======
  }
  ...
>>>>>>> d5e9a2f5
],
```

Where `private-ips` are not present for the subnet or availability zone an address will be assigned automatically from available addresses when the firewall instance is created.

---

[...Return to Accelerator Table of Contents](../index.md)<|MERGE_RESOLUTION|>--- conflicted
+++ resolved
@@ -3,19 +3,6 @@
 - [1. Accelerator Basic Operation and Frequently asked Questions](#1-accelerator-basic-operation-and-frequently-asked-questions)
   - [1.1. Operational Activities](#11-operational-activities)
     - [1.1.1. How do I add new AWS accounts to my AWS Organization?](#111-how-do-i-add-new-aws-accounts-to-my-aws-organization)
-<<<<<<< HEAD
-    - [1.1.2. Can I use AWS Organizations for all tasks I currently use AWS Organizations for? (Standalone Version Only)](#112-can-i-use-aws-organizations-for-all-tasks-i-currently-use-aws-organizations-for-standalone-version-only)
-    - [1.1.3. How do I make changes to items I defined in the Accelerator configuration file during installation?](#113-how-do-i-make-changes-to-items-i-defined-in-the-accelerator-configuration-file-during-installation)
-    - [1.1.4. Can I update the config file while the State Machine is running? When will those changes be applied?](#114-can-i-update-the-config-file-while-the-state-machine-is-running-when-will-those-changes-be-applied)
-    - [1.1.5. What if I really mess up the configuration file?](#115-what-if-i-really-mess-up-the-configuration-file)
-    - [1.1.6. What if my State Machine fails? Why? Previous solutions had complex recovery processes, what's involved?](#116-what-if-my-state-machine-fails-why-previous-solutions-had-complex-recovery-processes-whats-involved)
-    - [1.1.7. How do I update some of the supplied sample configuration items found in reference-artifact, like SCPs and IAM policies?](#117-how-do-i-update-some-of-the-supplied-sample-configuration-items-found-in-reference-artifact-like-scps-and-iam-policies)
-    - [1.1.8. I deployed AWS Managed Active Directory (MAD) as part of my deployment, how do I manage Active Directory domain users, groups, and domain policies after deployment?](#118-i-deployed-aws-managed-active-directory-mad-as-part-of-my-deployment-how-do-i-manage-active-directory-domain-users-groups-and-domain-policies-after-deployment)
-    - [1.1.9. How do I suspend an AWS account?](#119-how-do-i-suspend-an-aws-account)
-    - [1.1.10. I need a new VPC, where shall I define it?](#1110-i-need-a-new-vpc-where-shall-i-define-it)
-    - [1.1.11. How do I modify and extend the Accelerator or execute my own code after the Accelerator provisions a new AWS account or the state machine executes?](#1111-how-do-i-modify-and-extend-the-accelerator-or-execute-my-own-code-after-the-accelerator-provisions-a-new-aws-account-or-the-state-machine-executes)
-    - [1.1.12. How can I easily access my virtual machines or EC2 instances?](#1112-how-can-i-easily-access-my-virtual-machines-or-ec2-instances)
-=======
     - [1.1.2. I tried to enroll a new account via Control Tower but it failed? The state machine failed during the `Load Organization Configuration` step with the error `The Control Tower account: ACCOUNT_NAME is in a failed state ERROR`?](#112-i-tried-to-enroll-a-new-account-via-control-tower-but-it-failed-the-state-machine-failed-during-the-load-organization-configuration-step-with-the-error-the-control-tower-account-account_name-is-in-a-failed-state-error)
     - [1.1.3. Can I use AWS Organizations for all tasks I currently use AWS Organizations for? (Standalone Version Only)](#113-can-i-use-aws-organizations-for-all-tasks-i-currently-use-aws-organizations-for-standalone-version-only)
     - [1.1.4. How do I make changes to items I defined in the Accelerator configuration file during installation?](#114-how-do-i-make-changes-to-items-i-defined-in-the-accelerator-configuration-file-during-installation)
@@ -29,7 +16,6 @@
     - [1.1.12. How do I modify and extend the Accelerator or execute my own code after the Accelerator provisions a new AWS account or the state machine executes?](#1112-how-do-i-modify-and-extend-the-accelerator-or-execute-my-own-code-after-the-accelerator-provisions-a-new-aws-account-or-the-state-machine-executes)
     - [1.1.13. How can I easily access my virtual machines or EC2 instances?](#1113-how-can-i-easily-access-my-virtual-machines-or-ec2-instances)
     - [1.1.14. I ran the state machine but it failed when it tried to delete the default VPC? The state machine cannot delete the default VPC (Error: VPC has dependencies and cannot be deleted)](#1114-i-ran-the-state-machine-but-it-failed-when-it-tried-to-delete-the-default-vpc-the-state-machine-cannot-delete-the-default-vpc-error-vpc-has-dependencies-and-cannot-be-deleted)
->>>>>>> d5e9a2f5
   - [1.2. Existing Accounts/Organizations](#12-existing-accountsorganizations)
     - [1.2.1. How do I import an existing AWS account into my Accelerator managed AWS Organization (or what if I created a new AWS account with a different Organization trust role)?](#121-how-do-i-import-an-existing-aws-account-into-my-accelerator-managed-aws-organization-or-what-if-i-created-a-new-aws-account-with-a-different-organization-trust-role)
     - [1.2.2. Is it possible to deploy the Accelerator on top of an AWS Organization that I have already installed the AWS Landing Zone (ALZ) solution into?](#122-is-it-possible-to-deploy-the-accelerator-on-top-of-an-aws-organization-that-i-have-already-installed-the-aws-landing-zone-alz-solution-into)
@@ -56,12 +42,8 @@
     - [1.6.7. Some sample configurations provide NACLs and Security Groups. Is that enough?](#167-some-sample-configurations-provide-nacls-and-security-groups-is-that-enough)
     - [1.6.8. Can I deploy the solution as the account root user?](#168-can-i-deploy-the-solution-as-the-account-root-user)
     - [1.6.9. Is the Organizational Management root account monitored similarly to the other accounts in the organization?](#169-is-the-organizational-management-root-account-monitored-similarly-to-the-other-accounts-in-the-organization)
-<<<<<<< HEAD
-    - [1.6.10. Can the Fortinet Firewall deployments use static IP Address assignments?](#1610can-the-fortinet-firewall-deployments-use-static-ip-address-assignments)
-=======
     - [1.6.10. How are the perimeter firewall configurations and licensing managed after deployment?](#1610-how-are-the-perimeter-firewall-configurations-and-licensing-managed-after-deployment)
     - [1.6.11. Can the Fortinet Firewall deployments use static private IP address assignments?](#1611-can-the-fortinet-firewall-deployments-use-static-private-ip-address-assignments)
->>>>>>> d5e9a2f5
 
 ## 1.1. Operational Activities
 
@@ -114,16 +96,10 @@
   - create, delete and rename ou's, including support for nested ou's
   - create, rename, modify, apply and remove SCP's
 - What can't I do:
-<<<<<<< HEAD
-  - modify Accelerator controlled SCP's
-  - add/remove SCP's on top-level OU's (these are Accelerator controlled) or specific accounts that have Accelerator controlled SCPs
-    - users can change SCP's on non-top-level ou's and non-Accelerator controlled accounts as they please
-=======
   - modify Accelerator or Control Tower controlled SCP's
   - add/remove SCP's on top-level OU's (these are Accelerator and/or Control Tower controlled)
     - users can change SCP's on non-top-level ou's and non-Accelerator controlled accounts as they please
   - add/remove SCP's on specific accounts that have Accelerator controlled SCPs
->>>>>>> d5e9a2f5
   - move an AWS account between top-level ou's (i.e. `Sandbox` to `Prod` is a security violation)
     - moving between `Prod/sub-ou-1` to `Prod/sub-ou2` or `Prod/sub-ou2/sub-ou2a/sub-ou2ab` is fully supported
   - create a top-level ou (need to validate, as they require config file entries)
@@ -180,11 +156,6 @@
 
 Prior to v1.2.5, if we updated the default files, we overwrote customers customizations during upgrade. Simply updating the timestamp _after_ upgrade on the customized versions and then rerunning the state machine re-instates customer customizations. In v1.2.5 we always use the customer customized version from the S3 bucket. It's important customers assess newly provided defaults during an upgrade process to ensure they are incorporating all the latest fixes and improvements. If a customer wants to revert to Accelerator provided default files, they will need to manually copy it from the repo into their input bucket.
 
-<<<<<<< HEAD
-NOTE: Most of the provided SCPs are designed to protect the Accelerator deployed resources from modification and ensure the integrity of the Accelerator. Extreme caution must be exercised if the provided SCPs are modified. We will be improving documentation as to which SCPs deliver security functionality versus those protecting the Accelerator itself in a future release.
-
-### 1.1.8. I deployed AWS Managed Active Directory (MAD) as part of my deployment, how do I manage Active Directory domain users, groups, and domain policies after deployment?
-=======
 NOTE: Most of the provided SCPs are designed to protect the Accelerator deployed resources from modification and ensure the integrity of the Accelerator. Extreme caution must be exercised if the provided SCPs are modified. In v1.5.0 we restructured the SCPs based on a) customer requests, and b) the addition of Control Tower support for new installs.
 
 - we reorganized and optimized our SCP's from 4 SCP files down to 3 SCP files, without removing any protections or guardrails;
@@ -194,7 +165,6 @@
 - this freed the fourth SCP for use by Control Tower. As Control Tower leverages 2 SCP files on the Security OU, we have moved some of our SCP's to the account level.
 
 ### 1.1.9. I deployed AWS Managed Active Directory (MAD) as part of my deployment, how do I manage Active Directory domain users, groups, and domain policies after deployment?
->>>>>>> d5e9a2f5
 
 Customers have clearly indicated they do NOT want to use the Accelerator to manage their Active Directory domain or change the way they manage Active Directory on an ongoing basis. Customer have also indicated, they need help getting up and running quickly. For these reasons, the Accelerator only sets the domain password policy, and creates AD users and groups on the initial installation of MAD. After the initial installation, customers must manage Windows users and groups using their traditional tools. A bastion Windows host is deployed as a mechanism to support these capabilities. Passwords for all newly created MAD users have been stored, encrypted, in AWS Secrets Manager in the Management (root) Organization AWS account.
 
@@ -207,29 +177,6 @@
 
 The Accelerator will not create/update/delete new AD users or groups, nor will it update the domain password policy after the initial installation of Managed Active Directory. It is your responsibility to rotate these passwords on a regular basis per your organizations password policy. (NOTE: After updating the admin password it needs to be stored back in secrets manager).
 
-<<<<<<< HEAD
-### 1.1.9. How do I suspend an AWS account?
-
-- Prior to v1.2.4, suspending accounts were blocked via SCP:
-  - a defect exists in prior releases which could cause SM failures after an account was suspended
-  - this required modifications to both the Part1 and Part2 SCPs
-- To suspend an account in v1.2.4 and above, follow this process:
-  - the AWS account must remain in the source OU
-  - login to account to be suspended as the account root user
-  - suspend the account through `My Account`
-  - Run state machine (from the Organization management account), the account will:
-    - have a deleted=true value added to the config file
-    - be moved to the suspended OU (OU value and path stays the same in the config file)
-    - deleted=true causes OU validation to be skipped on this account on subsequent SM executions
-  - If the AWS account was listed in the mandatory-accounts section of the config file the SM will fail (expected)
-    - after the above tasks have been completed, remove all references to the suspended mandatory account from the config file
-    - rerun the state machine, specifying: `{ "overrideComparison": true } `
-  - Deleted accounts will continue to appear under the `Suspended` OU
-
-### 1.1.10. I need a new VPC, where shall I define it?
-
-You can define a VPC in one of three major sections of the Accelerator configuration file:
-=======
 ### 1.1.10. How do I suspend an AWS account?
 
 Suspending accounts is blocked via SCP and purposely difficult, two options exist:
@@ -258,7 +205,6 @@
 ### 1.1.11. I need a new VPC, where shall I define it?
 
 You can define a VPC in one of four major sections of the Accelerator configuration file:
->>>>>>> d5e9a2f5
 
 - within an organization unit (this is the recommended and preferred method);
 - within an account in mandatory-account-configs;
@@ -271,11 +217,7 @@
 
 Prior to v1.5.0, local VPC's defined at the OU level were each deployed with the same CIDR ranges and therefor could not be connected to a TGW. Local VPC's requiring centralized networking (i.e. TGW connectivity) were required to be defined in each account config, adding manual effort and bloating the configuration file.
 
-<<<<<<< HEAD
-We generally recommend most items be defined within organizational units, such that all workload accounts pickup their persona from the OU they are associated and minimize per account configuration. Both a local account based VPC (as deployed in the Sandbox OU accounts), or a central VPC (as deployed in the Dev.Test/Prod OU accounts) can be defined in an OU. It should be noted that local VPC's will each be deployed with the same CIDR ranges (at this time) and therefor should not be connected to a TGW.
-=======
 The addition of `dynamic` and `lookup` CIDR sources in v1.5.0 resolves this problem. Local VPCs can be defined in an OU, and each VPC will be dynamically assigned a unique CIDR range from the assigned CIDR pool, or looked up from the DynamoDB database. Customers can now ensure connected, templated VPCs are consistently deployed to every account in an OU, each with unique IP addresses.
->>>>>>> d5e9a2f5
 
 v1.5.0 also added a new opt-in VPC capability. A VPC is defined in an OU and a new config file variable is added to this VPC `opt-in: true`. When opt-in is set to true, the state machine does NOT create the VPC for the accounts in the OU, essentially ignoring the VPC definition. Select accounts in the OU can then be opted-in to the VPC(s) definition, by adding the value `accountname\opt-in-vpcs: [“opt-in-vpc-name1”, “opt-in-vpc-name2”, “opt-in-vpc-nameN”]` to the specific accounts which need the VPC(s). A vpc definition with the specified name (i.e. `opt-in-vpc-name1`) and the value `opt-in: true`, must exist in the ou config for the specified account. When these conditions apply, the VPC will be created in the account per the OU definition. Additional opt-in VPCs can be added to an account, but VPC's cannot be removed from the opt-in-vpcs array. VPC's can be TGW attached, assuming `dynamic` cidr-src is utilized, or DynamoDB is prepopulated with the required CIDR ranges using `lookup` mode. `cidr-src` provided is suitable for disconnected Sandbox type accounts.
 
@@ -305,11 +247,7 @@
 - One of our early adopter customers has developed a custom user interface which allows their clients to request new AWS environments. Clients provide items like cost center, budget, and select their environment requirements (i.e. Sandbox, Unclass or full sensitive SDLC account set). On appropriate approval, this pushes the changes to the Accelerator configuration file and triggers the state machine.
 - Once the state machine completes, the SNS topic triggers their follow-up workflow, validates the requested accounts were provisioned, updates the customer's account database, and then executes a collection of customer specific follow-up workflow actions on any newly provisioned accounts.
 
-<<<<<<< HEAD
-### 1.1.12. How can I easily access my virtual machines or EC2 instances?
-=======
 ### 1.1.13. How can I easily access my virtual machines or EC2 instances?
->>>>>>> d5e9a2f5
 
 The preferred and recommended method to connect to instances within the Accelerator is by using AWS Systems Manager Session Manager. Session Manager allows access to instances without the need to have any open firewall ports. Session Manager allows for Command line access to instances (both Windows and Linux) directly through the AWS console, with all activity logged to CloudWatch Logs. Session Manager enables customers to connect to Windows instances with a native RDP client and Linux instances with a native SSH client, if desired. Customers can gain quick access to instances through the AWS consolve, or using their preferred clients.
 
@@ -348,13 +286,10 @@
 - If you want to remove the region from your command line, you can:
   - Type: “aws configure” from command prompt, hit {enter} (key), {enter} (secret), enter: ca-central-1, {enter}
 
-<<<<<<< HEAD
-=======
 ### 1.1.14. I ran the state machine but it failed when it tried to delete the default VPC? The state machine cannot delete the default VPC (Error: VPC has dependencies and cannot be deleted)
 
 - You need to ensure that resources don’t exist in the default VPC or else the state machine won't be able to delete it. If you encounter this error, you can either delete the resources within the VPC or delete the default VPC manually and run the state machine again.
 
->>>>>>> d5e9a2f5
 ## 1.2. Existing Accounts/Organizations
 
 ### 1.2.1. How do I import an existing AWS account into my Accelerator managed AWS Organization (or what if I created a new AWS account with a different Organization trust role)?
@@ -384,11 +319,7 @@
 
 For a detailed procedure, please review this [document](../operations/operations-import-ALZAccount.md).
 
-<<<<<<< HEAD
-## 1.3. End User Enviroment
-=======
 ## 1.3. End User Environment
->>>>>>> d5e9a2f5
 
 ### 1.3.1. Is there anything my end users need to be aware of?
 
@@ -586,11 +517,7 @@
 
 ### 1.6.7. Some sample configurations provide NACLs and Security Groups. Is that enough?
 
-<<<<<<< HEAD
-Security group egress rules are often used in 'allow all' mode (`0.0.0.0/0`), with the focus primarily being on consistently whitelisting required ingress traffic (centralized ingress/egress controls are in-place using the perimeter firewalls). This ensures day to day activities like patching, access to DNS, or to directory services access can function on instances without friction.
-=======
 Security group egress rules are often used in 'allow all' mode (`0.0.0.0/0`), with the focus primarily being on consistently allow listing required ingress traffic (centralized ingress/egress controls are in-place using the perimeter firewalls). This ensures day to day activities like patching, access to DNS, or to directory services access can function on instances without friction.
->>>>>>> d5e9a2f5
 
 The Accelerator provided sample security groups in the workload accounts offer a good balance that considers both security, ease of operations, and frictionless development. They allow developers to focus on developing, enabling them to simply use the pre-created security constructs for their workloads, and avoid the creation of wide-open security groups. Developers can equally choose to create more appropriate least-privilege security groups more suitable for their application, if they are skilled in this area. It is expected as an application is promoted through the SDLC cycle from Dev through Test to Prod, these security groups will be further refined by the extended customers teams to further reduce privilege, as appropriate. It is expected that each customer will review and tailor their Security Groups based on their own security requirements. The provided security groups ensures day to day activities like patching, access to DNS, or to directory services access can function on instances without friction, with the understanding further protections are providing by the central ingress/egress firewalls.
 
@@ -604,13 +531,6 @@
 
 Yes, all accounts including the Organization Management or root account have the same monitoring and logging services enabled. When supported, AWS security services like GuardDuty, Macie, and Security Hub have their delegated administrator account configured as the "security" account. These tools can be used within each local account (including the Organization Management account) within the organization to gain account level visibility or within the Security account for Organization wide visibility. For more information about monitoring and logging refer to [architecture documentation](../architectures/pbmm/architecture.md#7-logging-and-monitoring).
 
-<<<<<<< HEAD
-### 1.6.10. Can the Fortinet Firewall deployments use Static Private IP Address assignments?
-
-Yes, the `"port"` stanza in the configuration file can support a private static IP Address assignment from the subnet and az.
-
-Care must be exercised to assure the assigned IP Address is within the correct subnet and correct Availability zone.  Also consider the Amazon reserved IP Addresses (first three addresses, and the last) within subnets when choosing an IP Address to assign.
-=======
 ### 1.6.10. How are the perimeter firewall configurations and licensing managed after deployment?
 
 While you deploy the perimeter firewalls with the Accelerator you will continue to manage firewall updates, configuration changes, and license renewals from the respective firewall management interface and not from the Accelerator config file. As these changes are not managed by the Accelerator you do not need to rerun the state machine to implement or track any of these changes. You can update the AMI of the 3rd party firewalls using the Accelerator, you must first remove the existing firewalls and redeploy them (as the Elastic IP's (EIP's) will block a parallel deployment) or deploy a second parallel firewall cluster and de-provision the first cluster when ready.
@@ -618,7 +538,6 @@
 ### 1.6.11. Can the Fortinet Firewall deployments use static private IP address assignments?
 
 Yes, the `"port"` stanza in the configuration file can support a private static IP address assignment from the az and subnet. Care must be exercised to assure the assigned IP address is within the correct subnet and availability zone. Consideration must also be given to the Amazon reserved IP addresses (first three addresses, and the last) within subnets when choosing an IP Address to assign.
->>>>>>> d5e9a2f5
 
 Using the `config.example.json` as a reference, static IP Assignments would look like this in the `ports:` stanza of the firewall deployment.
 
@@ -655,44 +574,8 @@
         "ip": "100.96.250.196"
       }
     ]
-<<<<<<< HEAD
-  },
-  {
-    "name": "FWMgmt",
-    "subnet": "FWMgmt",
-    "create-eip": false,
-    "create-cgw": false,
-    "private-ips": [
-      {
-        "az": "a",
-        "ip": "100.96.251.36"
-      },
-      {
-        "az": "b",
-        "ip": "100.96.251.164"
-      }
-    ]
-  },
-  {
-    "name": "Proxy",
-    "subnet": "Proxy",
-    "create-eip": false,
-    "create-cgw": false,
-    "private-ips": [
-      {
-        "az": "a",
-        "ip": "100.96.251.68"
-      },
-      {
-        "az": "b",
-        "ip": "100.96.251.196"
-      }
-    ]
-  }
-=======
   }
   ...
->>>>>>> d5e9a2f5
 ],
 ```
 
