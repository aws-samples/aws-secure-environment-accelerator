--- conflicted
+++ resolved
@@ -330,11 +330,7 @@
 
 ### 3.2.19. Store Phase -1 Output
 
-<<<<<<< HEAD
-This step calls a Lambda function that stores the outputs from the deployed stacks in sub-accounts in the DynamoDB table `PBMMAccel-Outputs` in AWS Secrets Manager in the root account.
-=======
 This step calls a Lambda function that stores the outputs from the deployed stacks in sub-accounts in the DynamoDB table `ASEA-Outputs` in AWS Secrets Manager in the root account.
->>>>>>> d5e9a2f5
 
 ### 3.2.20. Deploy Phase 0
 
@@ -373,11 +369,7 @@
 
 ### 3.2.21. Store Phase 0 Output
 
-<<<<<<< HEAD
-This step calls a Lambda function that stores the outputs from the deployed stacks in sub-accounts in the secret `PBMMAccel-Outputs` in AWS Secrets Manager in the root account.
-=======
 This step calls a Lambda function that stores the outputs from the deployed stacks in sub-accounts in the secret `ASEA-Outputs` in AWS Secrets Manager in the root account.
->>>>>>> d5e9a2f5
 
 ### 3.2.22. Verify Files
 
@@ -602,11 +594,7 @@
 
 ![CodeBuild Execution Build Failure](img/codebuild-build-failure.png)
 
-<<<<<<< HEAD
-You can for example see the error message `The stack named PBMMAccel-Perimeter-Phase2 is in a failed state: UPDATE_ROLLBACK_COMPLETE`. This means the stack `PBMMAccel-Perimeter-Phase2` failed to update and it had to rollback. The error indicated at the bottom of the Codebuild screen is typically NOT the cause of the failure, just the end result. You need to scroll up and find the FIRST occurrence of an error in the log file. Often starting at the top of the log file and searching for the text `FAIL` (case sensitive), will allow you to find the relevant error message(s) quickly. The failure is typically listed in the CloudFormation update logs.
-=======
 You can for example see the error message `The stack named ASEA-Perimeter-Phase2 is in a failed state: UPDATE_ROLLBACK_COMPLETE`. This means the stack `ASEA-Perimeter-Phase2` failed to update and it had to rollback. The error indicated at the bottom of the Codebuild screen is typically NOT the cause of the failure, just the end result. You need to scroll up and find the FIRST occurrence of an error in the log file. Often starting at the top of the log file and searching for the text `FAIL` (case sensitive), will allow you to find the relevant error message(s) quickly. The failure is typically listed in the CloudFormation update logs.
->>>>>>> d5e9a2f5
 
 ![CodeBuild Execution Update Failed](img/codebuild-build-failure-update-failed.png)
 
